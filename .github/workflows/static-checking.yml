--- conflicted
+++ resolved
@@ -30,11 +30,7 @@
       - name: Install Requirements
         run: |
           python -m pip install --upgrade pip
-<<<<<<< HEAD
-          python -m pip install poetry==1.1.15
-=======
           python -m pip install poetry==1.1.15 # 1.2.0 breaking resolution of packages
->>>>>>> 35144085
           poetry config virtualenvs.create false --local
           poetry install --extras "sqlserver sparql distributed" -vvv
       - name: mypy check
