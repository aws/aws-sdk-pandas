--- conflicted
+++ resolved
@@ -131,11 +131,8 @@
 |                 | `size_objects`           |       ✅        |
 |                 | `wait_objects_exist`     |       ✅        |
 |                 | `wait_objects_not_exist` |       ✅        |
-<<<<<<< HEAD
 |                 | `merge_datasets`         |       ✅        |
 |                 | `copy_objects`           |       ✅        |
-=======
->>>>>>> 6398c494
 | `Redshift`      | `copy`                   |       ✅        |
 |                 | `unload`                 |       ✅        |
 | `Athena`        | `read_sql_query`         |       ✅        |
