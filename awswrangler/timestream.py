--- conflicted
+++ resolved
@@ -129,32 +129,18 @@
             record["Dimensions"] = dimensions
         if record:
             records.append(record)
-<<<<<<< HEAD
 
     try:
-        _utils.try_it(
-            f=timestream_client.write_records,
-            ex=(timestream_client.exceptions.ThrottlingException, timestream_client.exceptions.InternalServerException),
-            max_num_tries=5,
-            DatabaseName=database,
-            TableName=table,
-            CommonAttributes=common_attributes,
-            Records=records,
-        )
-=======
-        if len(records) > 0:
+        if records:
             _utils.try_it(
                 f=timestream_client.write_records,
-                ex=(
-                    timestream_client.exceptions.ThrottlingException,
-                    timestream_client.exceptions.InternalServerException,
-                ),
+                ex=(timestream_client.exceptions.ThrottlingException, timestream_client.exceptions.InternalServerException),
                 max_num_tries=5,
                 DatabaseName=database,
                 TableName=table,
+                CommonAttributes=common_attributes,
                 Records=records,
             )
->>>>>>> 94b076cc
     except timestream_client.exceptions.RejectedRecordsException as ex:
         return cast(List[Dict[str, str]], ex.response["RejectedRecords"])
     return []
