--- conflicted
+++ resolved
@@ -49,11 +49,7 @@
 }
 
 
-<<<<<<< HEAD
 class _Config:  # pylint: disable=too-many-instance-attributes,too-many-public-methods
-=======
-class _Config:  # pylint: disable=too-many-instance-attributes, too-many-public-methods
->>>>>>> bba1b979
     """Wrangler's Configuration class."""
 
     def __init__(self) -> None:
