"""Configuration file for AWS Data Wrangler."""

import inspect
import logging
import os
from typing import Any, Callable, Dict, List, NamedTuple, Optional, Tuple, Type, Union, cast

import botocore.config
import pandas as pd

from awswrangler import exceptions

_logger: logging.Logger = logging.getLogger(__name__)


_ConfigValueType = Union[str, bool, int, botocore.config.Config, None]


class _ConfigArg(NamedTuple):
    dtype: Type[Union[str, bool, int, botocore.config.Config]]
    nullable: bool
    enforced: bool = False


# Please, also add any new argument as a property in the _Config class
_CONFIG_ARGS: Dict[str, _ConfigArg] = {
    "catalog_id": _ConfigArg(dtype=str, nullable=True),
    "concurrent_partitioning": _ConfigArg(dtype=bool, nullable=False),
    "ctas_approach": _ConfigArg(dtype=bool, nullable=False),
    "database": _ConfigArg(dtype=str, nullable=True),
    "max_cache_query_inspections": _ConfigArg(dtype=int, nullable=False),
    "max_cache_seconds": _ConfigArg(dtype=int, nullable=False),
    "max_remote_cache_entries": _ConfigArg(dtype=int, nullable=False),
    "max_local_cache_entries": _ConfigArg(dtype=int, nullable=False),
    "s3_block_size": _ConfigArg(dtype=int, nullable=False, enforced=True),
    "workgroup": _ConfigArg(dtype=str, nullable=False, enforced=True),
    # Endpoints URLs
    "s3_endpoint_url": _ConfigArg(dtype=str, nullable=True, enforced=True),
    "athena_endpoint_url": _ConfigArg(dtype=str, nullable=True, enforced=True),
    "sts_endpoint_url": _ConfigArg(dtype=str, nullable=True, enforced=True),
    "glue_endpoint_url": _ConfigArg(dtype=str, nullable=True, enforced=True),
    "redshift_endpoint_url": _ConfigArg(dtype=str, nullable=True, enforced=True),
    "kms_endpoint_url": _ConfigArg(dtype=str, nullable=True, enforced=True),
    "emr_endpoint_url": _ConfigArg(dtype=str, nullable=True, enforced=True),
<<<<<<< HEAD
    "lakeformation_endpoint_url": _ConfigArg(dtype=str, nullable=True, enforced=True),
=======
    # Botocore config
    "botocore_config": _ConfigArg(dtype=botocore.config.Config, nullable=True),
>>>>>>> d5bf86f8
}


class _Config:  # pylint: disable=too-many-instance-attributes
    """Wrangler's Configuration class."""

    def __init__(self) -> None:
        self._loaded_values: Dict[str, _ConfigValueType] = {}
        name: str
        self.s3_endpoint_url = None
        self.athena_endpoint_url = None
        self.sts_endpoint_url = None
        self.glue_endpoint_url = None
        self.redshift_endpoint_url = None
        self.kms_endpoint_url = None
        self.emr_endpoint_url = None
<<<<<<< HEAD
        self.lakeformation_endpoint_url = None
=======
        self.botocore_config = None
>>>>>>> d5bf86f8
        for name in _CONFIG_ARGS:
            self._load_config(name=name)

    def reset(self, item: Optional[str] = None) -> None:
        """Reset one or all (if None is received) configuration values.

        Parameters
        ----------
        item : str, optional
            Configuration item name.

        Returns
        -------
        None
            None.

        Examples
        --------
        >>> import awswrangler as wr
        >>> wr.config.reset("database")  # Reset one specific configuration
        >>> wr.config.reset()  # Reset all

        """
        if item is None:
            for name in _CONFIG_ARGS:
                self._reset_item(item=name)
        else:
            self._reset_item(item=item)

    def to_pandas(self) -> pd.DataFrame:
        """Load all configurations on a Pandas DataFrame.

        Returns
        -------
        pd.DataFrame
            Configuration DataFrame.

        Examples
        --------
        >>> import awswrangler as wr
        >>> wr.config.to_pandas()

        """
        args: List[Dict[str, Any]] = []
        for k, v in _CONFIG_ARGS.items():
            arg: Dict[str, Any] = {
                "name": k,
                "Env. Variable": f"WR_{k.upper()}",
                "type": v.dtype,
                "nullable": v.nullable,
                "enforced": v.enforced,
            }
            if k in self._loaded_values:
                arg["configured"] = True
                arg["value"] = self._loaded_values[k]
            else:
                arg["configured"] = False
                arg["value"] = None
            args.append(arg)
        return pd.DataFrame(args)

    def _load_config(self, name: str) -> bool:
        env_var: Optional[str] = os.getenv(f"WR_{name.upper()}")
        if env_var is not None:
            self._set_config_value(key=name, value=env_var)
            return True
        return False

    def _set_config_value(self, key: str, value: Any) -> None:
        if key not in _CONFIG_ARGS:
            raise exceptions.InvalidArgumentValue(
                f"{key} is not a valid configuration. Please use: {list(_CONFIG_ARGS.keys())}"
            )
        value_casted: _ConfigValueType = self._apply_type(
            name=key, value=value, dtype=_CONFIG_ARGS[key].dtype, nullable=_CONFIG_ARGS[key].nullable
        )
        self._loaded_values[key] = value_casted

    def __getitem__(self, item: str) -> _ConfigValueType:
        if item not in self._loaded_values:
            raise AttributeError(f"{item} not configured yet.")
        return self._loaded_values[item]

    def _reset_item(self, item: str) -> None:
        if item in self._loaded_values:
            if item.endswith("_endpoint_url"):
                self._loaded_values[item] = None
            else:
                del self._loaded_values[item]
        self._load_config(name=item)

    def _repr_html_(self) -> Any:
        return self.to_pandas().to_html()

    @staticmethod
    def _apply_type(name: str, value: Any, dtype: Type[Union[str, bool, int]], nullable: bool) -> _ConfigValueType:
        if _Config._is_null(value=value):
            if nullable is True:
                return None
            raise exceptions.InvalidArgumentValue(
                f"{name} configuration does not accept a null value. Please pass {dtype}."
            )
        try:
            return dtype(value) if isinstance(value, dtype) is False else value
        except ValueError as ex:
            raise exceptions.InvalidConfiguration(f"Config {name} must receive a {dtype} value.") from ex

    @staticmethod
    def _is_null(value: _ConfigValueType) -> bool:
        if value is None:
            return True
        if isinstance(value, str) is True:
            value = cast(str, value)
            if value.lower() in ("none", "null", "nil"):
                return True
        return False

    @property
    def catalog_id(self) -> Optional[str]:
        """Property catalog_id."""
        return cast(Optional[str], self["catalog_id"])

    @catalog_id.setter
    def catalog_id(self, value: Optional[str]) -> None:
        self._set_config_value(key="catalog_id", value=value)

    @property
    def concurrent_partitioning(self) -> bool:
        """Property concurrent_partitioning."""
        return cast(bool, self["concurrent_partitioning"])

    @concurrent_partitioning.setter
    def concurrent_partitioning(self, value: bool) -> None:
        self._set_config_value(key="concurrent_partitioning", value=value)

    @property
    def ctas_approach(self) -> bool:
        """Property ctas_approach."""
        return cast(bool, self["ctas_approach"])

    @ctas_approach.setter
    def ctas_approach(self, value: bool) -> None:
        self._set_config_value(key="ctas_approach", value=value)

    @property
    def database(self) -> Optional[str]:
        """Property database."""
        return cast(Optional[str], self["database"])

    @database.setter
    def database(self, value: Optional[str]) -> None:
        self._set_config_value(key="database", value=value)

    @property
    def max_cache_query_inspections(self) -> int:
        """Property max_cache_query_inspections."""
        return cast(int, self["max_cache_query_inspections"])

    @max_cache_query_inspections.setter
    def max_cache_query_inspections(self, value: int) -> None:
        self._set_config_value(key="max_cache_query_inspections", value=value)

    @property
    def max_cache_seconds(self) -> int:
        """Property max_cache_seconds."""
        return cast(int, self["max_cache_seconds"])

    @max_cache_seconds.setter
    def max_cache_seconds(self, value: int) -> None:
        self._set_config_value(key="max_cache_seconds", value=value)

    @property
    def max_local_cache_entries(self) -> int:
        """Property max_local_cache_entries."""
        return cast(int, self["max_local_cache_entries"])

    @max_local_cache_entries.setter
    def max_local_cache_entries(self, value: int) -> None:
        try:
            max_remote_cache_entries = cast(int, self["max_remote_cache_entries"])
        except AttributeError:
            max_remote_cache_entries = 50
        if value < max_remote_cache_entries:
            _logger.warning(
                "max_remote_cache_entries shouldn't be greater than max_local_cache_entries. "
                "Therefore max_remote_cache_entries will be set to %s as well.",
                value,
            )
            self._set_config_value(key="max_remote_cache_entries", value=value)
        self._set_config_value(key="max_local_cache_entries", value=value)

    @property
    def max_remote_cache_entries(self) -> int:
        """Property max_remote_cache_entries."""
        return cast(int, self["max_remote_cache_entries"])

    @max_remote_cache_entries.setter
    def max_remote_cache_entries(self, value: int) -> None:
        self._set_config_value(key="max_remote_cache_entries", value=value)

    @property
    def s3_block_size(self) -> int:
        """Property s3_block_size."""
        return cast(int, self["s3_block_size"])

    @s3_block_size.setter
    def s3_block_size(self, value: int) -> None:
        self._set_config_value(key="s3_block_size", value=value)

    @property
    def workgroup(self) -> Optional[str]:
        """Property workgroup."""
        return cast(Optional[str], self["workgroup"])

    @workgroup.setter
    def workgroup(self, value: Optional[str]) -> None:
        self._set_config_value(key="workgroup", value=value)

    @property
    def s3_endpoint_url(self) -> Optional[str]:
        """Property s3_endpoint_url."""
        return cast(Optional[str], self["s3_endpoint_url"])

    @s3_endpoint_url.setter
    def s3_endpoint_url(self, value: Optional[str]) -> None:
        self._set_config_value(key="s3_endpoint_url", value=value)

    @property
    def athena_endpoint_url(self) -> Optional[str]:
        """Property athena_endpoint_url."""
        return cast(Optional[str], self["athena_endpoint_url"])

    @athena_endpoint_url.setter
    def athena_endpoint_url(self, value: Optional[str]) -> None:
        self._set_config_value(key="athena_endpoint_url", value=value)

    @property
    def sts_endpoint_url(self) -> Optional[str]:
        """Property sts_endpoint_url."""
        return cast(Optional[str], self["sts_endpoint_url"])

    @sts_endpoint_url.setter
    def sts_endpoint_url(self, value: Optional[str]) -> None:
        self._set_config_value(key="sts_endpoint_url", value=value)

    @property
    def glue_endpoint_url(self) -> Optional[str]:
        """Property glue_endpoint_url."""
        return cast(Optional[str], self["glue_endpoint_url"])

    @glue_endpoint_url.setter
    def glue_endpoint_url(self, value: Optional[str]) -> None:
        self._set_config_value(key="glue_endpoint_url", value=value)

    @property
    def redshift_endpoint_url(self) -> Optional[str]:
        """Property redshift_endpoint_url."""
        return cast(Optional[str], self["redshift_endpoint_url"])

    @redshift_endpoint_url.setter
    def redshift_endpoint_url(self, value: Optional[str]) -> None:
        self._set_config_value(key="redshift_endpoint_url", value=value)

    @property
    def kms_endpoint_url(self) -> Optional[str]:
        """Property kms_endpoint_url."""
        return cast(Optional[str], self["kms_endpoint_url"])

    @kms_endpoint_url.setter
    def kms_endpoint_url(self, value: Optional[str]) -> None:
        self._set_config_value(key="kms_endpoint_url", value=value)

    @property
    def emr_endpoint_url(self) -> Optional[str]:
        """Property emr_endpoint_url."""
        return cast(Optional[str], self["emr_endpoint_url"])

    @emr_endpoint_url.setter
    def emr_endpoint_url(self, value: Optional[str]) -> None:
        self._set_config_value(key="emr_endpoint_url", value=value)

    @property
<<<<<<< HEAD
    def lakeformation_endpoint_url(self) -> Optional[str]:
        """Property lakeformation_endpoint_url."""
        return cast(Optional[str], self["lakeformation_endpoint_url"])

    @lakeformation_endpoint_url.setter
    def lakeformation_endpoint_url(self, value: Optional[str]) -> None:
        self._set_config_value(key="lakeformation_endpoint_url", value=value)
=======
    def botocore_config(self) -> botocore.config.Config:
        """Property botocore_config."""
        return cast(Optional[botocore.config.Config], self["botocore_config"])

    @botocore_config.setter
    def botocore_config(self, value: Optional[botocore.config.Config]) -> None:
        self._set_config_value(key="botocore_config", value=value)
>>>>>>> d5bf86f8


def _insert_str(text: str, token: str, insert: str) -> str:
    """Insert string into other."""
    index: int = text.find(token)
    return text[:index] + insert + text[index:]


def _inject_config_doc(doc: Optional[str], available_configs: Tuple[str, ...]) -> str:
    if doc is None:
        return "Undocumented function."
    if "\n    Parameters" not in doc:
        return doc
    header: str = (
        "\n    Note\n    ----"
        "\n    This functions has arguments that can has default values configured globally through "
        "*wr.config* or environment variables:\n\n"
    )
    args: Tuple[str, ...] = tuple(f"    - {x}\n" for x in available_configs)
    args_block: str = "\n".join(args)
    footer: str = (
        "\n    Check out the `Global Configurations Tutorial "
        "<https://github.com/awslabs/aws-data-wrangler/blob/main/tutorials/"
        "021%20-%20Global%20Configurations.ipynb>`_"
        " for details.\n"
    )
    insertion: str = header + args_block + footer + "\n\n"
    return _insert_str(text=doc, token="\n    Parameters", insert=insertion)


def apply_configs(function: Callable[..., Any]) -> Callable[..., Any]:
    """Decorate some function with configs."""
    signature = inspect.signature(function)
    args_names: Tuple[str, ...] = tuple(signature.parameters.keys())
    available_configs: Tuple[str, ...] = tuple(x for x in _CONFIG_ARGS if x in args_names)

    def wrapper(*args_raw: Any, **kwargs: Any) -> Any:
        args: Dict[str, Any] = signature.bind_partial(*args_raw, **kwargs).arguments
        for name in available_configs:
            if hasattr(config, name) is True:
                value: _ConfigValueType = config[name]
                if name not in args:
                    _logger.debug("Applying default config argument %s with value %s.", name, value)
                    args[name] = value
                elif _CONFIG_ARGS[name].enforced is True:
                    _logger.debug("Applying ENFORCED config argument %s with value %s.", name, value)
                    args[name] = value
        for name, param in signature.parameters.items():
            if param.kind == param.VAR_KEYWORD and name in args:
                if isinstance(args[name], dict) is False:
                    raise RuntimeError(f"Argument {name} ({args[name]}) is a non dictionary keyword argument.")
                keywords: Dict[str, Any] = args[name]
                del args[name]
                args = {**args, **keywords}
        return function(**args)

    wrapper.__doc__ = _inject_config_doc(doc=function.__doc__, available_configs=available_configs)
    wrapper.__name__ = function.__name__
    wrapper.__setattr__("__signature__", signature)  # pylint: disable=no-member
    return wrapper


config: _Config = _Config()<|MERGE_RESOLUTION|>--- conflicted
+++ resolved
@@ -42,12 +42,9 @@
     "redshift_endpoint_url": _ConfigArg(dtype=str, nullable=True, enforced=True),
     "kms_endpoint_url": _ConfigArg(dtype=str, nullable=True, enforced=True),
     "emr_endpoint_url": _ConfigArg(dtype=str, nullable=True, enforced=True),
-<<<<<<< HEAD
     "lakeformation_endpoint_url": _ConfigArg(dtype=str, nullable=True, enforced=True),
-=======
     # Botocore config
     "botocore_config": _ConfigArg(dtype=botocore.config.Config, nullable=True),
->>>>>>> d5bf86f8
 }
 
 
@@ -64,11 +61,8 @@
         self.redshift_endpoint_url = None
         self.kms_endpoint_url = None
         self.emr_endpoint_url = None
-<<<<<<< HEAD
         self.lakeformation_endpoint_url = None
-=======
         self.botocore_config = None
->>>>>>> d5bf86f8
         for name in _CONFIG_ARGS:
             self._load_config(name=name)
 
@@ -351,7 +345,6 @@
         self._set_config_value(key="emr_endpoint_url", value=value)
 
     @property
-<<<<<<< HEAD
     def lakeformation_endpoint_url(self) -> Optional[str]:
         """Property lakeformation_endpoint_url."""
         return cast(Optional[str], self["lakeformation_endpoint_url"])
@@ -359,7 +352,7 @@
     @lakeformation_endpoint_url.setter
     def lakeformation_endpoint_url(self, value: Optional[str]) -> None:
         self._set_config_value(key="lakeformation_endpoint_url", value=value)
-=======
+
     def botocore_config(self) -> botocore.config.Config:
         """Property botocore_config."""
         return cast(Optional[botocore.config.Config], self["botocore_config"])
@@ -367,7 +360,6 @@
     @botocore_config.setter
     def botocore_config(self, value: Optional[botocore.config.Config]) -> None:
         self._set_config_value(key="botocore_config", value=value)
->>>>>>> d5bf86f8
 
 
 def _insert_str(text: str, token: str, insert: str) -> str:
