--- conflicted
+++ resolved
@@ -3,10 +3,8 @@
 
 import logging
 from decimal import Decimal
-<<<<<<< HEAD
-from typing import TYPE_CHECKING, Any, Callable, Dict, Iterator, List, Optional, Tuple, TypeVar, Union, overload
-=======
 from typing import (
+    TYPE_CHECKING,
     Any,
     Callable,
     Dict,
@@ -19,7 +17,6 @@
     Union,
     overload,
 )
->>>>>>> 5c560eee
 
 import boto3
 import pyarrow as pa
