--- conflicted
+++ resolved
@@ -219,13 +219,8 @@
         column_types = [col.get("typeName") for col in result["columnMetadata"]]
 
         for record in result["records"]:
-<<<<<<< HEAD
-            row: List[Any] = [
+            row: list[Any] = [
                 _connector.DataApiConnector._get_column_value(column, col_type)  # type: ignore[arg-type]
-=======
-            row: list[Any] = [
-                _connector.DataApiConnector._get_column_value(column, col_type)  # type: ignore[arg-type]  # pylint: disable=protected-access
->>>>>>> e80eedd9
                 for column, col_type in zip(record, column_types)
             ]
             rows.append(row)
