--- conflicted
+++ resolved
@@ -247,15 +247,9 @@
     return redshift_types
 
 
-<<<<<<< HEAD
 def _create_table(  # noqa: PLR0912,PLR0915
-    df: Optional[pd.DataFrame],
-    path: Optional[Union[str, List[str]]],
-=======
-def _create_table(  # pylint: disable=too-many-locals,too-many-arguments,too-many-branches,too-many-statements
     df: pd.DataFrame | None,
     path: str | list[str] | None,
->>>>>>> e80eedd9
     con: "redshift_connector.Connection",
     cursor: "redshift_connector.Cursor",
     table: str,
