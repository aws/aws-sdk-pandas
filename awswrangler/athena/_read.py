--- conflicted
+++ resolved
@@ -684,19 +684,11 @@
 
     **Related tutorial:**
 
-<<<<<<< HEAD
-    - `Amazon Athena <https://aws-data-wrangler.readthedocs.io/en/3.0.0a2/
-      tutorials/006%20-%20Amazon%20Athena.html>`_
-    - `Athena Cache <https://aws-data-wrangler.readthedocs.io/en/3.0.0a2/
-      tutorials/019%20-%20Athena%20Cache.html>`_
-    - `Global Configurations <https://aws-data-wrangler.readthedocs.io/en/3.0.0a2/
-=======
     - `Amazon Athena <https://aws-sdk-pandas.readthedocs.io/en/2.16.1/
       tutorials/006%20-%20Amazon%20Athena.html>`_
     - `Athena Cache <https://aws-sdk-pandas.readthedocs.io/en/2.16.1/
       tutorials/019%20-%20Athena%20Cache.html>`_
     - `Global Configurations <https://aws-sdk-pandas.readthedocs.io/en/2.16.1/
->>>>>>> d0e82c0f
       tutorials/021%20-%20Global%20Configurations.html>`_
 
     **There are three approaches available through ctas_approach and unload_approach parameters:**
@@ -760,11 +752,7 @@
     /athena.html#Athena.Client.get_query_execution>`_ .
 
     For a practical example check out the
-<<<<<<< HEAD
-    `related tutorial <https://aws-data-wrangler.readthedocs.io/en/3.0.0a2/
-=======
     `related tutorial <https://aws-sdk-pandas.readthedocs.io/en/2.16.1/
->>>>>>> d0e82c0f
     tutorials/024%20-%20Athena%20Query%20Metadata.html>`_!
 
 
@@ -1010,19 +998,11 @@
 
     **Related tutorial:**
 
-<<<<<<< HEAD
-    - `Amazon Athena <https://aws-data-wrangler.readthedocs.io/en/3.0.0a2/
-      tutorials/006%20-%20Amazon%20Athena.html>`_
-    - `Athena Cache <https://aws-data-wrangler.readthedocs.io/en/3.0.0a2/
-      tutorials/019%20-%20Athena%20Cache.html>`_
-    - `Global Configurations <https://aws-data-wrangler.readthedocs.io/en/3.0.0a2/
-=======
     - `Amazon Athena <https://aws-sdk-pandas.readthedocs.io/en/2.16.1/
       tutorials/006%20-%20Amazon%20Athena.html>`_
     - `Athena Cache <https://aws-sdk-pandas.readthedocs.io/en/2.16.1/
       tutorials/019%20-%20Athena%20Cache.html>`_
     - `Global Configurations <https://aws-sdk-pandas.readthedocs.io/en/2.16.1/
->>>>>>> d0e82c0f
       tutorials/021%20-%20Global%20Configurations.html>`_
 
     **There are two approaches to be defined through ctas_approach parameter:**
@@ -1067,11 +1047,7 @@
     /athena.html#Athena.Client.get_query_execution>`_ .
 
     For a practical example check out the
-<<<<<<< HEAD
-    `related tutorial <https://aws-data-wrangler.readthedocs.io/en/3.0.0a2/
-=======
     `related tutorial <https://aws-sdk-pandas.readthedocs.io/en/2.16.1/
->>>>>>> d0e82c0f
     tutorials/024%20-%20Athena%20Query%20Metadata.html>`_!
 
 
