"""Amazon Athena Module gathering all read_sql_* function."""

import csv
import logging
import re
import sys
import uuid
from typing import Any, Dict, Iterator, List, Optional, Tuple, Union

import boto3
import botocore.exceptions
import pandas as pd

from awswrangler import _utils, catalog, exceptions, s3
from awswrangler._config import apply_configs
from awswrangler._data_types import cast_pandas_with_athena_types
from awswrangler.athena._formatter import _EngineType, _format_parameters
from awswrangler.athena._utils import (
    _apply_query_metadata,
    _empty_dataframe_response,
    _get_query_metadata,
    _get_s3_output,
    _get_workgroup_config,
    _QueryMetadata,
    _start_query_execution,
    _WorkGroupConfig,
    create_ctas_table,
)

from ._cache import _cache_manager, _CacheInfo, _check_for_cached_results

_logger: logging.Logger = logging.getLogger(__name__)


def _extract_ctas_manifest_paths(path: str, boto3_session: Optional[boto3.Session] = None) -> List[str]:
    """Get the list of paths of the generated files."""
    bucket_name, key_path = _utils.parse_path(path)
    client_s3: boto3.client = _utils.client(service_name="s3", session=boto3_session)
    body: bytes = client_s3.get_object(Bucket=bucket_name, Key=key_path)["Body"].read()
    return [x for x in body.decode("utf-8").split("\n") if x != ""]


def _fix_csv_types_generator(
    dfs: Iterator[pd.DataFrame], parse_dates: List[str], binaries: List[str]
) -> Iterator[pd.DataFrame]:
    """Apply data types cast to a Pandas DataFrames Generator."""
    for df in dfs:
        yield _fix_csv_types(df=df, parse_dates=parse_dates, binaries=binaries)


def _add_query_metadata_generator(
    dfs: Iterator[pd.DataFrame], query_metadata: _QueryMetadata
) -> Iterator[pd.DataFrame]:
    """Add Query Execution metadata to every DF in iterator."""
    for df in dfs:
        df = _apply_query_metadata(df=df, query_metadata=query_metadata)
        yield df


def _fix_csv_types(df: pd.DataFrame, parse_dates: List[str], binaries: List[str]) -> pd.DataFrame:
    """Apply data types cast to a Pandas DataFrames."""
    if len(df.index) > 0:
        for col in parse_dates:
            df[col] = df[col].dt.date.replace(to_replace={pd.NaT: None})
        for col in binaries:
            df[col] = df[col].str.encode(encoding="utf-8")
    return df


def _delete_after_iterate(
    dfs: Iterator[pd.DataFrame],
    paths: List[str],
    use_threads: Union[bool, int],
    boto3_session: boto3.Session,
    s3_additional_kwargs: Optional[Dict[str, str]],
) -> Iterator[pd.DataFrame]:
    for df in dfs:
        yield df
    s3.delete_objects(
        path=paths, use_threads=use_threads, boto3_session=boto3_session, s3_additional_kwargs=s3_additional_kwargs
    )


def _fetch_parquet_result(
    query_metadata: _QueryMetadata,
    keep_files: bool,
    categories: Optional[List[str]],
    chunksize: Optional[int],
    use_threads: Union[bool, int],
    boto3_session: boto3.Session,
    s3_additional_kwargs: Optional[Dict[str, Any]],
    temp_table_fqn: Optional[str] = None,
    pyarrow_additional_kwargs: Optional[Dict[str, Any]] = None,
) -> Union[pd.DataFrame, Iterator[pd.DataFrame]]:
    ret: Union[pd.DataFrame, Iterator[pd.DataFrame]]
    chunked: Union[bool, int] = False if chunksize is None else chunksize
    _logger.debug("chunked: %s", chunked)
    if query_metadata.manifest_location is None:
        return _empty_dataframe_response(bool(chunked), query_metadata)
    manifest_path: str = query_metadata.manifest_location
    metadata_path: str = manifest_path.replace("-manifest.csv", ".metadata")
    _logger.debug("manifest_path: %s", manifest_path)
    _logger.debug("metadata_path: %s", metadata_path)
    paths: List[str] = _extract_ctas_manifest_paths(path=manifest_path, boto3_session=boto3_session)
    if not paths:
        if not temp_table_fqn:
            raise exceptions.EmptyDataFrame("Query would return untyped, empty dataframe.")

        database, temp_table_name = map(lambda x: x.replace('"', ""), temp_table_fqn.split("."))
        dtype_dict = catalog.get_table_types(database=database, table=temp_table_name, boto3_session=boto3_session)
        df = pd.DataFrame(columns=list(dtype_dict.keys()))
        df = cast_pandas_with_athena_types(df=df, dtype=dtype_dict)
        df = _apply_query_metadata(df=df, query_metadata=query_metadata)

        if chunked:
            return (df,)

        return df
<<<<<<< HEAD
    if not pyarrow_additional_kwargs:
        pyarrow_additional_kwargs = {}
        if categories:
            pyarrow_additional_kwargs["categories"] = categories
=======

>>>>>>> ac822701
    ret = s3.read_parquet(
        path=paths,
        use_threads=use_threads,
        boto3_session=boto3_session,
        chunked=chunked,
        pyarrow_additional_kwargs=pyarrow_additional_kwargs,
    )
    if chunked is False:
        ret = _apply_query_metadata(df=ret, query_metadata=query_metadata)
    else:
        ret = _add_query_metadata_generator(dfs=ret, query_metadata=query_metadata)
    paths_delete: List[str] = paths + [manifest_path, metadata_path]
    _logger.debug("type(ret): %s", type(ret))
    if chunked is False:
        if keep_files is False:
            s3.delete_objects(
                path=paths_delete,
                use_threads=use_threads,
                boto3_session=boto3_session,
                s3_additional_kwargs=s3_additional_kwargs,
            )
        return ret
    if keep_files is False:
        return _delete_after_iterate(
            dfs=ret,
            paths=paths_delete,
            use_threads=use_threads,
            boto3_session=boto3_session,
            s3_additional_kwargs=s3_additional_kwargs,
        )
    return ret


def _fetch_csv_result(
    query_metadata: _QueryMetadata,
    keep_files: bool,
    chunksize: Optional[int],
    use_threads: Union[bool, int],
    boto3_session: boto3.Session,
    s3_additional_kwargs: Optional[Dict[str, Any]],
) -> Union[pd.DataFrame, Iterator[pd.DataFrame]]:
    _chunksize: Optional[int] = chunksize if isinstance(chunksize, int) else None
    _logger.debug("_chunksize: %s", _chunksize)
    if query_metadata.output_location is None or query_metadata.output_location.endswith(".csv") is False:
        chunked = _chunksize is not None
        return _empty_dataframe_response(chunked, query_metadata)
    path: str = query_metadata.output_location
    _logger.debug("Start CSV reading from %s", path)
    ret = s3.read_csv(
        path=[path],
        dtype=query_metadata.dtype,
        parse_dates=query_metadata.parse_timestamps,
        converters=query_metadata.converters,
        quoting=csv.QUOTE_ALL,
        keep_default_na=False,
        na_values=["", "NaN"],
        chunksize=_chunksize,
        skip_blank_lines=False,
        use_threads=False,
        boto3_session=boto3_session,
    )
    _logger.debug("Start type casting...")
    _logger.debug(type(ret))
    if _chunksize is None:
        df = _fix_csv_types(df=ret, parse_dates=query_metadata.parse_dates, binaries=query_metadata.binaries)
        df = _apply_query_metadata(df=df, query_metadata=query_metadata)
        if keep_files is False:
            s3.delete_objects(
                path=[path, f"{path}.metadata"],
                use_threads=use_threads,
                boto3_session=boto3_session,
                s3_additional_kwargs=s3_additional_kwargs,
            )
        return df
    dfs = _fix_csv_types_generator(dfs=ret, parse_dates=query_metadata.parse_dates, binaries=query_metadata.binaries)
    dfs = _add_query_metadata_generator(dfs=dfs, query_metadata=query_metadata)
    if keep_files is False:
        return _delete_after_iterate(
            dfs=dfs,
            paths=[path, f"{path}.metadata"],
            use_threads=use_threads,
            boto3_session=boto3_session,
            s3_additional_kwargs=s3_additional_kwargs,
        )
    return dfs


def _resolve_query_with_cache(
    cache_info: _CacheInfo,
    categories: Optional[List[str]],
    chunksize: Optional[Union[int, bool]],
    use_threads: Union[bool, int],
    session: Optional[boto3.Session],
    s3_additional_kwargs: Optional[Dict[str, Any]],
    pyarrow_additional_kwargs: Optional[Dict[str, Any]] = None,
) -> Union[pd.DataFrame, Iterator[pd.DataFrame]]:
    """Fetch cached data and return it as a pandas DataFrame (or list of DataFrames)."""
    _logger.debug("cache_info:\n%s", cache_info)
    if cache_info.query_execution_id is None:
        raise RuntimeError("Trying to resolve with cache but w/o any query execution ID.")
    query_metadata: _QueryMetadata = _get_query_metadata(
        query_execution_id=cache_info.query_execution_id,
        boto3_session=session,
        categories=categories,
        query_execution_payload=cache_info.query_execution_payload,
        metadata_cache_manager=_cache_manager,
    )
    if cache_info.file_format == "parquet":
        return _fetch_parquet_result(
            query_metadata=query_metadata,
            keep_files=True,
            categories=categories,
            chunksize=chunksize,
            use_threads=use_threads,
            boto3_session=session,
            s3_additional_kwargs=s3_additional_kwargs,
            pyarrow_additional_kwargs=pyarrow_additional_kwargs,
        )
    if cache_info.file_format == "csv":
        return _fetch_csv_result(
            query_metadata=query_metadata,
            keep_files=True,
            chunksize=chunksize,
            use_threads=use_threads,
            boto3_session=session,
            s3_additional_kwargs=s3_additional_kwargs,
        )
    raise exceptions.InvalidArgumentValue(f"Invalid data type: {cache_info.file_format}.")


def _resolve_query_without_cache_ctas(
    sql: str,
    database: Optional[str],
    data_source: Optional[str],
    s3_output: Optional[str],
    keep_files: bool,
    chunksize: Union[int, bool, None],
    categories: Optional[List[str]],
    encryption: Optional[str],
    workgroup: Optional[str],
    kms_key: Optional[str],
    alt_database: Optional[str],
    name: Optional[str],
    ctas_bucketing_info: Optional[Tuple[List[str], int]],
    use_threads: Union[bool, int],
    s3_additional_kwargs: Optional[Dict[str, Any]],
    boto3_session: boto3.Session,
    pyarrow_additional_kwargs: Optional[Dict[str, Any]] = None,
) -> Union[pd.DataFrame, Iterator[pd.DataFrame]]:
    ctas_query_info: Dict[str, Union[str, _QueryMetadata]] = create_ctas_table(
        sql=sql,
        database=database,
        ctas_table=name,
        ctas_database=alt_database,
        bucketing_info=ctas_bucketing_info,
        data_source=data_source,
        s3_output=s3_output,
        workgroup=workgroup,
        encryption=encryption,
        kms_key=kms_key,
        wait=True,
        boto3_session=boto3_session,
    )
    fully_qualified_name: str = f'"{ctas_query_info["ctas_database"]}"."{ctas_query_info["ctas_table"]}"'
    ctas_query_metadata: _QueryMetadata = ctas_query_info["ctas_query_metadata"]  # type: ignore
    _logger.debug("ctas_query_metadata: %s", ctas_query_metadata)
    return _fetch_parquet_result(
        query_metadata=ctas_query_metadata,
        keep_files=keep_files,
        categories=categories,
        chunksize=chunksize,
        use_threads=use_threads,
        s3_additional_kwargs=s3_additional_kwargs,
        boto3_session=boto3_session,
        temp_table_fqn=fully_qualified_name,
        pyarrow_additional_kwargs=pyarrow_additional_kwargs,
    )


def _resolve_query_without_cache_unload(
    sql: str,
    file_format: str,
    compression: Optional[str],
    field_delimiter: Optional[str],
    partitioned_by: Optional[List[str]],
    database: Optional[str],
    data_source: Optional[str],
    s3_output: Optional[str],
    keep_files: bool,
    chunksize: Union[int, bool, None],
    categories: Optional[List[str]],
    encryption: Optional[str],
    kms_key: Optional[str],
    workgroup: Optional[str],
    use_threads: Union[bool, int],
    s3_additional_kwargs: Optional[Dict[str, Any]],
    boto3_session: boto3.Session,
    pyarrow_additional_kwargs: Optional[Dict[str, Any]] = None,
) -> Union[pd.DataFrame, Iterator[pd.DataFrame]]:
    query_metadata = _unload(
        sql=sql,
        path=s3_output,
        file_format=file_format,
        compression=compression,
        field_delimiter=field_delimiter,
        partitioned_by=partitioned_by,
        workgroup=workgroup,
        database=database,
        encryption=encryption,
        kms_key=kms_key,
        boto3_session=boto3_session,
        data_source=data_source,
    )
    if file_format == "PARQUET":
        return _fetch_parquet_result(
            query_metadata=query_metadata,
            keep_files=keep_files,
            categories=categories,
            chunksize=chunksize,
            use_threads=use_threads,
            s3_additional_kwargs=s3_additional_kwargs,
            boto3_session=boto3_session,
            pyarrow_additional_kwargs=pyarrow_additional_kwargs,
        )
    raise exceptions.InvalidArgumentValue("Only PARQUET file format is supported when unload_approach=True.")


def _resolve_query_without_cache_regular(
    sql: str,
    database: Optional[str],
    data_source: Optional[str],
    s3_output: Optional[str],
    keep_files: bool,
    chunksize: Union[int, bool, None],
    categories: Optional[List[str]],
    encryption: Optional[str],
    workgroup: Optional[str],
    kms_key: Optional[str],
    use_threads: Union[bool, int],
    s3_additional_kwargs: Optional[Dict[str, Any]],
    boto3_session: boto3.Session,
) -> Union[pd.DataFrame, Iterator[pd.DataFrame]]:
    wg_config: _WorkGroupConfig = _get_workgroup_config(session=boto3_session, workgroup=workgroup)
    s3_output = _get_s3_output(s3_output=s3_output, wg_config=wg_config, boto3_session=boto3_session)
    s3_output = s3_output[:-1] if s3_output[-1] == "/" else s3_output
    _logger.debug("sql: %s", sql)
    query_id: str = _start_query_execution(
        sql=sql,
        wg_config=wg_config,
        database=database,
        data_source=data_source,
        s3_output=s3_output,
        workgroup=workgroup,
        encryption=encryption,
        kms_key=kms_key,
        boto3_session=boto3_session,
    )
    _logger.debug("query_id: %s", query_id)
    query_metadata: _QueryMetadata = _get_query_metadata(
        query_execution_id=query_id,
        boto3_session=boto3_session,
        categories=categories,
        metadata_cache_manager=_cache_manager,
    )
    return _fetch_csv_result(
        query_metadata=query_metadata,
        keep_files=keep_files,
        chunksize=chunksize,
        use_threads=use_threads,
        boto3_session=boto3_session,
        s3_additional_kwargs=s3_additional_kwargs,
    )


def _resolve_query_without_cache(
    # pylint: disable=too-many-branches,too-many-locals,too-many-return-statements,too-many-statements
    sql: str,
    database: str,
    data_source: Optional[str],
    ctas_approach: bool,
    unload_approach: bool,
    unload_parameters: Optional[Dict[str, Any]],
    categories: Optional[List[str]],
    chunksize: Union[int, bool, None],
    s3_output: Optional[str],
    workgroup: Optional[str],
    encryption: Optional[str],
    kms_key: Optional[str],
    keep_files: bool,
    ctas_database: Optional[str],
    ctas_temp_table_name: Optional[str],
    ctas_bucketing_info: Optional[Tuple[List[str], int]],
    use_threads: Union[bool, int],
    s3_additional_kwargs: Optional[Dict[str, Any]],
    boto3_session: boto3.Session,
    pyarrow_additional_kwargs: Optional[Dict[str, Any]] = None,
) -> Union[pd.DataFrame, Iterator[pd.DataFrame]]:
    """
    Execute a query in Athena and returns results as DataFrame, back to `read_sql_query`.

    Usually called by `read_sql_query` when using cache is not possible.
    """
    if ctas_approach is True:
        if ctas_temp_table_name is not None:
            name: str = catalog.sanitize_table_name(ctas_temp_table_name)
        else:
            name = f"temp_table_{uuid.uuid4().hex}"
        try:
            return _resolve_query_without_cache_ctas(
                sql=sql,
                database=database,
                data_source=data_source,
                s3_output=s3_output,
                keep_files=keep_files,
                chunksize=chunksize,
                categories=categories,
                encryption=encryption,
                workgroup=workgroup,
                kms_key=kms_key,
                alt_database=ctas_database,
                name=name,
                ctas_bucketing_info=ctas_bucketing_info,
                use_threads=use_threads,
                s3_additional_kwargs=s3_additional_kwargs,
                boto3_session=boto3_session,
                pyarrow_additional_kwargs=pyarrow_additional_kwargs,
            )
        finally:
            catalog.delete_table_if_exists(database=ctas_database or database, table=name, boto3_session=boto3_session)
    elif unload_approach is True:
        if unload_parameters is None:
            unload_parameters = {}
        return _resolve_query_without_cache_unload(
            sql=sql,
            file_format=unload_parameters.get("file_format") or "PARQUET",
            compression=unload_parameters.get("compression"),
            field_delimiter=unload_parameters.get("field_delimiter"),
            partitioned_by=unload_parameters.get("partitioned_by"),
            database=database,
            data_source=data_source,
            s3_output=s3_output,
            keep_files=keep_files,
            chunksize=chunksize,
            categories=categories,
            encryption=encryption,
            kms_key=kms_key,
            workgroup=workgroup,
            use_threads=use_threads,
            s3_additional_kwargs=s3_additional_kwargs,
            boto3_session=boto3_session,
            pyarrow_additional_kwargs=pyarrow_additional_kwargs,
        )
    return _resolve_query_without_cache_regular(
        sql=sql,
        database=database,
        data_source=data_source,
        s3_output=s3_output,
        keep_files=keep_files,
        chunksize=chunksize,
        categories=categories,
        encryption=encryption,
        workgroup=workgroup,
        kms_key=kms_key,
        use_threads=use_threads,
        s3_additional_kwargs=s3_additional_kwargs,
        boto3_session=boto3_session,
    )


def _unload(
    sql: str,
    path: Optional[str],
    file_format: str,
    compression: Optional[str],
    field_delimiter: Optional[str],
    partitioned_by: Optional[List[str]],
    workgroup: Optional[str],
    database: Optional[str],
    encryption: Optional[str],
    kms_key: Optional[str],
    boto3_session: boto3.Session,
    data_source: Optional[str],
) -> _QueryMetadata:
    wg_config: _WorkGroupConfig = _get_workgroup_config(session=boto3_session, workgroup=workgroup)
    s3_output: str = _get_s3_output(s3_output=path, wg_config=wg_config, boto3_session=boto3_session)
    s3_output = s3_output[:-1] if s3_output[-1] == "/" else s3_output
    # Athena does not enforce a Query Result Location for UNLOAD. Thus, the workgroup output location
    # is only used if no path is supplied.
    if not path:
        path = s3_output

    # Set UNLOAD parameters
    unload_parameters = f"  format='{file_format}'"
    if compression:
        unload_parameters += f"  , compression='{compression}'"
    if field_delimiter:
        unload_parameters += f"  , field_delimiter='{field_delimiter}'"
    if partitioned_by:
        unload_parameters += f"  , partitioned_by=ARRAY{partitioned_by}"

    sql = f"UNLOAD ({sql}) " f"TO '{path}' " f"WITH ({unload_parameters})"
    _logger.debug("sql: %s", sql)
    try:
        query_id: str = _start_query_execution(
            sql=sql,
            workgroup=workgroup,
            wg_config=wg_config,
            database=database,
            data_source=data_source,
            s3_output=s3_output,
            encryption=encryption,
            kms_key=kms_key,
            boto3_session=boto3_session,
        )
    except botocore.exceptions.ClientError as ex:
        msg: str = str(ex)
        error: Dict[str, Any] = ex.response["Error"]
        if error["Code"] == "InvalidRequestException":
            raise exceptions.InvalidArgumentValue(f"Exception parsing query. Root error message: {msg}")
        raise ex
    _logger.debug("query_id: %s", query_id)
    try:
        query_metadata: _QueryMetadata = _get_query_metadata(
            query_execution_id=query_id,
            boto3_session=boto3_session,
            metadata_cache_manager=_cache_manager,
        )
    except exceptions.QueryFailed as ex:
        msg = str(ex)
        if "Column name" in msg and "specified more than once" in msg:
            raise exceptions.InvalidArgumentValue(
                f"Please, define distinct names for your columns. Root error message: {msg}"
            )
        if "Column name not specified" in msg:
            raise exceptions.InvalidArgumentValue(
                "Please, define all columns names in your query. (E.g. 'SELECT MAX(col1) AS max_col1, ...')"
            )
        if "Column type is unknown" in msg:
            raise exceptions.InvalidArgumentValue(
                "Please, don't leave undefined columns types in your query. You can cast to ensure it. "
                "(E.g. 'SELECT CAST(NULL AS INTEGER) AS MY_COL, ...')"
            )
        raise ex
    return query_metadata


_PATTERN = re.compile(r":([A-Za-z0-9_]+)(?![A-Za-z0-9_])")


def _process_sql_params(sql: str, params: Optional[Dict[str, Any]]) -> str:
    if params is None:
        params = {}

    processed_params = _format_parameters(params, engine=_EngineType.PRESTO)

    def replace(match: re.Match) -> str:  # type: ignore
        key = match.group(1)

        if key not in processed_params:
            # do not replace anything if the parameter is not provided
            return str(match.group(0))

        return str(processed_params[key])

    sql = _PATTERN.sub(replace, sql)

    return sql


@apply_configs
def get_query_results(
    query_execution_id: str,
    use_threads: Union[bool, int] = True,
    boto3_session: Optional[boto3.Session] = None,
    categories: Optional[List[str]] = None,
    chunksize: Optional[Union[int, bool]] = None,
    s3_additional_kwargs: Optional[Dict[str, Any]] = None,
    pyarrow_additional_kwargs: Optional[Dict[str, Any]] = None,
) -> Union[pd.DataFrame, Iterator[pd.DataFrame]]:
    """Get AWS Athena SQL query results as a Pandas DataFrame.

    Parameters
    ----------
    query_execution_id : str
        SQL query's execution_id on AWS Athena.
    use_threads : bool, int
        True to enable concurrent requests, False to disable multiple threads.
        If enabled os.cpu_count() will be used as the max number of threads.
        If integer is provided, specified number is used.
    boto3_session : boto3.Session(), optional
        Boto3 Session. The default boto3 session will be used if boto3_session receive None.
    categories: List[str], optional
        List of columns names that should be returned as pandas.Categorical.
        Recommended for memory restricted environments.
    chunksize : Union[int, bool], optional
        If passed will split the data in a Iterable of DataFrames (Memory friendly).
        If `True` awswrangler iterates on the data by files in the most efficient way without guarantee of chunksize.
        If an `INTEGER` is passed awswrangler will iterate on the data by number of rows igual the received INTEGER.
    s3_additional_kwargs : Optional[Dict[str, Any]]
        Forwarded to botocore requests.
        e.g. s3_additional_kwargs={'RequestPayer': 'requester'}
    pyarrow_additional_kwargs : Optional[Dict[str, Any]]
        Forward to the ParquetFile class or converting an Arrow table to Pandas, currently only an
        "coerce_int96_timestamp_unit" or "timestamp_as_object" argument will be considered. If reading parquet
        files where you cannot convert a timestamp to pandas Timestamp[ns] consider setting timestamp_as_object=True,
        to allow for timestamp units larger than "ns". If reading parquet data that still uses INT96 (like Athena
        outputs) you can use coerce_int96_timestamp_unit to specify what timestamp unit to encode INT96 to (by default
        this is "ns", if you know the output parquet came from a system that encodes timestamp to a particular unit
        then set this to that same unit e.g. coerce_int96_timestamp_unit="ms").

    Returns
    -------
    Union[pd.DataFrame, Iterator[pd.DataFrame]]
        Pandas DataFrame or Generator of Pandas DataFrames if chunksize is passed.

    Examples
    --------
    >>> import awswrangler as wr
    >>> res = wr.athena.get_query_results(
    ...     query_execution_id="cbae5b41-8103-4709-95bb-887f88edd4f2"
    ... )

    """
    query_metadata: _QueryMetadata = _get_query_metadata(
        query_execution_id=query_execution_id,
        boto3_session=boto3_session,
        categories=categories,
        metadata_cache_manager=_cache_manager,
    )
    client_athena: boto3.client = _utils.client(service_name="athena", session=boto3_session)
    query_info: Dict[str, Any] = client_athena.get_query_execution(QueryExecutionId=query_execution_id)[
        "QueryExecution"
    ]
    statement_type: Optional[str] = query_info.get("StatementType")
    if (statement_type == "DDL" and query_info["Query"].startswith("CREATE TABLE")) or (
        statement_type == "DML" and query_info["Query"].startswith("UNLOAD")
    ):
        return _fetch_parquet_result(
            query_metadata=query_metadata,
            keep_files=True,
            categories=categories,
            chunksize=chunksize,
            use_threads=use_threads,
            boto3_session=boto3_session,
            s3_additional_kwargs=s3_additional_kwargs,
            pyarrow_additional_kwargs=pyarrow_additional_kwargs,
        )
    if statement_type == "DML" and not query_info["Query"].startswith("INSERT"):
        return _fetch_csv_result(
            query_metadata=query_metadata,
            keep_files=True,
            chunksize=chunksize,
            use_threads=use_threads,
            boto3_session=boto3_session,
            s3_additional_kwargs=s3_additional_kwargs,
        )
    raise exceptions.UndetectedType(f"""Unable to get results for: {query_info["Query"]}.""")


@apply_configs
def read_sql_query(
    sql: str,
    database: str,
    ctas_approach: bool = True,
    unload_approach: bool = False,
    unload_parameters: Optional[Dict[str, Any]] = None,
    categories: Optional[List[str]] = None,
    chunksize: Optional[Union[int, bool]] = None,
    s3_output: Optional[str] = None,
    workgroup: Optional[str] = None,
    encryption: Optional[str] = None,
    kms_key: Optional[str] = None,
    keep_files: bool = True,
    ctas_database: Optional[str] = None,
    ctas_temp_table_name: Optional[str] = None,
    ctas_bucketing_info: Optional[Tuple[List[str], int]] = None,
    use_threads: Union[bool, int] = True,
    boto3_session: Optional[boto3.Session] = None,
    max_cache_seconds: int = 0,
    max_cache_query_inspections: int = 50,
    max_remote_cache_entries: int = 50,
    max_local_cache_entries: int = 100,
    data_source: Optional[str] = None,
    params: Optional[Dict[str, Any]] = None,
    s3_additional_kwargs: Optional[Dict[str, Any]] = None,
    pyarrow_additional_kwargs: Optional[Dict[str, Any]] = None,
) -> Union[pd.DataFrame, Iterator[pd.DataFrame]]:
    """Execute any SQL query on AWS Athena and return the results as a Pandas DataFrame.

    **Related tutorial:**

    - `Amazon Athena <https://aws-sdk-pandas.readthedocs.io/en/3.0.0b3/
      tutorials/006%20-%20Amazon%20Athena.html>`_
    - `Athena Cache <https://aws-sdk-pandas.readthedocs.io/en/3.0.0b3/
      tutorials/019%20-%20Athena%20Cache.html>`_
    - `Global Configurations <https://aws-sdk-pandas.readthedocs.io/en/3.0.0b3/
      tutorials/021%20-%20Global%20Configurations.html>`_

    **There are three approaches available through ctas_approach and unload_approach parameters:**

    **1** - ctas_approach=True (Default):

    Wrap the query with a CTAS and then reads the table data as parquet directly from s3.

    PROS:

    - Faster for mid and big result sizes.
    - Can handle some level of nested types.

    CONS:

    - Requires create/delete table permissions on Glue.
    - Does not support timestamp with time zone
    - Does not support columns with repeated names.
    - Does not support columns with undefined data types.
    - A temporary table will be created and then deleted immediately.
    - Does not support custom data_source/catalog_id.

    **2** - unload_approach=True and ctas_approach=False:

    Does an UNLOAD query on Athena and parse the Parquet result on s3.

    PROS:

    - Faster for mid and big result sizes.
    - Can handle some level of nested types.
    - Does not modify Glue Data Catalog

    CONS:

    - Output S3 path must be empty.
    - Does not support timestamp with time zone.
    - Does not support columns with repeated names.
    - Does not support columns with undefined data types.

    **3** - ctas_approach=False:

    Does a regular query on Athena and parse the regular CSV result on s3.

    PROS:

    - Faster for small result sizes (less latency).
    - Does not require create/delete table permissions on Glue
    - Supports timestamp with time zone.
    - Support custom data_source/catalog_id.

    CONS:

    - Slower for big results (But stills faster than other libraries that uses the regular Athena's API)
    - Does not handle nested types at all.

    Note
    ----
    The resulting DataFrame (or every DataFrame in the returned Iterator for chunked queries) have a
    `query_metadata` attribute, which brings the query result metadata returned by
    `Boto3/Athena <https://boto3.amazonaws.com/v1/documentation/api/latest/reference/services
    /athena.html#Athena.Client.get_query_execution>`_ .

    For a practical example check out the
    `related tutorial <https://aws-sdk-pandas.readthedocs.io/en/3.0.0b3/
    tutorials/024%20-%20Athena%20Query%20Metadata.html>`_!


    Note
    ----
    Valid encryption modes: [None, 'SSE_S3', 'SSE_KMS'].

    `P.S. 'CSE_KMS' is not supported.`

    Note
    ----
    Create the default Athena bucket if it doesn't exist and s3_output is None.

    (E.g. s3://aws-athena-query-results-ACCOUNT-REGION/)

    Note
    ----
    `chunksize` argument (Memory Friendly) (i.e batching):

    Return an Iterable of DataFrames instead of a regular DataFrame.

    There are two batching strategies:

    - If **chunksize=True**, a new DataFrame will be returned for each file in the query result.

    - If **chunksize=INTEGER**, awswrangler will iterate on the data by number of rows igual the received INTEGER.

    `P.S.` `chunksize=True` is faster and uses less memory while `chunksize=INTEGER` is more precise
    in number of rows for each Dataframe.

    `P.P.S.` If `ctas_approach=False` and `chunksize=True`, you will always receive an iterator with a
    single DataFrame because regular Athena queries only produces a single output file.

    Note
    ----
    In case of `use_threads=True` the number of threads
    that will be spawned will be gotten from os.cpu_count().

    Parameters
    ----------
    sql : str
        SQL query.
    database : str
        AWS Glue/Athena database name - It is only the origin database from where the query will be launched.
        You can still using and mixing several databases writing the full table name within the sql
        (e.g. `database.table`).
    ctas_approach: bool
        Wraps the query using a CTAS, and read the resulted parquet data on S3.
        If false, read the regular CSV on S3.
    unload_approach: bool
        Wraps the query using UNLOAD, and read the results from S3.
        Only PARQUET format is supported.
    unload_parameters : Optional[Dict[str, Any]]
        Params of the UNLOAD such as format, compression, field_delimiter, and partitioned_by.
    categories: List[str], optional
        List of columns names that should be returned as pandas.Categorical.
        Recommended for memory restricted environments.
    chunksize : Union[int, bool], optional
        If passed will split the data in a Iterable of DataFrames (Memory friendly).
        If `True` awswrangler iterates on the data by files in the most efficient way without guarantee of chunksize.
        If an `INTEGER` is passed awswrangler will iterate on the data by number of rows igual the received INTEGER.
    s3_output : str, optional
        Amazon S3 path.
    workgroup : str, optional
        Athena workgroup.
    encryption : str, optional
        Valid values: [None, 'SSE_S3', 'SSE_KMS']. Notice: 'CSE_KMS' is not supported.
    kms_key : str, optional
        For SSE-KMS, this is the KMS key ARN or ID.
    keep_files : bool
        Whether staging files produced by Athena are retained. 'True' by default.
    ctas_database : str, optional
        The name of the alternative database where the CTAS temporary table is stored.
        If None, the default `database` is used.
    ctas_temp_table_name : str, optional
        The name of the temporary table and also the directory name on S3 where the CTAS result is stored.
        If None, it will use the follow random pattern: `f"temp_table_{uuid.uuid4().hex()}"`.
        On S3 this directory will be under under the pattern: `f"{s3_output}/{ctas_temp_table_name}/"`.
    ctas_bucketing_info: Tuple[List[str], int], optional
        Tuple consisting of the column names used for bucketing as the first element and the number of buckets as the
        second element.
        Only `str`, `int` and `bool` are supported as column data types for bucketing.
    use_threads : bool, int
        True to enable concurrent requests, False to disable multiple threads.
        If enabled os.cpu_count() will be used as the max number of threads.
        If integer is provided, specified number is used.
    boto3_session : boto3.Session(), optional
        Boto3 Session. The default boto3 session will be used if boto3_session receive None.
    max_cache_seconds : int
        awswrangler can look up in Athena's history if this query has been run before.
        If so, and its completion time is less than `max_cache_seconds` before now, awswrangler
        skips query execution and just returns the same results as last time.
        If cached results are valid, awswrangler ignores the `ctas_approach`, `s3_output`, `encryption`, `kms_key`,
        `keep_files` and `ctas_temp_table_name` params.
        If reading cached data fails for any reason, execution falls back to the usual query run path.
    max_cache_query_inspections : int
        Max number of queries that will be inspected from the history to try to find some result to reuse.
        The bigger the number of inspection, the bigger will be the latency for not cached queries.
        Only takes effect if max_cache_seconds > 0.
    max_remote_cache_entries : int
        Max number of queries that will be retrieved from AWS for cache inspection.
        The bigger the number of inspection, the bigger will be the latency for not cached queries.
        Only takes effect if max_cache_seconds > 0 and default value is 50.
    max_local_cache_entries : int
        Max number of queries for which metadata will be cached locally. This will reduce the latency and also
        enables keeping more than `max_remote_cache_entries` available for the cache. This value should not be
        smaller than max_remote_cache_entries.
        Only takes effect if max_cache_seconds > 0 and default value is 100.
    data_source : str, optional
        Data Source / Catalog name. If None, 'AwsDataCatalog' will be used by default.
    params: Dict[str, any], optional
        Dict of parameters that will be used for constructing the SQL query. Only named parameters are supported.
        The dict needs to contain the information in the form {'name': 'value'} and the SQL query needs to contain
        `:name`. Note that for varchar columns and similar, you must surround the value in single quotes.
    s3_additional_kwargs : Optional[Dict[str, Any]]
        Forwarded to botocore requests.
        e.g. s3_additional_kwargs={'RequestPayer': 'requester'}
    pyarrow_additional_kwargs : Optional[Dict[str, Any]]
        Forward to the ParquetFile class or converting an Arrow table to Pandas, currently only an
        "coerce_int96_timestamp_unit" or "timestamp_as_object" argument will be considered. If reading parquet
        files where you cannot convert a timestamp to pandas Timestamp[ns] consider setting timestamp_as_object=True,
        to allow for timestamp units larger than "ns". If reading parquet data that still uses INT96 (like Athena
        outputs) you can use coerce_int96_timestamp_unit to specify what timestamp unit to encode INT96 to (by default
        this is "ns", if you know the output parquet came from a system that encodes timestamp to a particular unit
        then set this to that same unit e.g. coerce_int96_timestamp_unit="ms").

    Returns
    -------
    Union[pd.DataFrame, Iterator[pd.DataFrame]]
        Pandas DataFrame or Generator of Pandas DataFrames if chunksize is passed.

    Examples
    --------
    >>> import awswrangler as wr
    >>> df = wr.athena.read_sql_query(sql="...", database="...")
    >>> scanned_bytes = df.query_metadata["Statistics"]["DataScannedInBytes"]

    >>> import awswrangler as wr
    >>> df = wr.athena.read_sql_query(
    ...     sql="SELECT * FROM my_table WHERE name=:name AND city=:city",
    ...     params={"name": "'filtered_name'", "city": "'filtered_city'"}
    ... )

    """
    if ctas_approach and data_source not in (None, "AwsDataCatalog"):
        raise exceptions.InvalidArgumentCombination(
            "Queries with ctas_approach=True (default) does not support "
            "data_source values different than None and 'AwsDataCatalog'. "
            "Please check the related tutorial for more details "
            "(https://github.com/aws/aws-sdk-pandas/blob/main/"
            "tutorials/006%20-%20Amazon%20Athena.ipynb)"
        )
    if ctas_approach and unload_approach:
        raise exceptions.InvalidArgumentCombination("Only one of ctas_approach=True or unload_approach=True is allowed")
    if unload_parameters and unload_parameters.get("file_format") not in (None, "PARQUET"):
        raise exceptions.InvalidArgumentCombination("Only PARQUET file format is supported if unload_approach=True")
    chunksize = sys.maxsize if ctas_approach is False and chunksize is True else chunksize
    session: boto3.Session = _utils.ensure_session(session=boto3_session)

    # Substitute query parameters
    sql = _process_sql_params(sql, params)

    max_remote_cache_entries = min(max_remote_cache_entries, max_local_cache_entries)

    _cache_manager.max_cache_size = max_local_cache_entries
    cache_info: _CacheInfo = _check_for_cached_results(
        sql=sql,
        boto3_session=session,
        workgroup=workgroup,
        max_cache_seconds=max_cache_seconds,
        max_cache_query_inspections=max_cache_query_inspections,
        max_remote_cache_entries=max_remote_cache_entries,
    )
    _logger.debug("cache_info:\n%s", cache_info)
    if cache_info.has_valid_cache is True:
        _logger.debug("Valid cache found. Retrieving...")
        try:
            return _resolve_query_with_cache(
                cache_info=cache_info,
                categories=categories,
                chunksize=chunksize,
                use_threads=use_threads,
                session=session,
                s3_additional_kwargs=s3_additional_kwargs,
                pyarrow_additional_kwargs=pyarrow_additional_kwargs,
            )
        except Exception as e:  # pylint: disable=broad-except
            _logger.error(e)  # if there is anything wrong with the cache, just fallback to the usual path
            _logger.debug("Corrupted cache. Continuing to execute query...")
    return _resolve_query_without_cache(
        sql=sql,
        database=database,
        data_source=data_source,
        ctas_approach=ctas_approach,
        unload_approach=unload_approach,
        unload_parameters=unload_parameters,
        categories=categories,
        chunksize=chunksize,
        s3_output=s3_output,
        workgroup=workgroup,
        encryption=encryption,
        kms_key=kms_key,
        keep_files=keep_files,
        ctas_database=ctas_database,
        ctas_temp_table_name=ctas_temp_table_name,
        ctas_bucketing_info=ctas_bucketing_info,
        use_threads=use_threads,
        s3_additional_kwargs=s3_additional_kwargs,
        boto3_session=session,
        pyarrow_additional_kwargs=pyarrow_additional_kwargs,
    )


@apply_configs
def read_sql_table(
    table: str,
    database: str,
    ctas_approach: bool = True,
    unload_approach: bool = False,
    unload_parameters: Optional[Dict[str, Any]] = None,
    categories: Optional[List[str]] = None,
    chunksize: Optional[Union[int, bool]] = None,
    s3_output: Optional[str] = None,
    workgroup: Optional[str] = None,
    encryption: Optional[str] = None,
    kms_key: Optional[str] = None,
    keep_files: bool = True,
    ctas_database: Optional[str] = None,
    ctas_temp_table_name: Optional[str] = None,
    ctas_bucketing_info: Optional[Tuple[List[str], int]] = None,
    use_threads: Union[bool, int] = True,
    boto3_session: Optional[boto3.Session] = None,
    max_cache_seconds: int = 0,
    max_cache_query_inspections: int = 50,
    max_remote_cache_entries: int = 50,
    max_local_cache_entries: int = 100,
    data_source: Optional[str] = None,
    s3_additional_kwargs: Optional[Dict[str, Any]] = None,
    pyarrow_additional_kwargs: Optional[Dict[str, Any]] = None,
) -> Union[pd.DataFrame, Iterator[pd.DataFrame]]:
    """Extract the full table AWS Athena and return the results as a Pandas DataFrame.

    **Related tutorial:**

    - `Amazon Athena <https://aws-sdk-pandas.readthedocs.io/en/3.0.0b3/
      tutorials/006%20-%20Amazon%20Athena.html>`_
    - `Athena Cache <https://aws-sdk-pandas.readthedocs.io/en/3.0.0b3/
      tutorials/019%20-%20Athena%20Cache.html>`_
    - `Global Configurations <https://aws-sdk-pandas.readthedocs.io/en/3.0.0b3/
      tutorials/021%20-%20Global%20Configurations.html>`_

    **There are two approaches to be defined through ctas_approach parameter:**

    **1** - ctas_approach=True (Default):

    Wrap the query with a CTAS and then reads the table data as parquet directly from s3.

    PROS:

    - Faster for mid and big result sizes.
    - Can handle some level of nested types.

    CONS:

    - Requires create/delete table permissions on Glue.
    - Does not support timestamp with time zone
    - Does not support columns with repeated names.
    - Does not support columns with undefined data types.
    - A temporary table will be created and then deleted immediately.

    **2** - ctas_approach=False:

    Does a regular query on Athena and parse the regular CSV result on s3.

    PROS:

    - Faster for small result sizes (less latency).
    - Does not require create/delete table permissions on Glue
    - Supports timestamp with time zone.

    CONS:

    - Slower for big results (But stills faster than other libraries that uses the regular Athena's API)
    - Does not handle nested types at all.

    Note
    ----
    The resulting DataFrame (or every DataFrame in the returned Iterator for chunked queries) have a
    `query_metadata` attribute, which brings the query result metadata returned by
    `Boto3/Athena <https://boto3.amazonaws.com/v1/documentation/api/latest/reference/services
    /athena.html#Athena.Client.get_query_execution>`_ .

    For a practical example check out the
    `related tutorial <https://aws-sdk-pandas.readthedocs.io/en/3.0.0b3/
    tutorials/024%20-%20Athena%20Query%20Metadata.html>`_!


    Note
    ----
    Valid encryption modes: [None, 'SSE_S3', 'SSE_KMS'].

    `P.S. 'CSE_KMS' is not supported.`

    Note
    ----
    Create the default Athena bucket if it doesn't exist and s3_output is None.

    (E.g. s3://aws-athena-query-results-ACCOUNT-REGION/)

    Note
    ----
    `chunksize` argument (Memory Friendly) (i.e batching):

    Return an Iterable of DataFrames instead of a regular DataFrame.

    There are two batching strategies:

    - If **chunksize=True**, a new DataFrame will be returned for each file in the query result.

    - If **chunksize=INTEGER**, awswrangler will iterate on the data by number of rows igual the received INTEGER.

    `P.S.` `chunksize=True` is faster and uses less memory while `chunksize=INTEGER` is more precise
    in number of rows for each Dataframe.

    `P.P.S.` If `ctas_approach=False` and `chunksize=True`, you will always receive an interador with a
    single DataFrame because regular Athena queries only produces a single output file.

    Note
    ----
    In case of `use_threads=True` the number of threads
    that will be spawned will be gotten from os.cpu_count().

    Parameters
    ----------
    table : str
        Table name.
    database : str
        AWS Glue/Athena database name.
    ctas_approach: bool
        Wraps the query using a CTAS, and read the resulted parquet data on S3.
        If false, read the regular CSV on S3.
    unload_approach: bool
        Wraps the query using UNLOAD, and read the results from S3.
        Only PARQUET format is supported.
    unload_parameters : Optional[Dict[str, Any]]
        Params of the UNLOAD such as format, compression, field_delimiter, and partitioned_by.
    categories: List[str], optional
        List of columns names that should be returned as pandas.Categorical.
        Recommended for memory restricted environments.
    chunksize : Union[int, bool], optional
        If passed will split the data in a Iterable of DataFrames (Memory friendly).
        If `True` awswrangler iterates on the data by files in the most efficient way without guarantee of chunksize.
        If an `INTEGER` is passed awswrangler will iterate on the data by number of rows igual the received INTEGER.
    s3_output : str, optional
        AWS S3 path.
    workgroup : str, optional
        Athena workgroup.
    encryption : str, optional
        Valid values: [None, 'SSE_S3', 'SSE_KMS']. Notice: 'CSE_KMS' is not supported.
    kms_key : str, optional
        For SSE-KMS, this is the KMS key ARN or ID.
    keep_files : bool
        Should awswrangler delete or keep the staging files produced by Athena?
    ctas_database : str, optional
        The name of the alternative database where the CTAS temporary table is stored.
        If None, the default `database` is used.
    ctas_temp_table_name : str, optional
        The name of the temporary table and also the directory name on S3 where the CTAS result is stored.
        If None, it will use the follow random pattern: `f"temp_table_{uuid.uuid4().hex}"`.
        On S3 this directory will be under under the pattern: `f"{s3_output}/{ctas_temp_table_name}/"`.
    ctas_bucketing_info: Tuple[List[str], int], optional
        Tuple consisting of the column names used for bucketing as the first element and the number of buckets as the
        second element.
        Only `str`, `int` and `bool` are supported as column data types for bucketing.
    use_threads : bool, int
        True to enable concurrent requests, False to disable multiple threads.
        If enabled os.cpu_count() will be used as the max number of threads.
        If integer is provided, specified number is used.
    boto3_session : boto3.Session(), optional
        Boto3 Session. The default boto3 session will be used if boto3_session receive None.
    max_cache_seconds: int
        awswrangler can look up in Athena's history if this table has been read before.
        If so, and its completion time is less than `max_cache_seconds` before now, awswrangler
        skips query execution and just returns the same results as last time.
        If cached results are valid, awswrangler ignores the `ctas_approach`, `s3_output`, `encryption`, `kms_key`,
        `keep_files` and `ctas_temp_table_name` params.
        If reading cached data fails for any reason, execution falls back to the usual query run path.
    max_cache_query_inspections : int
        Max number of queries that will be inspected from the history to try to find some result to reuse.
        The bigger the number of inspection, the bigger will be the latency for not cached queries.
        Only takes effect if max_cache_seconds > 0.
    max_remote_cache_entries : int
        Max number of queries that will be retrieved from AWS for cache inspection.
        The bigger the number of inspection, the bigger will be the latency for not cached queries.
        Only takes effect if max_cache_seconds > 0 and default value is 50.
    max_local_cache_entries : int
        Max number of queries for which metadata will be cached locally. This will reduce the latency and also
        enables keeping more than `max_remote_cache_entries` available for the cache. This value should not be
        smaller than max_remote_cache_entries.
        Only takes effect if max_cache_seconds > 0 and default value is 100.
    data_source : str, optional
        Data Source / Catalog name. If None, 'AwsDataCatalog' will be used by default.
    s3_additional_kwargs : Optional[Dict[str, Any]]
        Forwarded to botocore requests.
        e.g. s3_additional_kwargs={'RequestPayer': 'requester'}
    pyarrow_additional_kwargs : Optional[Dict[str, Any]]
        Forward to the ParquetFile class or converting an Arrow table to Pandas, currently only an
        "coerce_int96_timestamp_unit" or "timestamp_as_object" argument will be considered. If
        reading parquet fileswhere you cannot convert a timestamp to pandas Timestamp[ns] consider
        setting timestamp_as_object=True, to allow for timestamp units > NS. If reading parquet data that
        still uses INT96 (like Athena outputs) you can use coerce_int96_timestamp_unit to specify what
        timestamp unit to encode INT96 to (by default this is "ns", if you know the output parquet came from
        a system that encodes timestamp to a particular unit then set this to that same unit e.g.
        coerce_int96_timestamp_unit="ms").

    Returns
    -------
    Union[pd.DataFrame, Iterator[pd.DataFrame]]
        Pandas DataFrame or Generator of Pandas DataFrames if chunksize is passed.

    Examples
    --------
    >>> import awswrangler as wr
    >>> df = wr.athena.read_sql_table(table="...", database="...")
    >>> scanned_bytes = df.query_metadata["Statistics"]["DataScannedInBytes"]

    """
    table = catalog.sanitize_table_name(table=table)
    return read_sql_query(
        sql=f'SELECT * FROM "{table}"',
        database=database,
        data_source=data_source,
        ctas_approach=ctas_approach,
        unload_approach=unload_approach,
        unload_parameters=unload_parameters,
        categories=categories,
        chunksize=chunksize,
        s3_output=s3_output,
        workgroup=workgroup,
        encryption=encryption,
        kms_key=kms_key,
        keep_files=keep_files,
        ctas_database=ctas_database,
        ctas_temp_table_name=ctas_temp_table_name,
        ctas_bucketing_info=ctas_bucketing_info,
        use_threads=use_threads,
        boto3_session=boto3_session,
        max_cache_seconds=max_cache_seconds,
        max_cache_query_inspections=max_cache_query_inspections,
        max_remote_cache_entries=max_remote_cache_entries,
        max_local_cache_entries=max_local_cache_entries,
        s3_additional_kwargs=s3_additional_kwargs,
        pyarrow_additional_kwargs=pyarrow_additional_kwargs,
    )


@apply_configs
def unload(
    sql: str,
    path: str,
    database: str,
    file_format: str = "PARQUET",
    compression: Optional[str] = None,
    field_delimiter: Optional[str] = None,
    partitioned_by: Optional[List[str]] = None,
    workgroup: Optional[str] = None,
    encryption: Optional[str] = None,
    kms_key: Optional[str] = None,
    boto3_session: Optional[boto3.Session] = None,
    data_source: Optional[str] = None,
    params: Optional[Dict[str, Any]] = None,
) -> _QueryMetadata:
    """Write query results from a SELECT statement to the specified data format using UNLOAD.

    https://docs.aws.amazon.com/athena/latest/ug/unload.html

    Parameters
    ----------
    sql : str
        SQL query.
    path : str, optional
        Amazon S3 path.
    database : str
        AWS Glue/Athena database name - It is only the origin database from where the query will be launched.
        You can still using and mixing several databases writing the full table name within the sql
        (e.g. `database.table`).
    file_format : str
        File format of the output. Possible values are ORC, PARQUET, AVRO, JSON, or TEXTFILE
    compression : Optional[str]
        This option is specific to the ORC and Parquet formats. For ORC, possible values are lz4, snappy, zlib, or zstd.
        For Parquet, possible values are gzip or snappy. For ORC, the default is zlib, and for Parquet,
        the default is gzip.
    field_delimiter : str
        A single-character field delimiter for files in CSV, TSV, and other text formats.
    partitioned_by : Optional[List[str]]
        An array list of columns by which the output is partitioned.
    workgroup : str, optional
        Athena workgroup.
    encryption : str, optional
        Valid values: [None, 'SSE_S3', 'SSE_KMS']. Notice: 'CSE_KMS' is not supported.
    kms_key : str, optional
        For SSE-KMS, this is the KMS key ARN or ID.
    boto3_session : boto3.Session(), optional
        Boto3 Session. The default boto3 session will be used if boto3_session receive None.
    data_source : str, optional
        Data Source / Catalog name. If None, 'AwsDataCatalog' will be used by default.
    params: Dict[str, any], optional
        Dict of parameters that will be used for constructing the SQL query. Only named parameters are supported.
        The dict needs to contain the information in the form {'name': 'value'} and the SQL query needs to contain
        `:name`. Note that for varchar columns and similar, you must surround the value in single quotes.

    Returns
    -------
    _QueryMetadata
        Query metadata including query execution id, dtypes, manifest & output location.

    Examples
    --------
    >>> import awswrangler as wr
    >>> res = wr.athena.unload(
    ...     sql="SELECT * FROM my_table WHERE name=:name AND city=:city",
    ...     params={"name": "'filtered_name'", "city": "'filtered_city'"}
    ... )

    """
    session: boto3.Session = _utils.ensure_session(session=boto3_session)

    # Substitute query parameters
    sql = _process_sql_params(sql, params)

    return _unload(
        sql=sql,
        path=path,
        file_format=file_format,
        compression=compression,
        field_delimiter=field_delimiter,
        partitioned_by=partitioned_by,
        workgroup=workgroup,
        database=database,
        encryption=encryption,
        kms_key=kms_key,
        boto3_session=session,
        data_source=data_source,
    )<|MERGE_RESOLUTION|>--- conflicted
+++ resolved
@@ -116,14 +116,12 @@
             return (df,)
 
         return df
-<<<<<<< HEAD
+
     if not pyarrow_additional_kwargs:
         pyarrow_additional_kwargs = {}
         if categories:
             pyarrow_additional_kwargs["categories"] = categories
-=======
-
->>>>>>> ac822701
+
     ret = s3.read_parquet(
         path=paths,
         use_threads=use_threads,
