"""Utilities Module for Amazon Athena."""

from __future__ import annotations

import base64
import csv
import json
import logging
import pprint
import uuid
import warnings
from decimal import Decimal
from typing import (
    TYPE_CHECKING,
    Any,
    Dict,
    Generator,
    NamedTuple,
    TypedDict,
    Union,
    cast,
)

import boto3
import botocore.exceptions
import pandas as pd
from typing_extensions import Literal

from awswrangler import _data_types, _utils, catalog, exceptions, s3, sts, typing
from awswrangler._config import apply_configs
from awswrangler._sql_formatter import _process_sql_params
from awswrangler.catalog._utils import _catalog_id

from . import _executions
from ._cache import _cache_manager, _LocalMetadataCacheManager

if TYPE_CHECKING:
    from mypy_boto3_glue.type_defs import ColumnOutputTypeDef

_QUERY_FINAL_STATES: list[str] = ["FAILED", "SUCCEEDED", "CANCELLED"]
_QUERY_WAIT_POLLING_DELAY: float = 1.0  # SECONDS

_logger: logging.Logger = logging.getLogger(__name__)


class _QueryMetadata(NamedTuple):
    execution_id: str
    dtype: dict[str, str]
    parse_timestamps: list[str]
    parse_dates: list[str]
    parse_geometry: list[str]
    converters: dict[str, Any]
    binaries: list[str]
    output_location: str | None
    manifest_location: str | None
    raw_payload: dict[str, Any]


class _WorkGroupConfig(NamedTuple):
    enforced: bool
    s3_output: str | None
    encryption: str | None
    kms_key: str | None


def _get_s3_output(
    s3_output: str | None, wg_config: _WorkGroupConfig, boto3_session: boto3.Session | None = None
) -> str:
    if wg_config.enforced and wg_config.s3_output is not None:
        return wg_config.s3_output
    if s3_output is not None:
        return s3_output
    if wg_config.s3_output is not None:
        return wg_config.s3_output
    return create_athena_bucket(boto3_session=boto3_session)


def _start_query_execution(
    sql: str,
    wg_config: _WorkGroupConfig,
    database: str | None = None,
    data_source: str | None = None,
    s3_output: str | None = None,
    workgroup: str | None = None,
    encryption: str | None = None,
    kms_key: str | None = None,
    execution_params: list[str] | None = None,
    client_request_token: str | None = None,
    boto3_session: boto3.Session | None = None,
) -> str:
    args: dict[str, Any] = {"QueryString": sql}

    # s3_output
    args["ResultConfiguration"] = {
        "OutputLocation": _get_s3_output(s3_output=s3_output, wg_config=wg_config, boto3_session=boto3_session)
    }

    # encryption
    if wg_config.enforced is True:
        if wg_config.encryption is not None:
            args["ResultConfiguration"]["EncryptionConfiguration"] = {"EncryptionOption": wg_config.encryption}
            if wg_config.kms_key is not None:
                args["ResultConfiguration"]["EncryptionConfiguration"]["KmsKey"] = wg_config.kms_key
    elif encryption is not None:
        args["ResultConfiguration"]["EncryptionConfiguration"] = {"EncryptionOption": encryption}
        if kms_key is not None:
            args["ResultConfiguration"]["EncryptionConfiguration"]["KmsKey"] = kms_key

    # database
    if database is not None:
        args["QueryExecutionContext"] = {"Database": database}
        if data_source is not None:
            args["QueryExecutionContext"]["Catalog"] = data_source

    # workgroup
    if workgroup is not None:
        args["WorkGroup"] = workgroup

    if client_request_token:
        args["ClientRequestToken"] = client_request_token

    if execution_params:
        args["ExecutionParameters"] = execution_params

    client_athena = _utils.client(service_name="athena", session=boto3_session)
    _logger.debug("Starting query execution with args: \n%s", pprint.pformat(args))
    response = _utils.try_it(
        f=client_athena.start_query_execution,
        ex=botocore.exceptions.ClientError,
        ex_code="ThrottlingException",
        max_num_tries=5,
        **args,
    )
    _logger.debug("Query response:\n%s", response)
    return response["QueryExecutionId"]


def _get_workgroup_config(session: boto3.Session | None = None, workgroup: str = "primary") -> _WorkGroupConfig:
    enforced: bool
    wg_s3_output: str | None
    wg_encryption: str | None
    wg_kms_key: str | None

    enforced, wg_s3_output, wg_encryption, wg_kms_key = False, None, None, None
    if workgroup is not None:
        res = get_work_group(workgroup=workgroup, boto3_session=session)
        enforced = res["WorkGroup"]["Configuration"]["EnforceWorkGroupConfiguration"]
        config: dict[str, Any] = res["WorkGroup"]["Configuration"].get("ResultConfiguration")
        if config is not None:
            wg_s3_output = config.get("OutputLocation")
            encrypt_config: dict[str, str] | None = config.get("EncryptionConfiguration")
            wg_encryption = None if encrypt_config is None else encrypt_config.get("EncryptionOption")
            wg_kms_key = None if encrypt_config is None else encrypt_config.get("KmsKey")
    wg_config: _WorkGroupConfig = _WorkGroupConfig(
        enforced=enforced, s3_output=wg_s3_output, encryption=wg_encryption, kms_key=wg_kms_key
    )
    _logger.debug("Workgroup config:\n%s", wg_config)
    return wg_config


def _fetch_txt_result(
    query_metadata: _QueryMetadata,
    keep_files: bool,
    boto3_session: boto3.Session | None,
    s3_additional_kwargs: dict[str, str] | None,
) -> pd.DataFrame:
    if query_metadata.output_location is None or query_metadata.output_location.endswith(".txt") is False:
        return pd.DataFrame()
    path: str = query_metadata.output_location
    _logger.debug("Reading TXT result from %s", path)
    df = s3.read_csv(
        path=[path],
        dtype=query_metadata.dtype,
        parse_dates=query_metadata.parse_timestamps,
        converters=query_metadata.converters,
        quoting=csv.QUOTE_ALL,
        keep_default_na=False,
        skip_blank_lines=True,
        na_values=[],
        use_threads=False,
        boto3_session=boto3_session,
        names=list(query_metadata.dtype.keys()),
        sep="\t",
    )
    if keep_files is False:
        s3.delete_objects(
            path=[path, f"{path}.metadata"],
            use_threads=False,
            boto3_session=boto3_session,
            s3_additional_kwargs=s3_additional_kwargs,
        )
    return df


def _parse_describe_table(df: pd.DataFrame) -> pd.DataFrame:
    origin_df_dict = df.to_dict()
    target_df_dict: dict[str, list[str | bool]] = {"Column Name": [], "Type": [], "Partition": [], "Comment": []}
    for index, col_name in origin_df_dict["col_name"].items():
        col_name = col_name.strip()  # noqa: PLW2901
        if col_name.startswith("#") or not col_name:
            pass
        elif col_name in target_df_dict["Column Name"]:
            index_col_name = target_df_dict["Column Name"].index(col_name)
            target_df_dict["Partition"][index_col_name] = True
        else:
            target_df_dict["Column Name"].append(col_name)
            target_df_dict["Type"].append(origin_df_dict["data_type"][index].strip())
            target_df_dict["Partition"].append(False)
            target_df_dict["Comment"].append(origin_df_dict["comment"][index].strip())
    return pd.DataFrame(data=target_df_dict)


def _get_query_metadata(
    query_execution_id: str,
    boto3_session: boto3.Session | None = None,
    categories: list[str] | None = None,
    query_execution_payload: dict[str, Any] | None = None,
    metadata_cache_manager: _LocalMetadataCacheManager | None = None,
    athena_query_wait_polling_delay: float = _QUERY_WAIT_POLLING_DELAY,
    execution_params: list[str] | None = None,
    dtype_backend: Literal["numpy_nullable", "pyarrow"] = "numpy_nullable",
) -> _QueryMetadata:
    """Get query metadata."""
    if (query_execution_payload is not None) and (query_execution_payload["Status"]["State"] in _QUERY_FINAL_STATES):
        if query_execution_payload["Status"]["State"] != "SUCCEEDED":
            reason: str = query_execution_payload["Status"]["StateChangeReason"]
            raise exceptions.QueryFailed(f"Query error: {reason}")
        _query_execution_payload: dict[str, Any] = query_execution_payload
    else:
        _query_execution_payload = _executions.wait_query(
            query_execution_id=query_execution_id,
            boto3_session=boto3_session,
            athena_query_wait_polling_delay=athena_query_wait_polling_delay,
        )
    cols_types: dict[str, str] = get_query_columns_types(
        query_execution_id=query_execution_id, boto3_session=boto3_session
    )
    _logger.debug("Casting query column types: %s", cols_types)
    dtype: dict[str, str] = {}
    parse_timestamps: list[str] = []
    parse_dates: list[str] = []
    parse_geometry: list[str] = []
    converters: dict[str, Any] = {}
    binaries: list[str] = []
    col_name: str
    col_type: str
    for col_name, col_type in cols_types.items():
        pandas_type: str = _data_types.athena2pandas(dtype=col_type, dtype_backend=dtype_backend)
        if (categories is not None) and (col_name in categories):
            dtype[col_name] = "category"
        elif pandas_type in ["datetime64", "date"]:
            parse_timestamps.append(col_name)
            if pandas_type == "date":
                parse_dates.append(col_name)
        elif pandas_type == "bytes":
            dtype[col_name] = "string"
            binaries.append(col_name)
        elif pandas_type == "decimal":
            converters[col_name] = lambda x: Decimal(str(x)) if str(x) not in ("", "none", " ", "<NA>") else None
        elif col_type == "geometry" and pandas_type == "string":
            parse_geometry.append(col_name)
        else:
            dtype[col_name] = pandas_type

    output_location: str | None = None
    if "ResultConfiguration" in _query_execution_payload:
        output_location = _query_execution_payload["ResultConfiguration"].get("OutputLocation")

    athena_statistics: dict[str, int | str] = _query_execution_payload.get("Statistics", {})
    manifest_location: str | None = str(athena_statistics.get("DataManifestLocation"))

    if metadata_cache_manager is not None and query_execution_id not in metadata_cache_manager:
        metadata_cache_manager.update_cache(items=[_query_execution_payload])
    query_metadata: _QueryMetadata = _QueryMetadata(
        execution_id=query_execution_id,
        dtype=dtype,
        parse_timestamps=parse_timestamps,
        parse_dates=parse_dates,
        parse_geometry=parse_geometry,
        converters=converters,
        binaries=binaries,
        output_location=output_location,
        manifest_location=manifest_location,
        raw_payload=_query_execution_payload,
    )
    _logger.debug("Query metadata:\n%s", query_metadata)
    return query_metadata


def _empty_dataframe_response(
    chunked: bool, query_metadata: _QueryMetadata
) -> pd.DataFrame | Generator[None, None, None]:
    """Generate an empty DataFrame response."""
    if chunked is False:
        df = pd.DataFrame()
        df = _apply_query_metadata(df=df, query_metadata=query_metadata)
        return df
    return _utils.empty_generator()


def _apply_query_metadata(df: pd.DataFrame, query_metadata: _QueryMetadata) -> pd.DataFrame:
    with warnings.catch_warnings():
        warnings.simplefilter("ignore", category=UserWarning)
        df.query_metadata = query_metadata.raw_payload
    return df


class _FormatterTypeQMark(TypedDict):
    params: list[str]
    paramstyle: Literal["qmark"]


class _FormatterTypeNamed(TypedDict):
    params: dict[str, Any]
    paramstyle: Literal["named"]


_FormatterType = Union[_FormatterTypeQMark, _FormatterTypeNamed, None]


def _verify_formatter(
    params: dict[str, Any] | list[str] | None,
    paramstyle: Literal["qmark", "named"],
) -> _FormatterType:
    if params is None:
        return None

    if paramstyle == "named":
        if not isinstance(params, dict):
            raise exceptions.InvalidArgumentCombination(
                f"`params` must be a dict when paramstyle is `named`. Instead, found type {type(params)}."
            )

        return {
            "paramstyle": "named",
            "params": params,
        }

    if paramstyle == "qmark":
        if not isinstance(params, list):
            raise exceptions.InvalidArgumentCombination(
                f"`params` must be a list when paramstyle is `qmark`. Instead, found type {type(params)}."
            )

        return {
            "paramstyle": "qmark",
            "params": params,
        }

    raise exceptions.InvalidArgumentValue(f"`paramstyle` must be either `qmark` or `named`. Found: {paramstyle}.")


def _apply_formatter(
    sql: str,
    params: dict[str, Any] | list[str] | None,
    paramstyle: Literal["qmark", "named"],
) -> tuple[str, list[str] | None]:
    formatter_settings = _verify_formatter(params, paramstyle)

    if formatter_settings is None:
        return sql, None

    if formatter_settings["paramstyle"] == "named":
        # Substitute query parameters]
        sql = _process_sql_params(sql, formatter_settings["params"])

        return sql, None

    return sql, formatter_settings["params"]


def get_named_query_statement(
    named_query_id: str,
    boto3_session: boto3.Session | None = None,
) -> str:
    """
    Get the named query statement string from a query ID.

    Parameters
    ----------
    named_query_id: str
        The unique ID of the query. Used to get the query statement from a saved query.
        Requires access to the workgroup where the query is saved.
    boto3_session : boto3.Session(), optional
        Boto3 Session. If none, the default boto3 session is used.

    Returns
    -------
    str
        The named query statement string
    """
    client_athena = _utils.client(service_name="athena", session=boto3_session)
    return client_athena.get_named_query(NamedQueryId=named_query_id)["NamedQuery"]["QueryString"]


def get_query_columns_types(query_execution_id: str, boto3_session: boto3.Session | None = None) -> dict[str, str]:
    """Get the data type of all columns queried.

    https://docs.aws.amazon.com/athena/latest/ug/data-types.html

    Parameters
    ----------
    query_execution_id : str
        Athena query execution ID.
    boto3_session : boto3.Session(), optional
        Boto3 Session. If none, the default boto3 session is used.

    Returns
    -------
    Dict[str, str]
        Dictionary with all data types.

    Examples
    --------
    >>> import awswrangler as wr
    >>> wr.athena.get_query_columns_types('query-execution-id')
    {'col0': 'int', 'col1': 'double'}

    """
    client_athena = _utils.client(service_name="athena", session=boto3_session)
    response = client_athena.get_query_results(QueryExecutionId=query_execution_id, MaxResults=1)
    col_info = response["ResultSet"]["ResultSetMetadata"]["ColumnInfo"]
    return dict(
        (c["Name"], f"{c['Type']}({c['Precision']},{c.get('Scale', 0)})")
        if c["Type"] in ["decimal"]
        else (c["Name"], c["Type"])
        for c in col_info
    )


def create_athena_bucket(boto3_session: boto3.Session | None = None) -> str:
    """Create the default Athena bucket if it doesn't exist.

    Parameters
    ----------
    boto3_session : boto3.Session(), optional
        Boto3 Session. The default boto3 session will be used if boto3_session receive None.

    Returns
    -------
    str
        Bucket s3 path (E.g. s3://aws-athena-query-results-ACCOUNT-REGION/)

    Examples
    --------
    >>> import awswrangler as wr
    >>> wr.athena.create_athena_bucket()
    's3://aws-athena-query-results-ACCOUNT-REGION/'

    """
    account_id: str = sts.get_account_id(boto3_session=boto3_session)
    region_name: str = _utils.get_region_from_session(boto3_session=boto3_session).lower()
    bucket_name = f"aws-athena-query-results-{account_id}-{region_name}"
    path = f"s3://{bucket_name}/"
    client_s3 = _utils.client(service_name="s3", session=boto3_session)
    args = {} if region_name == "us-east-1" else {"CreateBucketConfiguration": {"LocationConstraint": region_name}}
    try:
        client_s3.create_bucket(Bucket=bucket_name, **args)  # type: ignore[arg-type]
    except (client_s3.exceptions.BucketAlreadyExists, client_s3.exceptions.BucketAlreadyOwnedByYou) as err:
        _logger.debug("Bucket %s already exists.", err.response["Error"]["BucketName"])
    except botocore.exceptions.ClientError as err:
        if err.response["Error"]["Code"] == "OperationAborted":
            _logger.debug("A conflicting conditional operation is currently in progress against this resource.")
    client_s3.get_waiter("bucket_exists").wait(Bucket=bucket_name)
    return path


@apply_configs
def repair_table(
    table: str,
    database: str | None = None,
    data_source: str | None = None,
    s3_output: str | None = None,
    workgroup: str = "primary",
    encryption: str | None = None,
    kms_key: str | None = None,
    athena_query_wait_polling_delay: float = _QUERY_WAIT_POLLING_DELAY,
    boto3_session: boto3.Session | None = None,
) -> str:
    """Run the Hive's metastore consistency check: 'MSCK REPAIR TABLE table;'.

    Recovers partitions and data associated with partitions.
    Use this statement when you add partitions to the catalog.
    It is possible it will take some time to add all partitions.
    If this operation times out, it will be in an incomplete state
    where only a few partitions are added to the catalog.

    Note
    ----
    Create the default Athena bucket if it doesn't exist and s3_output is None.
    (E.g. s3://aws-athena-query-results-ACCOUNT-REGION/)

    Parameters
    ----------
    table : str
        Table name.
    database : str, optional
        AWS Glue/Athena database name.
    data_source: str, optional
        Data Source / Catalog name. If None, 'AwsDataCatalog' is used.
    s3_output : str, optional
        AWS S3 path.
    workgroup : str
        Athena workgroup. Primary by default.
    encryption : str, optional
        None, 'SSE_S3', 'SSE_KMS', 'CSE_KMS'.
    kms_key : str, optional
        For SSE-KMS and CSE-KMS , this is the KMS key ARN or ID.
    athena_query_wait_polling_delay: float, default: 1.0 seconds
        Interval in seconds for how often the function will check if the Athena query has completed.
    boto3_session : boto3.Session(), optional
        Boto3 Session. The default boto3 session will be used if boto3_session receive None.

    Returns
    -------
    str
        Query final state ('SUCCEEDED', 'FAILED', 'CANCELLED').

    Examples
    --------
    >>> import awswrangler as wr
    >>> query_final_state = wr.athena.repair_table(table='...', database='...')

    """
    query = f"MSCK REPAIR TABLE `{table}`;"
    if (database is not None) and (not database.startswith("`")):
        database = f"`{database}`"
    query_id = _executions.start_query_execution(
        sql=query,
        database=database,
        data_source=data_source,
        s3_output=s3_output,
        workgroup=workgroup,
        encryption=encryption,
        kms_key=kms_key,
        boto3_session=boto3_session,
    )
    response: dict[str, Any] = _executions.wait_query(
        query_execution_id=query_id,
        boto3_session=boto3_session,
        athena_query_wait_polling_delay=athena_query_wait_polling_delay,
    )
    return cast(str, response["Status"]["State"])


@apply_configs
@_utils.validate_distributed_kwargs(
    unsupported_kwargs=["boto3_session"],
)
def describe_table(
    table: str,
    database: str | None = None,
    s3_output: str | None = None,
    workgroup: str = "primary",
    encryption: str | None = None,
    kms_key: str | None = None,
    athena_query_wait_polling_delay: float = _QUERY_WAIT_POLLING_DELAY,
    s3_additional_kwargs: dict[str, Any] | None = None,
    boto3_session: boto3.Session | None = None,
) -> pd.DataFrame:
    """Show the list of columns, including partition columns: 'DESCRIBE table;'.

    Shows the list of columns, including partition columns, for the named column.
    The result of this function will be equal to `wr.catalog.table`.

    Note
    ----
    Create the default Athena bucket if it doesn't exist and s3_output is None.
    (E.g. s3://aws-athena-query-results-ACCOUNT-REGION/)

    Parameters
    ----------
    table : str
        Table name.
    database : str, optional
        AWS Glue/Athena database name.
    s3_output : str, optional
        AWS S3 path.
    workgroup : str
        Athena workgroup. Primary by default.
    encryption : str, optional
        None, 'SSE_S3', 'SSE_KMS', 'CSE_KMS'.
    kms_key : str, optional
        For SSE-KMS and CSE-KMS , this is the KMS key ARN or ID.
    athena_query_wait_polling_delay: float, default: 1.0 seconds
        Interval in seconds for how often the function will check if the Athena query has completed.
    s3_additional_kwargs : dict[str, Any], optional
        Forwarded to botocore requests.
        e.g. s3_additional_kwargs={'RequestPayer': 'requester'}
    boto3_session : boto3.Session(), optional
        Boto3 Session. The default boto3 session will be used if boto3_session receive None.

    Returns
    -------
    pandas.DataFrame
        Pandas DataFrame filled by formatted table information.

    Examples
    --------
    >>> import awswrangler as wr
    >>> df_table = wr.athena.describe_table(table='my_table', database='default')

    """
    query = f"DESCRIBE `{table}`;"
    if (database is not None) and (not database.startswith("`")):
        database = f"`{database}`"
    query_id = _executions.start_query_execution(
        sql=query,
        database=database,
        s3_output=s3_output,
        workgroup=workgroup,
        encryption=encryption,
        kms_key=kms_key,
        boto3_session=boto3_session,
    )
    query_metadata: _QueryMetadata = _get_query_metadata(
        query_execution_id=query_id,
        athena_query_wait_polling_delay=athena_query_wait_polling_delay,
        boto3_session=boto3_session,
    )
    raw_result = _fetch_txt_result(
        query_metadata=query_metadata,
        keep_files=True,
        boto3_session=boto3_session,
        s3_additional_kwargs=s3_additional_kwargs,
    )
    return _parse_describe_table(raw_result)


@apply_configs
def create_ctas_table(
    sql: str,
    database: str | None = None,
    ctas_table: str | None = None,
    ctas_database: str | None = None,
    s3_output: str | None = None,
    storage_format: str | None = None,
    write_compression: str | None = None,
    partitioning_info: list[str] | None = None,
    bucketing_info: typing.BucketingInfoTuple | None = None,
    field_delimiter: str | None = None,
    schema_only: bool = False,
    workgroup: str = "primary",
    data_source: str | None = None,
    encryption: str | None = None,
    kms_key: str | None = None,
    categories: list[str] | None = None,
    wait: bool = False,
    athena_query_wait_polling_delay: float = _QUERY_WAIT_POLLING_DELAY,
    execution_params: list[str] | None = None,
    params: dict[str, Any] | list[str] | None = None,
    paramstyle: Literal["qmark", "named"] = "named",
    boto3_session: boto3.Session | None = None,
) -> dict[str, str | _QueryMetadata]:
    """Create a new table populated with the results of a SELECT query.

    https://docs.aws.amazon.com/athena/latest/ug/create-table-as.html

    Parameters
    ----------
    sql : str
        SELECT SQL query.
    database: str, optional
        The name of the database where the original table is stored.
    ctas_table: str, optional
        The name of the CTAS table.
        If None, a name with a random string is used.
    ctas_database: str, optional
        The name of the alternative database where the CTAS table should be stored.
        If None, `database` is used, that is the CTAS table is stored in the same database as the original table.
    s3_output: str, optional
        The output Amazon S3 path.
        If None, either the Athena workgroup or client-side location setting is used.
        If a workgroup enforces a query results location, then it overrides this argument.
    storage_format: str, optional
        The storage format for the CTAS query results, such as ORC, PARQUET, AVRO, JSON, or TEXTFILE.
        PARQUET by default.
    write_compression: str, optional
        The compression type to use for any storage format that allows compression to be specified.
    partitioning_info: list[str], optional
        A list of columns by which the CTAS table will be partitioned.
    bucketing_info : tuple[list[str], int], optional
        Tuple consisting of the column names used for bucketing as the first element and the number of buckets as the
        second element.
        Only `str`, `int` and `bool` are supported as column data types for bucketing.
    field_delimiter: str, optional
        The single-character field delimiter for files in CSV, TSV, and text files.
    schema_only : bool, optional
        _description_, by default False
    workgroup : str
        Athena workgroup. Primary by default.
    data_source: str, optional
        Data Source / Catalog name. If None, 'AwsDataCatalog' is used.
    encryption : str, optional
        Valid values: [None, 'SSE_S3', 'SSE_KMS']. Note: 'CSE_KMS' is not supported.
    kms_key : str, optional
        For SSE-KMS, this is the KMS key ARN or ID.
    categories: List[str], optional
        List of columns names that should be returned as pandas.Categorical.
        Recommended for memory restricted environments.
    wait : bool, default False
        Whether to wait for the query to finish and return a dictionary with the Query metadata.
    athena_query_wait_polling_delay: float, default: 1.0 seconds
        Interval in seconds for how often the function will check if the Athena query has completed.
    execution_params: List[str], optional [DEPRECATED]
        A list of values for the parameters that are used in the SQL query.
        This parameter is on a deprecation path.
        Use ``params`` and `paramstyle`` instead.
    params: Dict[str, Any] | List[str], optional
        Dictionary or list of parameters to pass to execute method.
        The syntax used to pass parameters depends on the configuration of ``paramstyle``.
    paramstyle: str, optional
        The syntax style to use for the parameters.
        Supported values are ``named`` and ``qmark``.
        The default is ``named``.
    boto3_session: boto3.Session, optional
        Boto3 Session. The default boto3 session is used if boto3_session is None.

    Returns
    -------
    Dict[str, Union[str, _QueryMetadata]]
        A dictionary with the the CTAS database and table names.
        If `wait` is `False`, the query ID is included, otherwise a Query metadata object is added instead.

    Examples
    --------
    Select all into a new table and encrypt the results

    >>> import awswrangler as wr
    >>> wr.athena.create_ctas_table(
    ...     sql="select * from table",
    ...     database="default",
    ...     encryption="SSE_KMS",
    ...     kms_key="1234abcd-12ab-34cd-56ef-1234567890ab",
    ... )
    {'ctas_database': 'default', 'ctas_table': 'temp_table_5669340090094....', 'ctas_query_id': 'cc7dfa81-831d-...'}

    Create a table with schema only

    >>> wr.athena.create_ctas_table(
    ...     sql="select col1, col2 from table",
    ...     database="default",
    ...     ctas_table="my_ctas_table",
    ...     schema_only=True,
    ...     wait=True,
    ... )

    Partition data and save to alternative CTAS database

    >>> wr.athena.create_ctas_table(
    ...     sql="select * from table",
    ...     database="default",
    ...     ctas_database="my_ctas_db",
    ...     storage_format="avro",
    ...     write_compression="snappy",
    ...     partitioning_info=["par0", "par1"],
    ...     wait=True,
    ... )

    """
    ctas_table = catalog.sanitize_table_name(ctas_table) if ctas_table else f"temp_table_{uuid.uuid4().hex}"
    ctas_database = ctas_database if ctas_database else database

    if ctas_database is None:
        raise exceptions.InvalidArgumentCombination("Either ctas_database or database must be defined.")

    # Substitute execution_params with params
    if execution_params:
        if params:
            raise exceptions.InvalidArgumentCombination("`execution_params` and `params` are mutually exclusive.")

        params = execution_params
        paramstyle = "qmark"
        raise DeprecationWarning(
            '`execution_params` is being deprecated. Use `params` and `paramstyle="qmark"` instead.'
        )

    # Substitute query parameters if applicable
    sql, execution_params = _apply_formatter(sql, params, paramstyle)

    fully_qualified_name = f'"{ctas_database}"."{ctas_table}"'

    wg_config: _WorkGroupConfig = _get_workgroup_config(session=boto3_session, workgroup=workgroup)
    s3_output = _get_s3_output(s3_output=s3_output, wg_config=wg_config, boto3_session=boto3_session)
    s3_output = s3_output[:-1] if s3_output[-1] == "/" else s3_output
    # If the workgroup enforces an external location, then it overrides the user supplied argument
    external_location_str: str = (
        f"    external_location = '{s3_output}/{ctas_table}',\n" if (not wg_config.enforced) and (s3_output) else ""
    )

    # At least one property must be specified within `WITH()` in the query. We default to `PARQUET` for `storage_format`
    storage_format_str: str = f"""    format = '{storage_format.upper() if storage_format else "PARQUET"}'"""
    write_compression_str: str = (
        f"    write_compression = '{write_compression.upper()}',\n" if write_compression else ""
    )
    partitioning_str: str = f"    partitioned_by = ARRAY{partitioning_info},\n" if partitioning_info else ""
    bucketing_str: str = (
        f"    bucketed_by = ARRAY{bucketing_info[0]},\n    bucket_count = {bucketing_info[1]},\n"
        if bucketing_info
        else ""
    )
    field_delimiter_str: str = f"    field_delimiter = '{field_delimiter}',\n" if field_delimiter else ""
    schema_only_str: str = "\nWITH NO DATA" if schema_only else ""

    ctas_sql = (
        f"CREATE TABLE {fully_qualified_name}\n"
        f"WITH(\n"
        f"{external_location_str}"
        f"{partitioning_str}"
        f"{bucketing_str}"
        f"{field_delimiter_str}"
        f"{write_compression_str}"
        f"{storage_format_str}"
        f")\n"
        f"AS {sql}"
        f"{schema_only_str}"
    )
    _logger.debug("ctas sql: %s", ctas_sql)

    try:
        query_execution_id: str = _start_query_execution(
            sql=ctas_sql,
            wg_config=wg_config,
            database=database,
            data_source=data_source,
            s3_output=s3_output,
            workgroup=workgroup,
            encryption=encryption,
            kms_key=kms_key,
            boto3_session=boto3_session,
            execution_params=execution_params,
        )
    except botocore.exceptions.ClientError as ex:
        error = ex.response["Error"]
        if error["Code"] == "InvalidRequestException" and "Exception parsing query" in error["Message"]:
            raise exceptions.InvalidCtasApproachQuery(
                f"It is not possible to wrap this query into a CTAS statement. Root error message: {error['Message']}"
            )
        if error["Code"] == "InvalidRequestException" and "extraneous input" in error["Message"]:
            raise exceptions.InvalidCtasApproachQuery(
                f"It is not possible to wrap this query into a CTAS statement. Root error message: {error['Message']}"
            )
        raise ex

    response: dict[str, str | _QueryMetadata] = {"ctas_database": ctas_database, "ctas_table": ctas_table}
    if wait:
        try:
            response["ctas_query_metadata"] = _get_query_metadata(
                query_execution_id=query_execution_id,
                boto3_session=boto3_session,
                categories=categories,
                metadata_cache_manager=_cache_manager,
                athena_query_wait_polling_delay=athena_query_wait_polling_delay,
            )
        except exceptions.QueryFailed as ex:
            msg: str = str(ex)
            if "Column name" in msg and "specified more than once" in msg:
                raise exceptions.InvalidCtasApproachQuery(
                    f"Please, define distinct names for your columns. Root error message: {msg}"
                )
            if "Column name not specified" in msg:
                raise exceptions.InvalidArgumentValue(
                    "Please, define all columns names in your query. (E.g. 'SELECT MAX(col1) AS max_col1, ...')"
                )
            if "Column type is unknown" in msg:
                raise exceptions.InvalidArgumentValue(
                    "Please, don't leave undefined columns types in your query. You can cast to ensure it. "
                    "(E.g. 'SELECT CAST(NULL AS INTEGER) AS MY_COL, ...')"
                )
            raise ex
    else:
        response["ctas_query_id"] = query_execution_id
    _logger.info("Created CTAS table %s", fully_qualified_name)
    return response


@apply_configs
@_utils.validate_distributed_kwargs(
    unsupported_kwargs=["boto3_session"],
)
def show_create_table(
    table: str,
    database: str | None = None,
    s3_output: str | None = None,
    workgroup: str = "primary",
    encryption: str | None = None,
    kms_key: str | None = None,
    athena_query_wait_polling_delay: float = _QUERY_WAIT_POLLING_DELAY,
    s3_additional_kwargs: dict[str, Any] | None = None,
    boto3_session: boto3.Session | None = None,
) -> str:
    """Generate the query that created it: 'SHOW CREATE TABLE table;'.

    Analyzes an existing table named table_name to generate the query that created it.

    Note
    ----
    Create the default Athena bucket if it doesn't exist and s3_output is None.
    (E.g. s3://aws-athena-query-results-ACCOUNT-REGION/)

    Parameters
    ----------
    table : str
        Table name.
    database : str, optional
        AWS Glue/Athena database name.
    s3_output : str, optional
        AWS S3 path.
    workgroup : str
        Athena workgroup. Primary by default.
    encryption : str, optional
        None, 'SSE_S3', 'SSE_KMS', 'CSE_KMS'.
    kms_key : str, optional
        For SSE-KMS and CSE-KMS , this is the KMS key ARN or ID.
    athena_query_wait_polling_delay: float, default: 1.0 seconds
        Interval in seconds for how often the function will check if the Athena query has completed.
    s3_additional_kwargs: dict[str, Any]
        Forwarded to botocore requests.
        e.g. s3_additional_kwargs={'RequestPayer': 'requester'}
    boto3_session : boto3.Session(), optional
        Boto3 Session. The default boto3 session will be used if boto3_session receive None.

    Returns
    -------
    str
        The query that created the table.

    Examples
    --------
    >>> import awswrangler as wr
    >>> df_table = wr.athena.show_create_table(table='my_table', database='default')

    """
    query = f"SHOW CREATE TABLE `{table}`;"
    if (database is not None) and (not database.startswith("`")):
        database = f"`{database}`"
    query_id = _executions.start_query_execution(
        sql=query,
        database=database,
        s3_output=s3_output,
        workgroup=workgroup,
        encryption=encryption,
        kms_key=kms_key,
        boto3_session=boto3_session,
    )
    query_metadata: _QueryMetadata = _get_query_metadata(
        query_execution_id=query_id,
        athena_query_wait_polling_delay=athena_query_wait_polling_delay,
        boto3_session=boto3_session,
    )
    raw_result = _fetch_txt_result(
        query_metadata=query_metadata,
        keep_files=True,
        boto3_session=boto3_session,
        s3_additional_kwargs=s3_additional_kwargs,
    )
    return cast(str, raw_result.createtab_stmt.str.strip().str.cat(sep=" "))


@apply_configs
def generate_create_query(
    table: str,
    database: str | None = None,
    catalog_id: str | None = None,
    boto3_session: boto3.Session | None = None,
) -> str:
    """Generate the query that created a table(EXTERNAL_TABLE) or a view(VIRTUAL_TABLE).

    Analyzes an existing table named table_name to generate the query that created it.

    Parameters
    ----------
    table : str
        Table name.
    database : str
        Database name.
    catalog_id : str, optional
        The ID of the Data Catalog from which to retrieve Databases.
        If none is provided, the AWS account ID is used by default.
    boto3_session : boto3.Session(), optional
        Boto3 Session. The default boto3 session will be used if boto3_session receive None.

    Returns
    -------
    str
        The query that created the table or view.

    Examples
    --------
    >>> import awswrangler as wr
    >>> view_create_query: str = wr.athena.generate_create_query(table='my_view', database='default')

    """

<<<<<<< HEAD
    def parse_columns(columns_description: Sequence["ColumnOutputTypeDef"]) -> str:
=======
    def parse_columns(columns_description: list["ColumnOutputTypeDef"]) -> str:
>>>>>>> aeef0bc6
        columns_str: list[str] = []
        for column in columns_description:
            column_str = f"  `{column['Name']}` {column['Type']}"
            if "Comment" in column:
                column_str += f" COMMENT '{column['Comment']}'"
            columns_str.append(column_str)
        return ", \n".join(columns_str)

    def parse_properties(parameters: dict[str, str]) -> str:
        properties_str: list[str] = []
        for key, value in parameters.items():
            if key == "EXTERNAL":
                continue
            property_key_value = f"  '{key}'='{value}'"
            properties_str.append(property_key_value)
        return ", \n".join(properties_str)

    client_glue = _utils.client(service_name="glue", session=boto3_session)
    table_detail = client_glue.get_table(**_catalog_id(catalog_id=catalog_id, DatabaseName=database, Name=table))[
        "Table"
    ]
    if table_detail["TableType"] == "VIRTUAL_VIEW":
        glue_base64_query: str = table_detail["ViewOriginalText"].replace("/* Presto View: ", "").replace(" */", "")
        glue_query: str = json.loads(base64.b64decode(glue_base64_query))["originalSql"]
        return f"""CREATE OR REPLACE VIEW "{table}" AS \n{glue_query}"""
    if table_detail["TableType"] == "EXTERNAL_TABLE":
        columns: str = parse_columns(columns_description=table_detail["StorageDescriptor"]["Columns"])
        query_parts: list[str] = [f"""CREATE EXTERNAL TABLE `{table}`(\n{columns})"""]
        partitioned_columns: str = parse_columns(columns_description=table_detail["PartitionKeys"])
        if partitioned_columns:
            query_parts.append(f"""PARTITIONED BY ( \n{partitioned_columns})""")
        tblproperties: str = parse_properties(parameters=table_detail["Parameters"])

        query_parts += [
            """ROW FORMAT SERDE """,
            f"""  '{table_detail['StorageDescriptor']['SerdeInfo']['SerializationLibrary']}' """,
            """STORED AS INPUTFORMAT """,
            f"""  '{table_detail['StorageDescriptor']['InputFormat']}' """,
            """OUTPUTFORMAT """,
            f"""  '{table_detail['StorageDescriptor']['OutputFormat']}'""",
            """LOCATION""",
            f"""  '{table_detail['StorageDescriptor']['Location']}'""",
            f"""TBLPROPERTIES (\n{tblproperties})""",
        ]
        sql = "\n".join(query_parts)
        _logger.debug("Generated create query:\n%s", sql)
        return sql
    raise NotImplementedError()


def get_work_group(workgroup: str, boto3_session: boto3.Session | None = None) -> dict[str, Any]:
    """Return information about the workgroup with the specified name.

    Parameters
    ----------
    workgroup : str
        Work Group name.
    boto3_session : boto3.Session(), optional
        Boto3 Session. The default boto3 session will be used if boto3_session receive None.

    Returns
    -------
    Dict[str, Any]
        https://boto3.amazonaws.com/v1/documentation/api/latest/reference/services/athena.html#Athena.Client.get_work_group

    Examples
    --------
    >>> import awswrangler as wr
    >>> res = wr.athena.get_work_group(workgroup='workgroup_name')

    """
    client_athena = _utils.client(service_name="athena", session=boto3_session)
    return cast(
        Dict[str, Any],
        _utils.try_it(
            f=client_athena.get_work_group,
            ex=botocore.exceptions.ClientError,
            ex_code="ThrottlingException",
            max_num_tries=5,
            WorkGroup=workgroup,
        ),
    )


def get_query_executions(
    query_execution_ids: list[str], return_unprocessed: bool = False, boto3_session: boto3.Session | None = None
) -> tuple[pd.DataFrame, pd.DataFrame] | pd.DataFrame:
    """From specified query execution IDs, return a DataFrame of query execution details.

    https://boto3.amazonaws.com/v1/documentation/api/latest/reference/services/athena.html#Athena.Client.batch_get_query_execution

    Parameters
    ----------
    query_execution_ids : List[str]
        Athena query execution IDs.
    return_unprocessed: bool.
        True to also return query executions id that are unable to be processed.
        False to only return DataFrame of query execution details.
        Default is False
    boto3_session : boto3.Session(), optional
        Boto3 Session. The default boto3 session will be used if boto3_session receive None.

    Returns
    -------
    DataFrame
        DataFrame contain information about query execution details.

    DataFrame
        DataFrame contain information about unprocessed query execution ids.

    Examples
    --------
    >>> import awswrangler as wr
    >>> query_executions_df, unprocessed_query_executions_df = wr.athena.get_query_executions(
            query_execution_ids=['query-execution-id','query-execution-id1']
        )
    """
    chunked_size: int = 50
    query_executions = []
    unprocessed_query_execution = []
    client_athena = _utils.client(service_name="athena", session=boto3_session)
    for i in range(0, len(query_execution_ids), chunked_size):
        response = client_athena.batch_get_query_execution(QueryExecutionIds=query_execution_ids[i : i + chunked_size])
        query_executions += response["QueryExecutions"]
        unprocessed_query_execution += response["UnprocessedQueryExecutionIds"]
    if unprocessed_query_execution and not return_unprocessed:
        _logger.warning(
            "Some of query execution ids are unable to be processed."
            "Set return_unprocessed to True to get unprocessed query execution ids"
        )
    if return_unprocessed:
        return pd.json_normalize(query_executions), pd.json_normalize(unprocessed_query_execution)
    return pd.json_normalize(query_executions)


def list_query_executions(
    workgroup: str | None = None,
    max_results: int | None = None,
    boto3_session: boto3.Session | None = None,
) -> list[str]:
    """Fetch list query execution IDs ran in specified workgroup or primary work group if not specified.

    https://boto3.amazonaws.com/v1/documentation/api/latest/reference/services/athena.html#Athena.Client.list_query_executions

    Parameters
    ----------
    workgroup: str
        The name of the workgroup from which the query_id are being returned.
        If not specified, a list of available query execution IDs for the queries in the primary workgroup is returned.
    max_results: int, optional
        The maximum number of query execution IDs to return in this request.
        If not present, all execution IDs will be returned.
    boto3_session: boto3.Session(), optional
        Boto3 Session. The default boto3 session will be used if boto3_session receive None.

    Returns
    -------
    List[str]
        List of query execution IDs.

    Examples
    --------
    >>> import awswrangler as wr
    >>> res = wr.athena.list_query_executions(workgroup='workgroup-name')

    """
    client_athena = _utils.client(service_name="athena", session=boto3_session)

    kwargs: dict[str, Any] = {}
    if workgroup:
        kwargs["WorkGroup"] = workgroup

        if max_results is not None:
            kwargs["MaxResults"] = min(max_results, 50)

    query_list: list[str] = []
    response = _utils.try_it(
        f=client_athena.list_query_executions,
        ex=botocore.exceptions.ClientError,
        ex_code="ThrottlingException",
        max_num_tries=5,
        **kwargs,
    )
    query_list += response["QueryExecutionIds"]

    while "NextToken" in response:
        kwargs["NextToken"] = response["NextToken"]

        if max_results is not None:
            if len(query_list) >= max_results:
                break

            kwargs["MaxResults"] = min(max_results - len(query_list), 50)

        response = _utils.try_it(
            f=client_athena.list_query_executions,
            ex=botocore.exceptions.ClientError,
            ex_code="ThrottlingException",
            max_num_tries=5,
            **kwargs,
        )
        query_list += response["QueryExecutionIds"]

    _logger.debug("Running %d query executions", len(query_list))
    return query_list<|MERGE_RESOLUTION|>--- conflicted
+++ resolved
@@ -992,11 +992,7 @@
 
     """
 
-<<<<<<< HEAD
-    def parse_columns(columns_description: Sequence["ColumnOutputTypeDef"]) -> str:
-=======
     def parse_columns(columns_description: list["ColumnOutputTypeDef"]) -> str:
->>>>>>> aeef0bc6
         columns_str: list[str] = []
         for column in columns_description:
             column_str = f"  `{column['Name']}` {column['Type']}"
