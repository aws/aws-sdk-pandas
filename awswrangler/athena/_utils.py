"""Utilities Module for Amazon Athena."""
import base64
import csv
import json
import logging
import pprint
import time
import uuid
import warnings
from decimal import Decimal
<<<<<<< HEAD
from typing import TYPE_CHECKING, Any, Dict, Generator, List, NamedTuple, Optional, Sequence, Tuple, Union, cast
=======
from typing import Any, Dict, Generator, List, Literal, NamedTuple, Optional, Tuple, Union, cast, overload
>>>>>>> b0d7697d

import boto3
import botocore.exceptions
import pandas as pd

from awswrangler import _data_types, _utils, catalog, exceptions, s3, sts
from awswrangler._config import apply_configs
from awswrangler._sql_formatter import _process_sql_params
from awswrangler.catalog._utils import _catalog_id, _transaction_id

from ._cache import _cache_manager, _CacheInfo, _check_for_cached_results, _LocalMetadataCacheManager

if TYPE_CHECKING:
    from mypy_boto3_glue.type_defs import ColumnTypeDef

_QUERY_FINAL_STATES: List[str] = ["FAILED", "SUCCEEDED", "CANCELLED"]
_QUERY_WAIT_POLLING_DELAY: float = 1.0  # SECONDS

_logger: logging.Logger = logging.getLogger(__name__)


class _QueryMetadata(NamedTuple):
    execution_id: str
    dtype: Dict[str, str]
    parse_timestamps: List[str]
    parse_dates: List[str]
    converters: Dict[str, Any]
    binaries: List[str]
    output_location: Optional[str]
    manifest_location: Optional[str]
    raw_payload: Dict[str, Any]


class _WorkGroupConfig(NamedTuple):
    enforced: bool
    s3_output: Optional[str]
    encryption: Optional[str]
    kms_key: Optional[str]


def _get_s3_output(
    s3_output: Optional[str], wg_config: _WorkGroupConfig, boto3_session: Optional[boto3.Session] = None
) -> str:
    if wg_config.enforced and wg_config.s3_output is not None:
        return wg_config.s3_output
    if s3_output is not None:
        return s3_output
    if wg_config.s3_output is not None:
        return wg_config.s3_output
    return create_athena_bucket(boto3_session=boto3_session)


def _start_query_execution(
    sql: str,
    wg_config: _WorkGroupConfig,
    database: Optional[str] = None,
    data_source: Optional[str] = None,
    s3_output: Optional[str] = None,
    workgroup: Optional[str] = None,
    encryption: Optional[str] = None,
    kms_key: Optional[str] = None,
    boto3_session: Optional[boto3.Session] = None,
) -> str:
    args: Dict[str, Any] = {"QueryString": sql}

    # s3_output
    args["ResultConfiguration"] = {
        "OutputLocation": _get_s3_output(s3_output=s3_output, wg_config=wg_config, boto3_session=boto3_session)
    }

    # encryption
    if wg_config.enforced is True:
        if wg_config.encryption is not None:
            args["ResultConfiguration"]["EncryptionConfiguration"] = {"EncryptionOption": wg_config.encryption}
            if wg_config.kms_key is not None:
                args["ResultConfiguration"]["EncryptionConfiguration"]["KmsKey"] = wg_config.kms_key
    else:
        if encryption is not None:
            args["ResultConfiguration"]["EncryptionConfiguration"] = {"EncryptionOption": encryption}
            if kms_key is not None:
                args["ResultConfiguration"]["EncryptionConfiguration"]["KmsKey"] = kms_key

    # database
    if database is not None:
        args["QueryExecutionContext"] = {"Database": database}
        if data_source is not None:
            args["QueryExecutionContext"]["Catalog"] = data_source

    # workgroup
    if workgroup is not None:
        args["WorkGroup"] = workgroup

<<<<<<< HEAD
    client_athena = _utils.client(service_name="athena", session=session)
=======
    client_athena: boto3.client = _utils.client(service_name="athena", session=boto3_session)
>>>>>>> b0d7697d
    _logger.debug("args: \n%s", pprint.pformat(args))
    response: Dict[str, Any] = _utils.try_it(
        f=client_athena.start_query_execution,
        ex=botocore.exceptions.ClientError,
        ex_code="ThrottlingException",
        max_num_tries=5,
        **args,
    )
    return cast(str, response["QueryExecutionId"])


def _get_workgroup_config(session: Optional[boto3.Session] = None, workgroup: Optional[str] = None) -> _WorkGroupConfig:
    enforced: bool
    wg_s3_output: Optional[str]
    wg_encryption: Optional[str]
    wg_kms_key: Optional[str]

    enforced, wg_s3_output, wg_encryption, wg_kms_key = False, None, None, None
    if workgroup is not None:
        res = get_work_group(workgroup=workgroup, boto3_session=session)
        enforced = res["WorkGroup"]["Configuration"]["EnforceWorkGroupConfiguration"]
        config: Dict[str, Any] = res["WorkGroup"]["Configuration"].get("ResultConfiguration")
        if config is not None:
            wg_s3_output = config.get("OutputLocation")
            encrypt_config: Optional[Dict[str, str]] = config.get("EncryptionConfiguration")
            wg_encryption = None if encrypt_config is None else encrypt_config.get("EncryptionOption")
            wg_kms_key = None if encrypt_config is None else encrypt_config.get("KmsKey")
    wg_config: _WorkGroupConfig = _WorkGroupConfig(
        enforced=enforced, s3_output=wg_s3_output, encryption=wg_encryption, kms_key=wg_kms_key
    )
    _logger.debug("wg_config:\n%s", wg_config)
    return wg_config


def _fetch_txt_result(
    query_metadata: _QueryMetadata,
    keep_files: bool,
    boto3_session: boto3.Session,
    s3_additional_kwargs: Optional[Dict[str, str]],
) -> pd.DataFrame:
    if query_metadata.output_location is None or query_metadata.output_location.endswith(".txt") is False:
        return pd.DataFrame()
    path: str = query_metadata.output_location
    _logger.debug("Start TXT reading from %s", path)
    df = s3.read_csv(
        path=[path],
        dtype=query_metadata.dtype,
        parse_dates=query_metadata.parse_timestamps,
        converters=query_metadata.converters,
        quoting=csv.QUOTE_ALL,
        keep_default_na=False,
        skip_blank_lines=True,
        na_values=[],
        use_threads=False,
        boto3_session=boto3_session,
        names=list(query_metadata.dtype.keys()),
        sep="\t",
    )
    if keep_files is False:
        s3.delete_objects(
            path=[path, f"{path}.metadata"],
            use_threads=False,
            boto3_session=boto3_session,
            s3_additional_kwargs=s3_additional_kwargs,
        )
    return df


def _parse_describe_table(df: pd.DataFrame) -> pd.DataFrame:
    origin_df_dict = df.to_dict()
    target_df_dict: Dict[str, List[Union[str, bool]]] = {"Column Name": [], "Type": [], "Partition": [], "Comment": []}
    for index, col_name in origin_df_dict["col_name"].items():
        col_name = col_name.strip()
        if col_name.startswith("#") or col_name == "":
            pass
        elif col_name in target_df_dict["Column Name"]:
            index_col_name = target_df_dict["Column Name"].index(col_name)
            target_df_dict["Partition"][index_col_name] = True
        else:
            target_df_dict["Column Name"].append(col_name)
            target_df_dict["Type"].append(origin_df_dict["data_type"][index].strip())
            target_df_dict["Partition"].append(False)
            target_df_dict["Comment"].append(origin_df_dict["comment"][index].strip())
    return pd.DataFrame(data=target_df_dict)


def _get_query_metadata(  # pylint: disable=too-many-statements
    query_execution_id: str,
    boto3_session: Optional[boto3.Session] = None,
    categories: Optional[List[str]] = None,
    query_execution_payload: Optional[Dict[str, Any]] = None,
    metadata_cache_manager: Optional[_LocalMetadataCacheManager] = None,
) -> _QueryMetadata:
    """Get query metadata."""
    if (query_execution_payload is not None) and (query_execution_payload["Status"]["State"] in _QUERY_FINAL_STATES):
        if query_execution_payload["Status"]["State"] != "SUCCEEDED":
            reason: str = query_execution_payload["Status"]["StateChangeReason"]
            raise exceptions.QueryFailed(f"Query error: {reason}")
        _query_execution_payload: Dict[str, Any] = query_execution_payload
    else:
        _query_execution_payload = wait_query(query_execution_id=query_execution_id, boto3_session=boto3_session)
    cols_types: Dict[str, str] = get_query_columns_types(
        query_execution_id=query_execution_id, boto3_session=boto3_session
    )
    _logger.debug("cols_types: %s", cols_types)
    dtype: Dict[str, str] = {}
    parse_timestamps: List[str] = []
    parse_dates: List[str] = []
    converters: Dict[str, Any] = {}
    binaries: List[str] = []
    col_name: str
    col_type: str
    for col_name, col_type in cols_types.items():
        pandas_type: str = _data_types.athena2pandas(dtype=col_type)
        if (categories is not None) and (col_name in categories):
            dtype[col_name] = "category"
        elif pandas_type in ["datetime64", "date"]:
            parse_timestamps.append(col_name)
            if pandas_type == "date":
                parse_dates.append(col_name)
        elif pandas_type == "bytes":
            dtype[col_name] = "string"
            binaries.append(col_name)
        elif pandas_type == "decimal":
            converters[col_name] = lambda x: Decimal(str(x)) if str(x) not in ("", "none", " ", "<NA>") else None
        else:
            dtype[col_name] = pandas_type

    output_location: Optional[str] = None
    if "ResultConfiguration" in _query_execution_payload:
        output_location = _query_execution_payload["ResultConfiguration"].get("OutputLocation")

    athena_statistics: Dict[str, Union[int, str]] = _query_execution_payload.get("Statistics", {})
    manifest_location: Optional[str] = str(athena_statistics.get("DataManifestLocation"))

    if metadata_cache_manager is not None and query_execution_id not in metadata_cache_manager:
        metadata_cache_manager.update_cache(items=[_query_execution_payload])
    query_metadata: _QueryMetadata = _QueryMetadata(
        execution_id=query_execution_id,
        dtype=dtype,
        parse_timestamps=parse_timestamps,
        parse_dates=parse_dates,
        converters=converters,
        binaries=binaries,
        output_location=output_location,
        manifest_location=manifest_location,
        raw_payload=_query_execution_payload,
    )
    _logger.debug("query_metadata:\n%s", query_metadata)
    return query_metadata


def _empty_dataframe_response(
    chunked: bool, query_metadata: _QueryMetadata
) -> Union[pd.DataFrame, Generator[None, None, None]]:
    """Generate an empty dataframe response."""
    if chunked is False:
        df = pd.DataFrame()
        df = _apply_query_metadata(df=df, query_metadata=query_metadata)
        return df
    return _utils.empty_generator()


def _apply_query_metadata(df: pd.DataFrame, query_metadata: _QueryMetadata) -> pd.DataFrame:
    with warnings.catch_warnings():
        warnings.simplefilter("ignore", category=UserWarning)
        df.query_metadata = query_metadata.raw_payload
    return df


def get_named_query_statement(
    named_query_id: str,
    boto3_session: Optional[boto3.Session] = None,
) -> str:
    """
    Get the named query statement string from a query ID.

    Parameters
    ----------
    named_query_id: str
        The unique ID of the query. Used to get the query statement from a saved query.
        Requires access to the workgroup where the query is saved.
    boto3_session : boto3.Session(), optional
        Boto3 Session. If none, the default boto3 session is used.

    Returns
    -------
    str
        The named query statement string
    """
<<<<<<< HEAD
    client_athena = _utils.client(service_name="athena", session=_utils.ensure_session(session=boto3_session))
    return client_athena.get_named_query(NamedQueryId=named_query_id)["NamedQuery"]["QueryString"]
=======
    client_athena: boto3.client = _utils.client(service_name="athena", session=boto3_session)
    return client_athena.get_named_query(NamedQueryId=named_query_id)["NamedQuery"]["QueryString"]  # type: ignore
>>>>>>> b0d7697d


def get_query_columns_types(query_execution_id: str, boto3_session: Optional[boto3.Session] = None) -> Dict[str, str]:
    """Get the data type of all columns queried.

    https://docs.aws.amazon.com/athena/latest/ug/data-types.html

    Parameters
    ----------
    query_execution_id : str
        Athena query execution ID.
    boto3_session : boto3.Session(), optional
        Boto3 Session. If none, the default boto3 session is used.

    Returns
    -------
    Dict[str, str]
        Dictionary with all data types.

    Examples
    --------
    >>> import awswrangler as wr
    >>> wr.athena.get_query_columns_types('query-execution-id')
    {'col0': 'int', 'col1': 'double'}

    """
<<<<<<< HEAD
    client_athena = _utils.client(service_name="athena", session=_utils.ensure_session(session=boto3_session))
    response = client_athena.get_query_results(QueryExecutionId=query_execution_id, MaxResults=1)
    col_info = response["ResultSet"]["ResultSetMetadata"]["ColumnInfo"]
=======
    client_athena: boto3.client = _utils.client(service_name="athena", session=boto3_session)
    response: Dict[str, Any] = client_athena.get_query_results(QueryExecutionId=query_execution_id, MaxResults=1)
    col_info: List[Dict[str, str]] = response["ResultSet"]["ResultSetMetadata"]["ColumnInfo"]
>>>>>>> b0d7697d
    return dict(
        (c["Name"], f"{c['Type']}({c['Precision']},{c.get('Scale', 0)})")
        if c["Type"] in ["decimal"]
        else (c["Name"], c["Type"])
        for c in col_info
    )


def create_athena_bucket(boto3_session: Optional[boto3.Session] = None) -> str:
    """Create the default Athena bucket if it doesn't exist.

    Parameters
    ----------
    boto3_session : boto3.Session(), optional
        Boto3 Session. The default boto3 session will be used if boto3_session receive None.

    Returns
    -------
    str
        Bucket s3 path (E.g. s3://aws-athena-query-results-ACCOUNT-REGION/)

    Examples
    --------
    >>> import awswrangler as wr
    >>> wr.athena.create_athena_bucket()
    's3://aws-athena-query-results-ACCOUNT-REGION/'

    """
    account_id: str = sts.get_account_id(boto3_session=boto3_session)
    region_name: str = _utils.get_region_from_session(boto3_session=boto3_session).lower()
    bucket_name = f"aws-athena-query-results-{account_id}-{region_name}"
    path = f"s3://{bucket_name}/"
    resource = _utils.resource(service_name="s3", session=boto3_session)
    bucket = resource.Bucket(bucket_name)
    args = {} if region_name == "us-east-1" else {"CreateBucketConfiguration": {"LocationConstraint": region_name}}
    try:
        bucket.create(**args)  # type: ignore
    except resource.meta.client.exceptions.BucketAlreadyOwnedByYou as err:
        _logger.debug("Bucket %s already exists.", err.response["Error"]["BucketName"])
    except botocore.exceptions.ClientError as err:
        if err.response["Error"]["Code"] == "OperationAborted":
            _logger.debug("A conflicting conditional operation is currently in progress against this resource.")
    bucket.wait_until_exists()
    return path


@overload
def start_query_execution(
    sql: str,
    database: Optional[str] = ...,
    s3_output: Optional[str] = ...,
    workgroup: Optional[str] = ...,
    encryption: Optional[str] = ...,
    kms_key: Optional[str] = ...,
    params: Optional[Dict[str, Any]] = ...,
    boto3_session: Optional[boto3.Session] = ...,
    max_cache_seconds: int = ...,
    max_cache_query_inspections: int = ...,
    max_remote_cache_entries: int = ...,
    max_local_cache_entries: int = ...,
    data_source: Optional[str] = ...,
    wait: Literal[False] = ...,
) -> str:
    ...


@overload
def start_query_execution(
    sql: str,
    *,
    database: Optional[str] = ...,
    s3_output: Optional[str] = ...,
    workgroup: Optional[str] = ...,
    encryption: Optional[str] = ...,
    kms_key: Optional[str] = ...,
    params: Optional[Dict[str, Any]] = ...,
    boto3_session: Optional[boto3.Session] = ...,
    max_cache_seconds: int = ...,
    max_cache_query_inspections: int = ...,
    max_remote_cache_entries: int = ...,
    max_local_cache_entries: int = ...,
    data_source: Optional[str] = ...,
    wait: Literal[True],
) -> Dict[str, Any]:
    ...


@overload
def start_query_execution(
    sql: str,
    *,
    database: Optional[str] = ...,
    s3_output: Optional[str] = ...,
    workgroup: Optional[str] = ...,
    encryption: Optional[str] = ...,
    kms_key: Optional[str] = ...,
    params: Optional[Dict[str, Any]] = ...,
    boto3_session: Optional[boto3.Session] = ...,
    max_cache_seconds: int = ...,
    max_cache_query_inspections: int = ...,
    max_remote_cache_entries: int = ...,
    max_local_cache_entries: int = ...,
    data_source: Optional[str] = ...,
    wait: bool,
) -> Union[str, Dict[str, Any]]:
    ...


@apply_configs
def start_query_execution(
    sql: str,
    database: Optional[str] = None,
    s3_output: Optional[str] = None,
    workgroup: Optional[str] = None,
    encryption: Optional[str] = None,
    kms_key: Optional[str] = None,
    params: Optional[Dict[str, Any]] = None,
    boto3_session: Optional[boto3.Session] = None,
    max_cache_seconds: int = 0,
    max_cache_query_inspections: int = 50,
    max_remote_cache_entries: int = 50,
    max_local_cache_entries: int = 100,
    data_source: Optional[str] = None,
    wait: bool = False,
) -> Union[str, Dict[str, Any]]:
    """Start a SQL Query against AWS Athena.

    Note
    ----
    Create the default Athena bucket if it doesn't exist and s3_output is None.
    (E.g. s3://aws-athena-query-results-ACCOUNT-REGION/)

    Parameters
    ----------
    sql : str
        SQL query.
    database : str, optional
        AWS Glue/Athena database name.
    s3_output : str, optional
        AWS S3 path.
    workgroup : str, optional
        Athena workgroup.
    encryption : str, optional
        None, 'SSE_S3', 'SSE_KMS', 'CSE_KMS'.
    kms_key : str, optional
        For SSE-KMS and CSE-KMS , this is the KMS key ARN or ID.
    params: Dict[str, any], optional
        Dict of parameters that will be used for constructing the SQL query. Only named parameters are supported.
        The dict needs to contain the information in the form {'name': 'value'} and the SQL query needs to contain
        `:name`. Note that for varchar columns and similar, you must surround the value in single quotes.
    boto3_session : boto3.Session(), optional
        Boto3 Session. The default boto3 session will be used if boto3_session receive None.
    max_cache_seconds: int
        awswrangler can look up in Athena's history if this query has been run before.
        If so, and its completion time is less than `max_cache_seconds` before now, awswrangler
        skips query execution and just returns the same results as last time.
        If cached results are valid, awswrangler ignores the `s3_output`, `encryption` and `kms_key` params.
        If reading cached data fails for any reason, execution falls back to the usual query run path.
    max_cache_query_inspections : int
        Max number of queries that will be inspected from the history to try to find some result to reuse.
        The bigger the number of inspection, the bigger will be the latency for not cached queries.
        Only takes effect if max_cache_seconds > 0.
    max_remote_cache_entries : int
        Max number of queries that will be retrieved from AWS for cache inspection.
        The bigger the number of inspection, the bigger will be the latency for not cached queries.
        Only takes effect if max_cache_seconds > 0 and default value is 50.
    max_local_cache_entries : int
        Max number of queries for which metadata will be cached locally. This will reduce the latency and also
        enables keeping more than `max_remote_cache_entries` available for the cache. This value should not be
        smaller than max_remote_cache_entries.
        Only takes effect if max_cache_seconds > 0 and default value is 100.
    data_source : str, optional
        Data Source / Catalog name. If None, 'AwsDataCatalog' will be used by default.
    wait : bool, default False
        Indicates whether to wait for the query to finish and return a dictionary with the query execution response.

    Returns
    -------
    Union[str, Dict[str, Any]]
        Query execution ID if `wait` is set to `False`, dictionary with the get_query_execution response otherwise.

    Examples
    --------
    Querying into the default data source (Amazon s3 - 'AwsDataCatalog')

    >>> import awswrangler as wr
    >>> query_exec_id = wr.athena.start_query_execution(sql='...', database='...')

    Querying into another data source (PostgreSQL, Redshift, etc)

    >>> import awswrangler as wr
    >>> query_exec_id = wr.athena.start_query_execution(sql='...', database='...', data_source='...')

    """
    sql = _process_sql_params(sql, params)

    max_remote_cache_entries = min(max_remote_cache_entries, max_local_cache_entries)

    _cache_manager.max_cache_size = max_local_cache_entries
    cache_info: _CacheInfo = _check_for_cached_results(
        sql=sql,
        boto3_session=boto3_session,
        workgroup=workgroup,
        max_cache_seconds=max_cache_seconds,
        max_cache_query_inspections=max_cache_query_inspections,
        max_remote_cache_entries=max_remote_cache_entries,
    )
    _logger.debug("cache_info:\n%s", cache_info)

    if cache_info.has_valid_cache and cache_info.query_execution_id is not None:
        query_execution_id = cache_info.query_execution_id
        _logger.debug("Valid cache found. Retrieving...")
    else:
        wg_config: _WorkGroupConfig = _get_workgroup_config(session=boto3_session, workgroup=workgroup)
        query_execution_id = _start_query_execution(
            sql=sql,
            wg_config=wg_config,
            database=database,
            data_source=data_source,
            s3_output=s3_output,
            workgroup=workgroup,
            encryption=encryption,
            kms_key=kms_key,
            boto3_session=boto3_session,
        )
    if wait:
        return wait_query(query_execution_id=query_execution_id, boto3_session=boto3_session)

    return query_execution_id


@apply_configs
def repair_table(
    table: str,
    database: Optional[str] = None,
    data_source: Optional[str] = None,
    s3_output: Optional[str] = None,
    workgroup: Optional[str] = None,
    encryption: Optional[str] = None,
    kms_key: Optional[str] = None,
    boto3_session: Optional[boto3.Session] = None,
) -> str:
    """Run the Hive's metastore consistency check: 'MSCK REPAIR TABLE table;'.

    Recovers partitions and data associated with partitions.
    Use this statement when you add partitions to the catalog.
    It is possible it will take some time to add all partitions.
    If this operation times out, it will be in an incomplete state
    where only a few partitions are added to the catalog.

    Note
    ----
    Create the default Athena bucket if it doesn't exist and s3_output is None.
    (E.g. s3://aws-athena-query-results-ACCOUNT-REGION/)

    Parameters
    ----------
    table : str
        Table name.
    database : str, optional
        AWS Glue/Athena database name.
    data_source : Optional[str], optional
        Data Source / Catalog name. If None, 'AwsDataCatalog' is used.
    s3_output : str, optional
        AWS S3 path.
    workgroup : str, optional
        Athena workgroup.
    encryption : str, optional
        None, 'SSE_S3', 'SSE_KMS', 'CSE_KMS'.
    kms_key : str, optional
        For SSE-KMS and CSE-KMS , this is the KMS key ARN or ID.
    boto3_session : boto3.Session(), optional
        Boto3 Session. The default boto3 session will be used if boto3_session receive None.

    Returns
    -------
    str
        Query final state ('SUCCEEDED', 'FAILED', 'CANCELLED').

    Examples
    --------
    >>> import awswrangler as wr
    >>> query_final_state = wr.athena.repair_table(table='...', database='...')

    """
    query = f"MSCK REPAIR TABLE `{table}`;"
    if (database is not None) and (not database.startswith("`")):
        database = f"`{database}`"
    query_id = start_query_execution(
        sql=query,
        database=database,
        data_source=data_source,
        s3_output=s3_output,
        workgroup=workgroup,
        encryption=encryption,
        kms_key=kms_key,
        boto3_session=boto3_session,
    )
    response: Dict[str, Any] = wait_query(query_execution_id=query_id, boto3_session=boto3_session)
    return cast(str, response["Status"]["State"])


@apply_configs
def describe_table(
    table: str,
    database: Optional[str] = None,
    s3_output: Optional[str] = None,
    workgroup: Optional[str] = None,
    encryption: Optional[str] = None,
    kms_key: Optional[str] = None,
    s3_additional_kwargs: Optional[Dict[str, Any]] = None,
    boto3_session: Optional[boto3.Session] = None,
) -> pd.DataFrame:
    """Show the list of columns, including partition columns: 'DESCRIBE table;'.

    Shows the list of columns, including partition columns, for the named column.
    The result of this function will be equal to `wr.catalog.table`.

    Note
    ----
    Create the default Athena bucket if it doesn't exist and s3_output is None.
    (E.g. s3://aws-athena-query-results-ACCOUNT-REGION/)

    Parameters
    ----------
    table : str
        Table name.
    database : str, optional
        AWS Glue/Athena database name.
    s3_output : str, optional
        AWS S3 path.
    workgroup : str, optional
        Athena workgroup.
    encryption : str, optional
        None, 'SSE_S3', 'SSE_KMS', 'CSE_KMS'.
    kms_key : str, optional
        For SSE-KMS and CSE-KMS , this is the KMS key ARN or ID.
    s3_additional_kwargs : Optional[Dict[str, Any]]
        Forwarded to botocore requests.
        e.g. s3_additional_kwargs={'RequestPayer': 'requester'}
    boto3_session : boto3.Session(), optional
        Boto3 Session. The default boto3 session will be used if boto3_session receive None.

    Returns
    -------
    pandas.DataFrame
        Pandas DataFrame filled by formatted infos.

    Examples
    --------
    >>> import awswrangler as wr
    >>> df_table = wr.athena.describe_table(table='my_table', database='default')

    """
    query = f"DESCRIBE `{table}`;"
    if (database is not None) and (not database.startswith("`")):
        database = f"`{database}`"
    query_id = start_query_execution(
        sql=query,
        database=database,
        s3_output=s3_output,
        workgroup=workgroup,
        encryption=encryption,
        kms_key=kms_key,
        boto3_session=boto3_session,
    )
    query_metadata: _QueryMetadata = _get_query_metadata(query_execution_id=query_id, boto3_session=boto3_session)
    raw_result = _fetch_txt_result(
        query_metadata=query_metadata,
        keep_files=True,
        boto3_session=boto3_session,
        s3_additional_kwargs=s3_additional_kwargs,
    )
    return _parse_describe_table(raw_result)


@apply_configs
def create_ctas_table(  # pylint: disable=too-many-locals
    sql: str,
    database: Optional[str] = None,
    ctas_table: Optional[str] = None,
    ctas_database: Optional[str] = None,
    s3_output: Optional[str] = None,
    storage_format: Optional[str] = None,
    write_compression: Optional[str] = None,
    partitioning_info: Optional[List[str]] = None,
    bucketing_info: Optional[Tuple[List[str], int]] = None,
    field_delimiter: Optional[str] = None,
    schema_only: bool = False,
    workgroup: Optional[str] = None,
    data_source: Optional[str] = None,
    encryption: Optional[str] = None,
    kms_key: Optional[str] = None,
    categories: Optional[List[str]] = None,
    wait: bool = False,
    boto3_session: Optional[boto3.Session] = None,
) -> Dict[str, Union[str, _QueryMetadata]]:
    """Create a new table populated with the results of a SELECT query.

    https://docs.aws.amazon.com/athena/latest/ug/create-table-as.html

    Parameters
    ----------
    sql : str
        SELECT SQL query.
    database : Optional[str], optional
        The name of the database where the original table is stored.
    ctas_table : Optional[str], optional
        The name of the CTAS table.
        If None, a name with a random string is used.
    ctas_database : Optional[str], optional
        The name of the alternative database where the CTAS table should be stored.
        If None, `database` is used, that is the CTAS table is stored in the same database as the original table.
    s3_output : Optional[str], optional
        The output Amazon S3 path.
        If None, either the Athena workgroup or client-side location setting is used.
        If a workgroup enforces a query results location, then it overrides this argument.
    storage_format : Optional[str], optional
        The storage format for the CTAS query results, such as ORC, PARQUET, AVRO, JSON, or TEXTFILE.
        PARQUET by default.
    write_compression : Optional[str], optional
        The compression type to use for any storage format that allows compression to be specified.
    partitioning_info : Optional[List[str]], optional
        A list of columns by which the CTAS table will be partitioned.
    bucketing_info : Optional[Tuple[List[str], int]], optional
        Tuple consisting of the column names used for bucketing as the first element and the number of buckets as the
        second element.
        Only `str`, `int` and `bool` are supported as column data types for bucketing.
    field_delimiter : Optional[str], optional
        The single-character field delimiter for files in CSV, TSV, and text files.
    schema_only : bool, optional
        _description_, by default False
    workgroup : Optional[str], optional
        Athena workgroup.
    data_source : Optional[str], optional
        Data Source / Catalog name. If None, 'AwsDataCatalog' is used.
    encryption : str, optional
        Valid values: [None, 'SSE_S3', 'SSE_KMS']. Note: 'CSE_KMS' is not supported.
    kms_key : str, optional
        For SSE-KMS, this is the KMS key ARN or ID.
    categories: List[str], optional
        List of columns names that should be returned as pandas.Categorical.
        Recommended for memory restricted environments.
    wait : bool, default False
        Whether to wait for the query to finish and return a dictionary with the Query metadata.
    boto3_session : Optional[boto3.Session], optional
        Boto3 Session. The default boto3 session is used if boto3_session is None.

    Returns
    -------
    Dict[str, Union[str, _QueryMetadata]]
        A dictionary with the the CTAS database and table names.
        If `wait` is `False`, the query ID is included, otherwise a Query metadata object is added instead.

    Examples
    --------
    Select all into a new table and encrypt the results

    >>> import awswrangler as wr
    >>> wr.athena.create_ctas_table(
    ...     sql="select * from table",
    ...     database="default",
    ...     encryption="SSE_KMS",
    ...     kms_key="1234abcd-12ab-34cd-56ef-1234567890ab",
    ... )
    {'ctas_database': 'default', 'ctas_table': 'temp_table_5669340090094....', 'ctas_query_id': 'cc7dfa81-831d-...'}

    Create a table with schema only

    >>> wr.athena.create_ctas_table(
    ...     sql="select col1, col2 from table",
    ...     database="default",
    ...     ctas_table="my_ctas_table",
    ...     schema_only=True,
    ...     wait=True,
    ... )

    Partition data and save to alternative CTAS database

    >>> wr.athena.create_ctas_table(
    ...     sql="select * from table",
    ...     database="default",
    ...     ctas_database="my_ctas_db",
    ...     storage_format="avro",
    ...     write_compression="snappy",
    ...     partitioning_info=["par0", "par1"],
    ...     wait=True,
    ... )

    """
    ctas_table = catalog.sanitize_table_name(ctas_table) if ctas_table else f"temp_table_{uuid.uuid4().hex}"
    ctas_database = ctas_database if ctas_database else database

    if ctas_database is None:
        raise exceptions.InvalidArgumentCombination("Either ctas_database or database must be defined.")

    fully_qualified_name = f'"{ctas_database}"."{ctas_table}"'

    wg_config: _WorkGroupConfig = _get_workgroup_config(session=boto3_session, workgroup=workgroup)
    s3_output = _get_s3_output(s3_output=s3_output, wg_config=wg_config, boto3_session=boto3_session)
    s3_output = s3_output[:-1] if s3_output[-1] == "/" else s3_output
    # If the workgroup enforces an external location, then it overrides the user supplied argument
    external_location_str: str = (
        f"    external_location = '{s3_output}/{ctas_table}',\n" if (not wg_config.enforced) and (s3_output) else ""
    )

    # At least one property must be specified within `WITH()` in the query. We default to `PARQUET` for `storage_format`
    storage_format_str: str = f"""    format = '{storage_format.upper() if storage_format else "PARQUET"}'"""
    write_compression_str: str = (
        f"    write_compression = '{write_compression.upper()}',\n" if write_compression else ""
    )
    partitioning_str: str = f"    partitioned_by = ARRAY{partitioning_info},\n" if partitioning_info else ""
    bucketing_str: str = (
        f"    bucketed_by = ARRAY{bucketing_info[0]},\n    bucket_count = {bucketing_info[1]},\n"
        if bucketing_info
        else ""
    )
    field_delimiter_str: str = f"    field_delimiter = '{field_delimiter}',\n" if field_delimiter else ""
    schema_only_str: str = "\nWITH NO DATA" if schema_only else ""

    ctas_sql = (
        f"CREATE TABLE {fully_qualified_name}\n"
        f"WITH(\n"
        f"{external_location_str}"
        f"{partitioning_str}"
        f"{bucketing_str}"
        f"{field_delimiter_str}"
        f"{write_compression_str}"
        f"{storage_format_str}"
        f")\n"
        f"AS {sql}"
        f"{schema_only_str}"
    )
    _logger.debug("ctas sql: %s", ctas_sql)

    try:
        query_execution_id: str = _start_query_execution(
            sql=ctas_sql,
            wg_config=wg_config,
            database=database,
            data_source=data_source,
            s3_output=s3_output,
            workgroup=workgroup,
            encryption=encryption,
            kms_key=kms_key,
            boto3_session=boto3_session,
        )
    except botocore.exceptions.ClientError as ex:
        error = ex.response["Error"]
        if error["Code"] == "InvalidRequestException" and "Exception parsing query" in error["Message"]:
            raise exceptions.InvalidCtasApproachQuery(
                f"It is not possible to wrap this query into a CTAS statement. Root error message: {error['Message']}"
            )
        if error["Code"] == "InvalidRequestException" and "extraneous input" in error["Message"]:
            raise exceptions.InvalidCtasApproachQuery(
                f"It is not possible to wrap this query into a CTAS statement. Root error message: {error['Message']}"
            )
        raise ex

    response: Dict[str, Union[str, _QueryMetadata]] = {"ctas_database": ctas_database, "ctas_table": ctas_table}
    if wait:
        try:
            response["ctas_query_metadata"] = _get_query_metadata(
                query_execution_id=query_execution_id,
                boto3_session=boto3_session,
                categories=categories,
                metadata_cache_manager=_cache_manager,
            )
        except exceptions.QueryFailed as ex:
            msg: str = str(ex)
            if "Column name" in msg and "specified more than once" in msg:
                raise exceptions.InvalidCtasApproachQuery(
                    f"Please, define distinct names for your columns. Root error message: {msg}"
                )
            if "Column name not specified" in msg:
                raise exceptions.InvalidArgumentValue(
                    "Please, define all columns names in your query. (E.g. 'SELECT MAX(col1) AS max_col1, ...')"
                )
            if "Column type is unknown" in msg:
                raise exceptions.InvalidArgumentValue(
                    "Please, don't leave undefined columns types in your query. You can cast to ensure it. "
                    "(E.g. 'SELECT CAST(NULL AS INTEGER) AS MY_COL, ...')"
                )
            raise ex
    else:
        response["ctas_query_id"] = query_execution_id
    return response


@apply_configs
def show_create_table(
    table: str,
    database: Optional[str] = None,
    s3_output: Optional[str] = None,
    workgroup: Optional[str] = None,
    encryption: Optional[str] = None,
    kms_key: Optional[str] = None,
    s3_additional_kwargs: Optional[Dict[str, Any]] = None,
    boto3_session: Optional[boto3.Session] = None,
) -> str:
    """Generate the query that created it: 'SHOW CREATE TABLE table;'.

    Analyzes an existing table named table_name to generate the query that created it.

    Note
    ----
    Create the default Athena bucket if it doesn't exist and s3_output is None.
    (E.g. s3://aws-athena-query-results-ACCOUNT-REGION/)

    Parameters
    ----------
    table : str
        Table name.
    database : str, optional
        AWS Glue/Athena database name.
    s3_output : str, optional
        AWS S3 path.
    workgroup : str, optional
        Athena workgroup.
    encryption : str, optional
        None, 'SSE_S3', 'SSE_KMS', 'CSE_KMS'.
    kms_key : str, optional
        For SSE-KMS and CSE-KMS , this is the KMS key ARN or ID.
    s3_additional_kwargs : Optional[Dict[str, Any]]
        Forwarded to botocore requests.
        e.g. s3_additional_kwargs={'RequestPayer': 'requester'}
    boto3_session : boto3.Session(), optional
        Boto3 Session. The default boto3 session will be used if boto3_session receive None.

    Returns
    -------
    str
        The query that created the table.

    Examples
    --------
    >>> import awswrangler as wr
    >>> df_table = wr.athena.show_create_table(table='my_table', database='default')

    """
    query = f"SHOW CREATE TABLE `{table}`;"
    if (database is not None) and (not database.startswith("`")):
        database = f"`{database}`"
    query_id = start_query_execution(
        sql=query,
        database=database,
        s3_output=s3_output,
        workgroup=workgroup,
        encryption=encryption,
        kms_key=kms_key,
        boto3_session=boto3_session,
    )
    query_metadata: _QueryMetadata = _get_query_metadata(query_execution_id=query_id, boto3_session=boto3_session)
    raw_result = _fetch_txt_result(
        query_metadata=query_metadata,
        keep_files=True,
        boto3_session=boto3_session,
        s3_additional_kwargs=s3_additional_kwargs,
    )
    return cast(str, raw_result.createtab_stmt.str.strip().str.cat(sep=" "))


@apply_configs
def generate_create_query(
    table: str,
    database: Optional[str] = None,
    transaction_id: Optional[str] = None,
    query_as_of_time: Optional[str] = None,
    catalog_id: Optional[str] = None,
    boto3_session: Optional[boto3.Session] = None,
) -> str:
    """Generate the query that created a table(EXTERNAL_TABLE) or a view(VIRTUAL_TABLE).

    Analyzes an existing table named table_name to generate the query that created it.

    Parameters
    ----------
    table : str
        Table name.
    database : str
        Database name.
    transaction_id: str, optional
        The ID of the transaction.
    query_as_of_time: str, optional
        The time as of when to read the table contents. Must be a valid Unix epoch timestamp.
        Cannot be specified alongside transaction_id.
    catalog_id : str, optional
        The ID of the Data Catalog from which to retrieve Databases.
        If none is provided, the AWS account ID is used by default.
    boto3_session : boto3.Session(), optional
        Boto3 Session. The default boto3 session will be used if boto3_session receive None.

    Returns
    -------
    str
        The query that created the table or view.

    Examples
    --------
    >>> import awswrangler as wr
    >>> view_create_query: str = wr.athena.generate_create_query(table='my_view', database='default')

    """

    def parse_columns(columns_description: Sequence["ColumnTypeDef"]) -> str:
        columns_str: List[str] = []
        for column in columns_description:
            column_str = f"  `{column['Name']}` {column['Type']}"
            if "Comment" in column:
                column_str += f" COMMENT '{column['Comment']}'"
            columns_str.append(column_str)
        return ", \n".join(columns_str)

    def parse_properties(parameters: Dict[str, str]) -> str:
        properties_str: List[str] = []
        for key, value in parameters.items():
            if key == "EXTERNAL":
                continue
            property_key_value = f"  '{key}'='{value}'"
            properties_str.append(property_key_value)
        return ", \n".join(properties_str)

    client_glue = _utils.client(service_name="glue", session=boto3_session)
    table_detail = client_glue.get_table(
        **_catalog_id(
            catalog_id=catalog_id,
            **_transaction_id(
                transaction_id=transaction_id, query_as_of_time=query_as_of_time, DatabaseName=database, Name=table
            ),
        )
    )["Table"]
    if table_detail["TableType"] == "VIRTUAL_VIEW":
        glue_base64_query: str = table_detail["ViewOriginalText"].replace("/* Presto View: ", "").replace(" */", "")
        glue_query: str = json.loads(base64.b64decode(glue_base64_query))["originalSql"]
        return f"""CREATE OR REPLACE VIEW "{table}" AS \n{glue_query}"""
    if table_detail["TableType"] == "EXTERNAL_TABLE":
        columns: str = parse_columns(columns_description=table_detail["StorageDescriptor"]["Columns"])
        query_parts: List[str] = [f"""CREATE EXTERNAL TABLE `{table}`(\n{columns})"""]
        partitioned_columns: str = parse_columns(columns_description=table_detail["PartitionKeys"])
        if partitioned_columns:
            query_parts.append(f"""PARTITIONED BY ( \n{partitioned_columns})""")
        tblproperties: str = parse_properties(parameters=table_detail["Parameters"])

        query_parts += [
            """ROW FORMAT SERDE """,
            f"""  '{table_detail['StorageDescriptor']['SerdeInfo']['SerializationLibrary']}' """,
            """STORED AS INPUTFORMAT """,
            f"""  '{table_detail['StorageDescriptor']['InputFormat']}' """,
            """OUTPUTFORMAT """,
            f"""  '{table_detail['StorageDescriptor']['OutputFormat']}'""",
            """LOCATION""",
            f"""  '{table_detail['StorageDescriptor']['Location']}'""",
            f"""TBLPROPERTIES (\n{tblproperties})""",
        ]
        return "\n".join(query_parts)
    raise NotImplementedError()


def get_work_group(workgroup: str, boto3_session: Optional[boto3.Session] = None) -> Dict[str, Any]:
    """Return information about the workgroup with the specified name.

    Parameters
    ----------
    workgroup : str
        Work Group name.
    boto3_session : boto3.Session(), optional
        Boto3 Session. The default boto3 session will be used if boto3_session receive None.

    Returns
    -------
    Dict[str, Any]
        https://boto3.amazonaws.com/v1/documentation/api/latest/reference/services/athena.html#Athena.Client.get_work_group

    Examples
    --------
    >>> import awswrangler as wr
    >>> res = wr.athena.get_work_group(workgroup='workgroup_name')

    """
    client_athena = _utils.client(service_name="athena", session=boto3_session)
    return cast(
        Dict[str, Any],
        _utils.try_it(
            f=client_athena.get_work_group,
            ex=botocore.exceptions.ClientError,
            ex_code="ThrottlingException",
            max_num_tries=5,
            WorkGroup=workgroup,
        ),
    )


def stop_query_execution(query_execution_id: str, boto3_session: Optional[boto3.Session] = None) -> None:
    """Stop a query execution.

    Requires you to have access to the workgroup in which the query ran.

    Parameters
    ----------
    query_execution_id : str
        Athena query execution ID.
    boto3_session : boto3.Session(), optional
        Boto3 Session. The default boto3 session will be used if boto3_session receive None.

    Returns
    -------
    None
        None.

    Examples
    --------
    >>> import awswrangler as wr
    >>> wr.athena.stop_query_execution(query_execution_id='query-execution-id')

    """
    client_athena = _utils.client(service_name="athena", session=boto3_session)
    client_athena.stop_query_execution(QueryExecutionId=query_execution_id)


def wait_query(query_execution_id: str, boto3_session: Optional[boto3.Session] = None) -> Dict[str, Any]:
    """Wait for the query end.

    Parameters
    ----------
    query_execution_id : str
        Athena query execution ID.
    boto3_session : boto3.Session(), optional
        Boto3 Session. The default boto3 session will be used if boto3_session receive None.

    Returns
    -------
    Dict[str, Any]
        Dictionary with the get_query_execution response.

    Examples
    --------
    >>> import awswrangler as wr
    >>> res = wr.athena.wait_query(query_execution_id='query-execution-id')

    """
    response: Dict[str, Any] = get_query_execution(query_execution_id=query_execution_id, boto3_session=boto3_session)
    state: str = response["Status"]["State"]
    while state not in _QUERY_FINAL_STATES:
        time.sleep(_QUERY_WAIT_POLLING_DELAY)
        response = get_query_execution(query_execution_id=query_execution_id, boto3_session=boto3_session)
        state = response["Status"]["State"]
    _logger.debug("state: %s", state)
    _logger.debug("StateChangeReason: %s", response["Status"].get("StateChangeReason"))
    if state == "FAILED":
        raise exceptions.QueryFailed(response["Status"].get("StateChangeReason"))
    if state == "CANCELLED":
        raise exceptions.QueryCancelled(response["Status"].get("StateChangeReason"))
    return response


def get_query_execution(query_execution_id: str, boto3_session: Optional[boto3.Session] = None) -> Dict[str, Any]:
    """Fetch query execution details.

    https://boto3.amazonaws.com/v1/documentation/api/latest/reference/services/athena.html#Athena.Client.get_query_execution

    Parameters
    ----------
    query_execution_id : str
        Athena query execution ID.
    boto3_session : boto3.Session(), optional
        Boto3 Session. The default boto3 session will be used if boto3_session receive None.

    Returns
    -------
    Dict[str, Any]
        Dictionary with the get_query_execution response.

    Examples
    --------
    >>> import awswrangler as wr
    >>> res = wr.athena.get_query_execution(query_execution_id='query-execution-id')

    """
    client_athena = _utils.client(service_name="athena", session=boto3_session)
    response: Dict[str, Any] = _utils.try_it(
        f=client_athena.get_query_execution,
        ex=botocore.exceptions.ClientError,
        ex_code="ThrottlingException",
        max_num_tries=5,
        QueryExecutionId=query_execution_id,
    )
    return cast(Dict[str, Any], response["QueryExecution"])


def get_query_executions(
    query_execution_ids: List[str], return_unprocessed: bool = False, boto3_session: Optional[boto3.Session] = None
) -> Union[Tuple[pd.DataFrame, pd.DataFrame], pd.DataFrame]:
    """From specified query execution IDs, return a DataFrame of query execution details.

    https://boto3.amazonaws.com/v1/documentation/api/latest/reference/services/athena.html#Athena.Client.batch_get_query_execution

    Parameters
    ----------
    query_execution_ids : List[str]
        Athena query execution IDs.
    return_unprocessed: bool.
        True to also return query executions id that are unable to be processed.
        False to only return DataFrame of query execution details.
        Default is False
    boto3_session : boto3.Session(), optional
        Boto3 Session. The default boto3 session will be used if boto3_session receive None.

    Returns
    -------
    DataFrame
        DataFrame contain information about query execution details.

    DataFrame
        DataFrame contain information about unprocessed query execution ids.

    Examples
    --------
    >>> import awswrangler as wr
    >>> query_executions_df, unprocessed_query_executions_df = wr.athena.get_query_executions(
            query_execution_ids=['query-execution-id','query-execution-id1']
        )
    """
    chunked_size: int = 50
    query_executions = []
    unprocessed_query_execution = []
    client_athena = _utils.client(service_name="athena", session=boto3_session)
    for i in range(0, len(query_execution_ids), chunked_size):
        response = client_athena.batch_get_query_execution(QueryExecutionIds=query_execution_ids[i : i + chunked_size])
        query_executions += response["QueryExecutions"]
        unprocessed_query_execution += response["UnprocessedQueryExecutionIds"]
    if unprocessed_query_execution and not return_unprocessed:
        _logger.warning(
            "Some of query execution ids are unable to be processed."
            "Set return_unprocessed to True to get unprocessed query execution ids"
        )
    if return_unprocessed:
        return pd.json_normalize(query_executions), pd.json_normalize(unprocessed_query_execution)
    return pd.json_normalize(query_executions)


def list_query_executions(workgroup: Optional[str] = None, boto3_session: Optional[boto3.Session] = None) -> List[str]:
    """Fetch list query execution IDs ran in specified workgroup or primary work group if not specified.

    https://boto3.amazonaws.com/v1/documentation/api/latest/reference/services/athena.html#Athena.Client.list_query_executions

    Parameters
    ----------
    workgroup : str
        The name of the workgroup from which the query_id are being returned.
        If not specified, a list of available query execution IDs for the queries in the primary workgroup is returned.
    boto3_session : boto3.Session(), optional
        Boto3 Session. The default boto3 session will be used if boto3_session receive None.

    Returns
    -------
    List[str]
        List of query execution IDs.

    Examples
    --------
    >>> import awswrangler as wr
    >>> res = wr.athena.list_query_executions(workgroup='workgroup-name')

    """
    client_athena = _utils.client(service_name="athena", session=boto3_session)
    kwargs: Dict[str, Any] = {"base": 1}
    if workgroup:
        kwargs["WorkGroup"] = workgroup
    query_list: List[str] = []
    response: Dict[str, Any] = _utils.try_it(
        f=client_athena.list_query_executions,
        ex=botocore.exceptions.ClientError,
        ex_code="ThrottlingException",
        max_num_tries=5,
        **kwargs,
    )
    query_list += response["QueryExecutionIds"]
    while "NextToken" in response:
        kwargs["NextToken"] = response["NextToken"]
        response = _utils.try_it(
            f=client_athena.list_query_executions,
            ex=botocore.exceptions.ClientError,
            ex_code="ThrottlingException",
            max_num_tries=5,
            **kwargs,
        )
        query_list += response["QueryExecutionIds"]
    return query_list<|MERGE_RESOLUTION|>--- conflicted
+++ resolved
@@ -8,11 +8,21 @@
 import uuid
 import warnings
 from decimal import Decimal
-<<<<<<< HEAD
-from typing import TYPE_CHECKING, Any, Dict, Generator, List, NamedTuple, Optional, Sequence, Tuple, Union, cast
-=======
-from typing import Any, Dict, Generator, List, Literal, NamedTuple, Optional, Tuple, Union, cast, overload
->>>>>>> b0d7697d
+from typing import (
+    TYPE_CHECKING,
+    Any,
+    Dict,
+    Generator,
+    List,
+    Literal,
+    NamedTuple,
+    Optional,
+    Sequence,
+    Tuple,
+    Union,
+    cast,
+    overload,
+)
 
 import boto3
 import botocore.exceptions
@@ -105,11 +115,7 @@
     if workgroup is not None:
         args["WorkGroup"] = workgroup
 
-<<<<<<< HEAD
-    client_athena = _utils.client(service_name="athena", session=session)
-=======
-    client_athena: boto3.client = _utils.client(service_name="athena", session=boto3_session)
->>>>>>> b0d7697d
+    client_athena = _utils.client(service_name="athena", session=boto3_session)
     _logger.debug("args: \n%s", pprint.pformat(args))
     response: Dict[str, Any] = _utils.try_it(
         f=client_athena.start_query_execution,
@@ -300,13 +306,8 @@
     str
         The named query statement string
     """
-<<<<<<< HEAD
-    client_athena = _utils.client(service_name="athena", session=_utils.ensure_session(session=boto3_session))
+    client_athena = _utils.client(service_name="athena", session=boto3_session)
     return client_athena.get_named_query(NamedQueryId=named_query_id)["NamedQuery"]["QueryString"]
-=======
-    client_athena: boto3.client = _utils.client(service_name="athena", session=boto3_session)
-    return client_athena.get_named_query(NamedQueryId=named_query_id)["NamedQuery"]["QueryString"]  # type: ignore
->>>>>>> b0d7697d
 
 
 def get_query_columns_types(query_execution_id: str, boto3_session: Optional[boto3.Session] = None) -> Dict[str, str]:
@@ -333,15 +334,9 @@
     {'col0': 'int', 'col1': 'double'}
 
     """
-<<<<<<< HEAD
-    client_athena = _utils.client(service_name="athena", session=_utils.ensure_session(session=boto3_session))
+    client_athena = _utils.client(service_name="athena", session=boto3_session)
     response = client_athena.get_query_results(QueryExecutionId=query_execution_id, MaxResults=1)
     col_info = response["ResultSet"]["ResultSetMetadata"]["ColumnInfo"]
-=======
-    client_athena: boto3.client = _utils.client(service_name="athena", session=boto3_session)
-    response: Dict[str, Any] = client_athena.get_query_results(QueryExecutionId=query_execution_id, MaxResults=1)
-    col_info: List[Dict[str, str]] = response["ResultSet"]["ResultSetMetadata"]["ColumnInfo"]
->>>>>>> b0d7697d
     return dict(
         (c["Name"], f"{c['Type']}({c['Precision']},{c.get('Scale', 0)})")
         if c["Type"] in ["decimal"]
