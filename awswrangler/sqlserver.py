--- conflicted
+++ resolved
@@ -1,10 +1,8 @@
 """Amazon Microsoft SQL Server Module."""
 
 import logging
-<<<<<<< HEAD
-from typing import TYPE_CHECKING, Any, Callable, Dict, Iterator, List, Optional, Tuple, TypeVar, Union, overload
-=======
 from typing import (
+    TYPE_CHECKING,
     Any,
     Callable,
     Dict,
@@ -17,7 +15,6 @@
     Union,
     overload,
 )
->>>>>>> 5c560eee
 
 import boto3
 import pyarrow as pa
