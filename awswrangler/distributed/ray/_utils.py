"""Ray utilities (PRIVATE)."""

from __future__ import annotations

import ray
from ray.util.placement_group import PlacementGroup


# https://github.com/ray-project/ray/blob/master/python/ray/data/_internal/util.py#L87
def _estimate_avail_cpus(cur_pg: PlacementGroup | None) -> int:
    """
    Estimates the available CPU parallelism for this Dataset in the cluster.

    If we aren't in a placement group, this is trivially the number of CPUs in the
    cluster. Otherwise, we try to calculate how large the placement group is relative
    to the size of the cluster.

    Args:
        cur_pg: The current placement group, if any.
    """
    cluster_cpus = int(ray.cluster_resources().get("CPU", 1))
    cluster_gpus = int(ray.cluster_resources().get("GPU", 0))

    # If we're in a placement group, we shouldn't assume the entire cluster's
    # resources are available for us to use. Estimate an upper bound on what's
    # reasonable to assume is available for datasets to use.
    if cur_pg:
        pg_cpus = 0
        for bundle in cur_pg.bundle_specs:
            # Calculate the proportion of the cluster this placement group "takes up".
            # Then scale our cluster_cpus proportionally to avoid over-parallelizing
            # if there are many parallel Tune trials using the cluster.
            cpu_fraction = bundle.get("CPU", 0) / max(1, cluster_cpus)
            gpu_fraction = bundle.get("GPU", 0) / max(1, cluster_gpus)
            max_fraction = max(cpu_fraction, gpu_fraction)
            # Over-parallelize by up to a factor of 2, but no more than that. It's
            # preferable to over-estimate than under-estimate.
            pg_cpus += 2 * int(max_fraction * cluster_cpus)

        return min(cluster_cpus, pg_cpus)

    return cluster_cpus


def _estimate_available_parallelism() -> int:
    """
    Estimates the available CPU parallelism for this Dataset in the cluster.

    If we are currently in a placement group, take that into account.
    """
    cur_pg = ray.util.get_current_placement_group()
    return _estimate_avail_cpus(cur_pg)


<<<<<<< HEAD
def ensure_worker_count(use_threads: Union[bool, int] = True) -> int:
    if type(use_threads) == int:  # noqa: E721
=======
def ensure_worker_count(use_threads: bool | int = True) -> int:
    if type(use_threads) == int:  # pylint: disable=unidiomatic-typecheck  # noqa: E721
>>>>>>> e80eedd9
        if use_threads < 1:
            return 1
        return use_threads

    if use_threads is False:
        return 1

    parallelism = _estimate_available_parallelism()
    return max(parallelism, 1)<|MERGE_RESOLUTION|>--- conflicted
+++ resolved
@@ -52,13 +52,8 @@
     return _estimate_avail_cpus(cur_pg)
 
 
-<<<<<<< HEAD
-def ensure_worker_count(use_threads: Union[bool, int] = True) -> int:
+def ensure_worker_count(use_threads: bool | int = True) -> int:
     if type(use_threads) == int:  # noqa: E721
-=======
-def ensure_worker_count(use_threads: bool | int = True) -> int:
-    if type(use_threads) == int:  # pylint: disable=unidiomatic-typecheck  # noqa: E721
->>>>>>> e80eedd9
         if use_threads < 1:
             return 1
         return use_threads
