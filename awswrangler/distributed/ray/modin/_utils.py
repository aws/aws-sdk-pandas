--- conflicted
+++ resolved
@@ -57,13 +57,8 @@
     )
 
 
-<<<<<<< HEAD
-def _split_modin_frame(df: modin_pd.DataFrame, splits: int) -> List[ObjectRef[Any]]:
-    object_refs: List[ObjectRef[Any]] = _ray_dataset_from_df(df).get_internal_block_refs()
-=======
-def _split_modin_frame(df: modin_pd.DataFrame, splits: int) -> list[ObjectRef[Any]]:  # pylint: disable=unused-argument
+def _split_modin_frame(df: modin_pd.DataFrame, splits: int) -> list[ObjectRef[Any]]:
     object_refs: list[ObjectRef[Any]] = _ray_dataset_from_df(df).get_internal_block_refs()
->>>>>>> e80eedd9
     return object_refs
 
 
