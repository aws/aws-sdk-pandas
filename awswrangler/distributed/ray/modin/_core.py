--- conflicted
+++ resolved
@@ -1,10 +1,6 @@
 """Modin on Ray Core module (PRIVATE)."""
-<<<<<<< HEAD
-=======
-# pylint: disable=import-outside-toplevel
 from __future__ import annotations
 
->>>>>>> e80eedd9
 import logging
 from functools import wraps
 from typing import Any, Callable, TypeVar
