--- conflicted
+++ resolved
@@ -52,13 +52,8 @@
 
 
 def _parse_csv_configuration(
-<<<<<<< HEAD
     pandas_kwargs: dict[str, Any],
-) -> CSVReadConfiguration:
-=======
-    pandas_kwargs: Dict[str, Any],
-) -> Dict[str, CSVReadConfiguration]:
->>>>>>> 9d5c1a67
+) -> dict[str, CSVReadConfiguration]:
     _check_parameters(pandas_kwargs, _CSV_SUPPORTED_PARAMS)
 
     read_options = csv.ReadOptions(
@@ -84,13 +79,8 @@
 
 
 def _parse_json_configuration(
-<<<<<<< HEAD
     pandas_kwargs: dict[str, Any],
-) -> JSONReadConfiguration:
-=======
-    pandas_kwargs: Dict[str, Any],
-) -> Dict[str, JSONReadConfiguration]:
->>>>>>> 9d5c1a67
+) -> dict[str, JSONReadConfiguration]:
     _check_parameters(pandas_kwargs, _JSON_SUPPORTED_PARAMS)
 
     # json.ReadOptions and json.ParseOptions cannot be pickled for some reason so we're building a Python dict
@@ -104,17 +94,10 @@
 
 def _parse_configuration(
     file_format: str,
-<<<<<<< HEAD
     version_ids: dict[str, str] | None,
     s3_additional_kwargs: dict[str, str] | None,
     pandas_kwargs: dict[str, Any],
-) -> CSVReadConfiguration | JSONReadConfiguration:
-=======
-    version_ids: Optional[Dict[str, str]],
-    s3_additional_kwargs: Optional[Dict[str, str]],
-    pandas_kwargs: Dict[str, Any],
-) -> Union[Dict[str, CSVReadConfiguration], Dict[str, JSONReadConfiguration]]:
->>>>>>> 9d5c1a67
+) -> dict[str, CSVReadConfiguration] | dict[str, JSONReadConfiguration]:
     if version_ids:
         raise exceptions.InvalidArgument("Specific version ID found for object")
 
@@ -159,11 +142,7 @@
     pandas_kwargs: dict[str, Any],
 ) -> pd.DataFrame:
     try:
-<<<<<<< HEAD
-        configuration: dict[str, Any] = _parse_configuration(  # type: ignore[assignment]
-=======
-        configuration: Dict[str, Any] = _parse_configuration(
->>>>>>> 9d5c1a67
+        configuration: dict[str, Any] = _parse_configuration(
             read_format,
             version_ids,
             s3_additional_kwargs,
