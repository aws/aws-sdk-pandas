--- conflicted
+++ resolved
@@ -15,11 +15,7 @@
     from mypy_boto3_s3 import S3Client
 
 
-<<<<<<< HEAD
-def _resolve_datasource_parameters(bulk_read: bool) -> dict[str, Any]:
-=======
-def _resolve_datasource_parameters(bulk_read: bool, *args: Any, **kwargs: Any) -> Dict[str, Any]:
->>>>>>> 9d5c1a67
+def _resolve_datasource_parameters(bulk_read: bool, *args: Any, **kwargs: Any) -> dict[str, Any]:
     if bulk_read:
         return {
             "datasource": ArrowParquetBaseDatasource(*args, **kwargs),
