--- conflicted
+++ resolved
@@ -19,21 +19,12 @@
 _logger: logging.Logger = logging.getLogger(__name__)
 
 
-<<<<<<< HEAD
 def _read_orc_distributed(
-    paths: List[str],
-    path_root: Optional[str],
-    schema: Optional[pa.schema],
-    columns: Optional[List[str]],
-    use_threads: Union[bool, int],
-=======
-def _read_orc_distributed(  # pylint: disable=unused-argument
     paths: list[str],
     path_root: str | None,
     schema: pa.schema | None,
     columns: list[str] | None,
     use_threads: bool | int,
->>>>>>> e80eedd9
     parallelism: int,
     version_ids: dict[str, str] | None,
     s3_client: "S3Client" | None,
