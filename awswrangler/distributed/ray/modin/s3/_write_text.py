"""Modin on Ray S3 write text module (PRIVATE)."""
import logging
from typing import TYPE_CHECKING, Any, Dict, List, Optional, Union

import modin.pandas as pd
from ray.data.datasource.block_path_provider import DefaultBlockWritePathProvider

from awswrangler import exceptions
<<<<<<< HEAD
from awswrangler.distributed.ray.datasources import (
    ArrowCSVDatasource,
    PandasCSVDataSource,
    PandasJSONDatasource,
=======
from awswrangler.distributed.ray.datasources import (  # pylint: disable=ungrouped-imports
    ArrowCSVDatasink,
    PandasCSVDatasink,
    PandasJSONDatasink,
>>>>>>> 9d5c1a67
    UserProvidedKeyBlockWritePathProvider,
    _BlockFileDatasink,
)
from awswrangler.distributed.ray.modin._utils import ParamConfig, _check_parameters, _ray_dataset_from_df
from awswrangler.s3._write import _COMPRESSION_2_EXT
from awswrangler.s3._write_text import _get_write_details

if TYPE_CHECKING:
    from mypy_boto3_s3 import S3Client

_logger: logging.Logger = logging.getLogger(__name__)


_CSV_SUPPORTED_PARAMS: Dict[str, ParamConfig] = {
    "header": ParamConfig(default=True),
    "sep": ParamConfig(default=",", supported_values={","}),
    "index": ParamConfig(default=True, supported_values={True}),
    "compression": ParamConfig(default=None, supported_values={None}),
    "quoting": ParamConfig(default=None, supported_values={None}),
    "escapechar": ParamConfig(default=None, supported_values={None}),
    "date_format": ParamConfig(default=None, supported_values={None}),
    "columns": ParamConfig(default=None, supported_values={None}),
}


def _parse_csv_configuration(
    pandas_kwargs: Dict[str, Any],
) -> Dict[str, Any]:
    _check_parameters(pandas_kwargs, _CSV_SUPPORTED_PARAMS)

    # csv.WriteOptions cannot be pickled for some reason so we're building a Python dict
    return {
        "include_header": pandas_kwargs.get("header", _CSV_SUPPORTED_PARAMS["header"].default),
    }


def _parse_configuration(
    file_format: str,
    s3_additional_kwargs: Optional[Dict[str, str]],
    pandas_kwargs: Dict[str, Any],
) -> Dict[str, Any]:
    if s3_additional_kwargs:
        raise exceptions.InvalidArgument(f"Additional S3 args specified: {s3_additional_kwargs}")

    if file_format == "csv":
        return _parse_csv_configuration(pandas_kwargs)

    raise exceptions.InvalidArgument(f"File is in the {file_format} format")


def _datasink_for_format(
    write_format: str,
    can_use_arrow: bool,
    *args: Any,
    **kwargs: Any,
) -> _BlockFileDatasink:
    if write_format == "csv":
        return ArrowCSVDatasink(*args, **kwargs) if can_use_arrow else PandasCSVDatasink(*args, **kwargs)
    if write_format == "json":
        return PandasJSONDatasink(*args, **kwargs)
    raise exceptions.UnsupportedType(f"Unsupported write format {write_format}")


def _to_text_distributed(
    df: pd.DataFrame,
    file_format: str,
    use_threads: Union[bool, int],
    s3_client: Optional["S3Client"],
    s3_additional_kwargs: Optional[Dict[str, str]],
    path: Optional[str] = None,
    path_root: Optional[str] = None,
    filename_prefix: Optional[str] = None,
    bucketing: bool = False,
    **pandas_kwargs: Any,
) -> List[str]:
    if df.empty is True:
        _logger.warning("Empty DataFrame will be written.")

    if bucketing:
        # Add bucket id to the prefix
        prefix = f"{filename_prefix}_bucket-{df.name:05d}"
        extension = f"{file_format}{_COMPRESSION_2_EXT.get(pandas_kwargs.get('compression'))}"

        file_path = f"{path_root}{prefix}.{extension}"
        path = file_path

    elif path is None and path_root is not None:
        file_path = path_root
    elif path is not None and path_root is None:
        file_path = path
    else:
        raise RuntimeError("path and path_root received at the same time.")

    # Create Ray Dataset
    ds = _ray_dataset_from_df(df)

    # Repartition into a single block if writing into a single key or if bucketing is enabled
    if ds.count() > 0 and path:
        ds = ds.repartition(1)
        _logger.warning(
            "Repartitioning frame to single partition as a strict path was defined: %s. "
            "This operation is inefficient for large datasets.",
            path,
        )

    # Figure out which data source to use, and convert PyArrow parameters if needed
    try:
        write_options = _parse_configuration(
            file_format,
            s3_additional_kwargs,
            pandas_kwargs,
        )
        can_use_arrow = True
    except exceptions.InvalidArgument as e:
        _logger.warning(
            "PyArrow method unavailable, defaulting to Pandas I/O functions: %s. "
            "This will result in slower performance of the write operations.",
            e,
        )
        write_options = None
        can_use_arrow = False

    mode, encoding, newline = _get_write_details(path=file_path, pandas_kwargs=pandas_kwargs)

    datasink: _BlockFileDatasink = _datasink_for_format(
        file_format,
        can_use_arrow,
        file_path,
        block_path_provider=(
            UserProvidedKeyBlockWritePathProvider()
            if path and not path.endswith("/")
            else DefaultBlockWritePathProvider()
        ),
        dataset_uuid=filename_prefix,
        open_s3_object_args={
            "mode": "wb" if can_use_arrow else mode,
            "encoding": encoding,
            "newline": newline,
            "s3_additional_kwargs": s3_additional_kwargs,
        },
        pandas_kwargs=pandas_kwargs,
        write_options=write_options,
    )

    ds.write_datasink(datasink)

    return datasink.get_write_paths()<|MERGE_RESOLUTION|>--- conflicted
+++ resolved
@@ -6,17 +6,10 @@
 from ray.data.datasource.block_path_provider import DefaultBlockWritePathProvider
 
 from awswrangler import exceptions
-<<<<<<< HEAD
 from awswrangler.distributed.ray.datasources import (
-    ArrowCSVDatasource,
-    PandasCSVDataSource,
-    PandasJSONDatasource,
-=======
-from awswrangler.distributed.ray.datasources import (  # pylint: disable=ungrouped-imports
     ArrowCSVDatasink,
     PandasCSVDatasink,
     PandasJSONDatasink,
->>>>>>> 9d5c1a67
     UserProvidedKeyBlockWritePathProvider,
     _BlockFileDatasink,
 )
