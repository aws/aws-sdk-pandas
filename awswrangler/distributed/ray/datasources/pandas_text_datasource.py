--- conflicted
+++ resolved
@@ -16,13 +16,8 @@
 READER_ROW_BATCH_SIZE = 10_0000
 
 
-<<<<<<< HEAD
-class PandasTextDatasource(PandasFileBasedDatasource):
-    """Pandas text datasource, for reading and writing text files using Pandas."""
-=======
-class PandasTextDatasource(FileBasedDatasource):  # pylint: disable=abstract-method
+class PandasTextDatasource(FileBasedDatasource):
     """Pandas text datasource, for reading text files using Pandas."""
->>>>>>> 9d5c1a67
 
     def __init__(
         self,
@@ -45,21 +40,7 @@
         self.s3_additional_kwargs = s3_additional_kwargs or {}
         self.pandas_kwargs = pandas_kwargs or {}
 
-<<<<<<< HEAD
-    def _read_stream(  # type: ignore[override]
-        self,
-        f: pyarrow.NativeFile,  # Refactor reader to use wr.open_s3_object
-        path: str,
-        path_root: str,
-        dataset: bool,
-        version_ids: Optional[Dict[str, str]],
-        s3_additional_kwargs: Optional[Dict[str, str]],
-        pandas_kwargs: Optional[Dict[str, Any]],
-        **reader_args: Any,
-    ) -> Iterator[pd.DataFrame]:
-=======
     def _read_stream(self, f: pyarrow.NativeFile, path: str) -> Iterator[pd.DataFrame]:
->>>>>>> 9d5c1a67
         read_text_func = self.read_text_func
 
         s3_path = f"s3://{path}"
@@ -76,32 +57,9 @@
             version_id=self.version_ids.get(s3_path) if self.version_ids else None,
         )
 
-<<<<<<< HEAD
-    def _read_file(self, f: pyarrow.NativeFile, path: str, **reader_args: Any) -> pd.DataFrame:
-        raise NotImplementedError()
-
-    def _write_block(  # type: ignore[override]
-        self,
-        f: io.TextIOWrapper,
-        block: BlockAccessor,
-        pandas_kwargs: Optional[Dict[str, Any]],
-        **writer_args: Any,
-    ) -> None:
-        write_text_func = self.write_text_func
-
-        if not pandas_kwargs:
-            pandas_kwargs = {}
-
-        write_text_func(block.to_pandas(), f, **pandas_kwargs)  # type: ignore[misc]
-
 
 class PandasCSVDataSource(PandasTextDatasource):
-    """Pandas CSV datasource, for reading and writing CSV files using Pandas."""
-=======
-
-class PandasCSVDataSource(PandasTextDatasource):  # pylint: disable=abstract-method
     """Pandas CSV datasource, for reading CSV files using Pandas."""
->>>>>>> 9d5c1a67
 
     _FILE_EXTENSIONS = ["csv"]
 
@@ -138,13 +96,8 @@
         yield from super()._read_stream(f, path)
 
 
-<<<<<<< HEAD
 class PandasFWFDataSource(PandasTextDatasource):
-    """Pandas FWF datasource, for reading and writing FWF files using Pandas."""
-=======
-class PandasFWFDataSource(PandasTextDatasource):  # pylint: disable=abstract-method
     """Pandas FWF datasource, for reading FWF files using Pandas."""
->>>>>>> 9d5c1a67
 
     _FILE_EXTENSIONS = ["fwf"]
 
@@ -170,13 +123,8 @@
         )
 
 
-<<<<<<< HEAD
 class PandasJSONDatasource(PandasTextDatasource):
-    """Pandas JSON datasource, for reading and writing JSON files using Pandas."""
-=======
-class PandasJSONDatasource(PandasTextDatasource):  # pylint: disable=abstract-method
     """Pandas JSON datasource, for reading JSON files using Pandas."""
->>>>>>> 9d5c1a67
 
     _FILE_EXTENSIONS = ["json"]
 
