--- conflicted
+++ resolved
@@ -1,14 +1,8 @@
 """Ray PandasTextDatasource Module."""
-<<<<<<< HEAD
 from __future__ import annotations
 
-import io
 import logging
 from typing import Any, Callable, Iterator
-=======
-import logging
-from typing import Any, Callable, Dict, Iterator, List, Optional, Union
->>>>>>> 9d5c1a67
 
 import pandas as pd
 import pyarrow
@@ -29,18 +23,14 @@
 
     def __init__(
         self,
-        paths: Union[str, List[str]],
+        paths: str | list[str],
         dataset: bool,
         path_root: str,
         read_text_func: Callable[..., pd.DataFrame],
-<<<<<<< HEAD
-        write_text_func: Callable[..., None] | None,
-=======
-        version_ids: Optional[Dict[str, str]] = None,
-        s3_additional_kwargs: Optional[Dict[str, str]] = None,
-        pandas_kwargs: Optional[Dict[str, Any]] = None,
+        version_ids: dict[str, str] | None = None,
+        s3_additional_kwargs: dict[str, str] | None = None,
+        pandas_kwargs: dict[str, Any] | None = None,
         **file_based_datasource_kwargs: Any,
->>>>>>> 9d5c1a67
     ) -> None:
         super().__init__(paths, **file_based_datasource_kwargs)
 
@@ -48,27 +38,11 @@
         self.path_root = path_root
         self.read_text_func = read_text_func
 
-<<<<<<< HEAD
-        self._write_paths: list[str] = []
-
-    def _read_stream(  # type: ignore[override]  # pylint: disable=arguments-differ
-        self,
-        f: pyarrow.NativeFile,  # Refactor reader to use wr.open_s3_object
-        path: str,
-        path_root: str,
-        dataset: bool,
-        version_ids: dict[str, str] | None,
-        s3_additional_kwargs: dict[str, str] | None,
-        pandas_kwargs: dict[str, Any] | None,
-        **reader_args: Any,
-    ) -> Iterator[pd.DataFrame]:
-=======
         self.version_ids = version_ids or {}
         self.s3_additional_kwargs = s3_additional_kwargs or {}
         self.pandas_kwargs = pandas_kwargs or {}
 
     def _read_stream(self, f: pyarrow.NativeFile, path: str) -> Iterator[pd.DataFrame]:
->>>>>>> 9d5c1a67
         read_text_func = self.read_text_func
 
         s3_path = f"s3://{path}"
@@ -85,26 +59,6 @@
             version_id=self.version_ids.get(s3_path) if self.version_ids else None,
         )
 
-<<<<<<< HEAD
-    def _read_file(self, f: pyarrow.NativeFile, path: str, **reader_args: Any) -> pd.DataFrame:
-        raise NotImplementedError()
-
-    def _write_block(  # type: ignore[override]  # pylint: disable=arguments-differ, arguments-renamed
-        self,
-        f: io.TextIOWrapper,
-        block: BlockAccessor,
-        pandas_kwargs: dict[str, Any] | None,
-        **writer_args: Any,
-    ) -> None:
-        write_text_func = self.write_text_func
-
-        if not pandas_kwargs:
-            pandas_kwargs = {}
-
-        write_text_func(block.to_pandas(), f, **pandas_kwargs)  # type: ignore[misc]
-
-=======
->>>>>>> 9d5c1a67
 
 class PandasCSVDataSource(PandasTextDatasource):  # pylint: disable=abstract-method
     """Pandas CSV datasource, for reading CSV files using Pandas."""
@@ -113,21 +67,12 @@
 
     def __init__(
         self,
-        paths: Union[str, List[str]],
+        paths: str | list[str],
         dataset: bool,
-<<<<<<< HEAD
-        version_ids: dict[str, str] | None,
-        s3_additional_kwargs: dict[str, str] | None,
-        pandas_kwargs: dict[str, Any],
-        **reader_args: Any,
-    ) -> Iterator[pd.DataFrame]:
-        pandas_header_arg = pandas_kwargs.get("header", "infer")
-        pandas_names_arg = pandas_kwargs.get("names", None)
-=======
         path_root: str,
-        version_ids: Optional[Dict[str, str]] = None,
-        s3_additional_kwargs: Optional[Dict[str, str]] = None,
-        pandas_kwargs: Optional[Dict[str, Any]] = None,
+        version_ids: dict[str, str] | None = None,
+        s3_additional_kwargs: dict[str, str] | None = None,
+        pandas_kwargs: dict[str, Any] | None = None,
         **file_based_datasource_kwargs: Any,
     ) -> None:
         super().__init__(
@@ -144,7 +89,6 @@
     def _read_stream(self, f: pyarrow.NativeFile, path: str) -> Iterator[pd.DataFrame]:
         pandas_header_arg = self.pandas_kwargs.get("header", "infer")
         pandas_names_arg = self.pandas_kwargs.get("names", None)
->>>>>>> 9d5c1a67
 
         if pandas_header_arg is None and not pandas_names_arg:
             raise exceptions.InvalidArgumentCombination(
@@ -161,12 +105,12 @@
 
     def __init__(
         self,
-        paths: Union[str, List[str]],
+        paths: str | list[str],
         dataset: bool,
         path_root: str,
-        version_ids: Optional[Dict[str, str]] = None,
-        s3_additional_kwargs: Optional[Dict[str, str]] = None,
-        pandas_kwargs: Optional[Dict[str, Any]] = None,
+        version_ids: dict[str, str] | None = None,
+        s3_additional_kwargs: dict[str, str] | None = None,
+        pandas_kwargs: dict[str, Any] | None = None,
         **file_based_datasource_kwargs: Any,
     ) -> None:
         super().__init__(
@@ -188,19 +132,12 @@
 
     def __init__(
         self,
-        paths: Union[str, List[str]],
+        paths: str | list[str],
         dataset: bool,
-<<<<<<< HEAD
-        version_ids: dict[str, str] | None,
-        s3_additional_kwargs: dict[str, str] | None,
-        pandas_kwargs: dict[str, Any],
-        **reader_args: Any,
-    ) -> Iterator[pd.DataFrame]:
-=======
         path_root: str,
-        version_ids: Optional[Dict[str, str]] = None,
-        s3_additional_kwargs: Optional[Dict[str, str]] = None,
-        pandas_kwargs: Optional[Dict[str, Any]] = None,
+        version_ids: dict[str, str] | None = None,
+        s3_additional_kwargs: dict[str, str] | None = None,
+        pandas_kwargs: dict[str, Any] | None = None,
         **file_based_datasource_kwargs: Any,
     ) -> None:
         super().__init__(
@@ -215,7 +152,6 @@
         )
 
     def _read_stream(self, f: pyarrow.NativeFile, path: str) -> Iterator[pd.DataFrame]:
->>>>>>> 9d5c1a67
         read_text_func = self.read_text_func
 
         pandas_lines = self.pandas_kwargs.get("lines", False)
