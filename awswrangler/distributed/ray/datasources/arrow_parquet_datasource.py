--- conflicted
+++ resolved
@@ -5,27 +5,16 @@
 and customized to ensure compatibility with AWS SDK for pandas behavior. Changes from the original implementation,
 are documented in the comments and marked with (AWS SDK for pandas) prefix.
 """
-<<<<<<< HEAD
-# pylint: disable=redefined-outer-name,import-outside-toplevel,reimported
-
 from __future__ import annotations
 
-import logging
-from typing import Any, Callable, Iterator
-=======
 import logging
 from typing import (
     TYPE_CHECKING,
     Any,
     Callable,
-    Dict,
     Iterator,
-    List,
     Literal,
-    Optional,
-    Union,
 )
->>>>>>> 9d5c1a67
 
 import numpy as np
 
@@ -100,54 +89,7 @@
 
 # The number of rows to read from each file for sampling. Try to keep it low to avoid
 # reading too much data into memory.
-<<<<<<< HEAD
-PARQUET_ENCODING_RATIO_ESTIMATE_NUM_ROWS = 5
-
-
-class ArrowParquetDatasource(ArrowParquetBaseDatasource):  # pylint: disable=abstract-method
-    """(AWS SDK for pandas) Parquet datasource, for reading and writing Parquet files.
-
-    The following are the changes to the original Ray implementation:
-    1. Added handling of additional parameters `dtype`, `index`, `compression` and added the ability
-       to pass through additional `pyarrow_additional_kwargs` and `s3_additional_kwargs` for writes.
-    3. Added `dataset` and `path_root` parameters to allow user to control loading partitions
-       relative to the root S3 prefix.
-    """
-
-    def create_reader(self, **kwargs: dict[str, Any]) -> Reader:
-        """Return a Reader for the given read arguments."""
-        return _ArrowParquetDatasourceReader(**kwargs)  # type: ignore[arg-type]
-
-    def _write_block(  # type: ignore[override]  # pylint: disable=arguments-differ, arguments-renamed, unused-argument
-        self,
-        f: "pyarrow.NativeFile",
-        block: BlockAccessor,
-        pandas_kwargs: dict[str, Any] | None,
-        **writer_args: Any,
-    ) -> None:
-        """Write a block to S3."""
-        import pyarrow as pa  # pylint: disable=import-outside-toplevel,reimported
-
-        schema: pa.Schema = writer_args.get("schema", None)
-        dtype: dict[str, str] | None = writer_args.get("dtype", None)
-        index: bool = writer_args.get("index", False)
-        compression: str | None = writer_args.get("compression", None)
-        pyarrow_additional_kwargs: dict[str, Any] | None = writer_args.get("pyarrow_additional_kwargs", {})
-
-        pa.parquet.write_table(
-            _df_to_table(block.to_pandas(), schema=schema, index=index, dtype=dtype),
-            f,
-            compression=compression,
-            **pyarrow_additional_kwargs,
-        )
-
-    def _get_file_suffix(self, file_format: str, compression: str | None) -> str:
-        if compression is not None:
-            return f"{_COMPRESSION_2_EXT.get(compression)[1:]}.{file_format}"  # type: ignore[index]
-        return file_format
-=======
 PARQUET_ENCODING_RATIO_ESTIMATE_NUM_ROWS = 1024
->>>>>>> 9d5c1a67
 
 
 # TODO(ekl) this is a workaround for a pyarrow serialization bug, where serializing a
@@ -168,17 +110,10 @@
 
 
 # Visible for test mocking.
-<<<<<<< HEAD
-def _deserialize_pieces(
-    serialized_pieces: list[_SerializedPiece],
-) -> list[ParquetFileFragment]:
-    return [p.deserialize() for p in serialized_pieces]
-=======
 def _deserialize_fragments(
-    serialized_fragments: List[_SerializedFragment],
-) -> List["pyarrow._dataset.ParquetFileFragment"]:
+    serialized_fragments: list[_SerializedFragment],
+) -> list["pyarrow._dataset.ParquetFileFragment"]:
     return [p.deserialize() for p in serialized_fragments]
->>>>>>> 9d5c1a67
 
 
 # This retry helps when the upstream datasource is not able to handle
@@ -188,15 +123,9 @@
 # simutaneously running many hyper parameter tuning jobs
 # with ray.data parallelism setting at high value like the default 200
 # Such connection failure can be restored with some waiting and retry.
-<<<<<<< HEAD
-def _deserialize_pieces_with_retry(
-    serialized_pieces: list[_SerializedPiece],
-) -> list[ParquetFileFragment]:
-=======
 def _deserialize_fragments_with_retry(
-    serialized_fragments: List[_SerializedFragment],
-) -> List["pyarrow._dataset.ParquetFileFragment"]:
->>>>>>> 9d5c1a67
+    serialized_fragments: list[_SerializedFragment],
+) -> list["pyarrow._dataset.ParquetFileFragment"]:
     min_interval: float = 0
     final_exception: Exception | None = None
     for i in range(FILE_READING_RETRY):
@@ -245,28 +174,17 @@
 
     def __init__(  # pylint: disable=too-many-branches,too-many-statements
         self,
-<<<<<<< HEAD
         paths: str | list[str],
-        local_uri: bool = False,
-        filesystem: "pyarrow.fs.FileSystem" | None = None,
-        columns: list[str] | None = None,
-        schema: Schema | None = None,
-        meta_provider: ParquetMetadataProvider = DefaultParquetMetadataProvider(),
-        _block_udf: Callable[[Block], Block] | None = None,
-        **reader_args: Any,
-=======
-        paths: Union[str, List[str]],
         path_root: str,
         *,
-        arrow_parquet_args: Optional[Dict[str, Any]] = None,
-        _block_udf: Optional[Callable[[Block], Block]] = None,
-        filesystem: Optional["pyarrow.fs.FileSystem"] = None,
+        arrow_parquet_args: dict[str, Any] | None = None,
+        _block_udf: Callable[[Block], Block] | None = None,
+        filesystem: "pyarrow.fs.FileSystem" | None = None,
         meta_provider: ParquetMetadataProvider = DefaultParquetMetadataProvider(),
-        partition_filter: Optional[PathPartitionFilter] = None,
-        shuffle: Union[Literal["files"], None] = None,
+        partition_filter: PathPartitionFilter | None = None,
+        shuffle: Literal["files"] | None = None,
         include_paths: bool = False,
-        file_extensions: Optional[List[str]] = None,
->>>>>>> 9d5c1a67
+        file_extensions: list[str] | None = None,
     ):
         if arrow_parquet_args is None:
             arrow_parquet_args = {}
@@ -374,16 +292,11 @@
         if shuffle == "files":
             self._file_metadata_shuffler = np.random.default_rng()
 
-<<<<<<< HEAD
     def estimate_inmemory_data_size(self) -> int | None:
-        """Estimate data size."""
-=======
-    def estimate_inmemory_data_size(self) -> Optional[int]:
         """Return an estimate of the Parquet files encoding ratio.
 
         To avoid OOMs, it is safer to return an over-estimate than an underestimate.
         """
->>>>>>> 9d5c1a67
         total_size: int = 0
         for file_metadata in self._metadata:
             for row_group_idx in range(file_metadata.num_row_groups):
@@ -528,17 +441,6 @@
     def get_name(self) -> str:
         """Return a human-readable name for this datasource.
 
-<<<<<<< HEAD
-# (AWS SDK for pandas) The following are the changes to the original ray implementation:
-# 1. Use _add_table_partitions to add partition columns. The behavior is controlled by Pandas SDK
-#    native `dataset` parameter. The partitions are loaded relative to the `path_root` prefix.
-def _read_pieces(
-    block_udf: Callable[[Block], Block] | None,
-    reader_args: Any,
-    columns: list[str] | None,
-    schema: type | "pyarrow.lib.Schema" | None,
-    serialized_pieces: list[_SerializedPiece],
-=======
         This will be used as the names of the read tasks.
         Note: overrides the base `ParquetBaseDatasource` method.
         """
@@ -551,25 +453,20 @@
 
 
 def _read_fragments(
-    block_udf: Optional[Callable[[Block], Block]],
+    block_udf: Callable[[Block], Block] | None,
     arrow_parquet_args: Any,
     default_read_batch_size_rows: float,
-    columns: Optional[List[str]],
-    schema: Optional[Union[type, "pyarrow.lib.Schema"]],
-    path_root: Optional[str],
-    serialized_fragments: List[_SerializedFragment],
+    columns: list[str] | None,
+    schema: type | "pyarrow.lib.Schema" | None,
+    path_root: str | None,
+    serialized_fragments: list[_SerializedFragment],
     include_paths: bool,
->>>>>>> 9d5c1a67
 ) -> Iterator["pyarrow.Table"]:
     # This import is necessary to load the tensor extension type.
     from ray.data.extensions.tensor_extension import ArrowTensorType  # type: ignore[attr-defined] # noqa
 
     # Deserialize after loading the filesystem class.
-<<<<<<< HEAD
-    pieces: list[ParquetFileFragment] = _deserialize_pieces_with_retry(serialized_pieces)
-=======
-    fragments: List["pyarrow._dataset.ParquetFileFragment"] = _deserialize_fragments_with_retry(serialized_fragments)
->>>>>>> 9d5c1a67
+    fragments: list["pyarrow._dataset.ParquetFileFragment"] = _deserialize_fragments_with_retry(serialized_fragments)
 
     # Ensure that we're reading at least one dataset fragment.
     assert len(fragments) > 0
@@ -617,24 +514,17 @@
                     yield table
 
 
-<<<<<<< HEAD
-def _sample_piece(
-    reader_args: Any,
-    columns: list[str] | None,
-    schema: type | "pyarrow.lib.Schema" | None,
-    file_piece: _SerializedPiece,
-=======
 def _fetch_metadata_serialization_wrapper(
-    fragments: List[_SerializedFragment],
-) -> List["pyarrow.parquet.FileMetaData"]:
-    fragments: List["pyarrow._dataset.ParquetFileFragment"] = _deserialize_fragments_with_retry(fragments)  # type: ignore[no-redef]
+    fragments: list[_SerializedFragment],
+) -> list["pyarrow.parquet.FileMetaData"]:
+    fragments: list["pyarrow._dataset.ParquetFileFragment"] = _deserialize_fragments_with_retry(fragments)  # type: ignore[no-redef]
 
     return _fetch_metadata(fragments)
 
 
 def _fetch_metadata(
-    fragments: List["pyarrow.dataset.ParquetFileFragment"],
-) -> List["pyarrow.parquet.FileMetaData"]:
+    fragments: list["pyarrow.dataset.ParquetFileFragment"],
+) -> list["pyarrow.parquet.FileMetaData"]:
     fragment_metadata = []
     for f in fragments:
         try:
@@ -645,10 +535,9 @@
 
 
 def _sample_fragment(
-    columns: Optional[List[str]],
-    schema: Optional[Union[type, "pyarrow.lib.Schema"]],
+    columns: list[str] | None,
+    schema: type | "pyarrow.lib.Schema" | None,
     file_fragment: _SerializedFragment,
->>>>>>> 9d5c1a67
 ) -> float:
     # Sample the first rows batch from file fragment `serialized_fragment`.
     # Return the encoding ratio calculated from the sampled rows.
