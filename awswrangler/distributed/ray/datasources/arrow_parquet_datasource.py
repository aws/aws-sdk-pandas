--- conflicted
+++ resolved
@@ -5,10 +5,6 @@
 and customized to ensure compatibility with AWS SDK for pandas behavior. Changes from the original implementation,
 are documented in the comments and marked with (AWS SDK for pandas) prefix.
 """
-<<<<<<< HEAD
-
-=======
->>>>>>> 9d5c1a67
 import logging
 from typing import (
     TYPE_CHECKING,
@@ -25,14 +21,8 @@
 import numpy as np
 
 # fs required to implicitly trigger S3 subsystem initialization
-<<<<<<< HEAD
 import pyarrow.fs
-from pyarrow.dataset import ParquetFileFragment
-from pyarrow.lib import Schema
-=======
-import pyarrow.fs  # pylint: disable=unused-import
 import ray
->>>>>>> 9d5c1a67
 from ray import cloudpickle
 from ray.data._internal.progress_bar import ProgressBar
 from ray.data._internal.remote_fn import cached_remote_fn
@@ -101,54 +91,7 @@
 
 # The number of rows to read from each file for sampling. Try to keep it low to avoid
 # reading too much data into memory.
-<<<<<<< HEAD
-PARQUET_ENCODING_RATIO_ESTIMATE_NUM_ROWS = 5
-
-
-class ArrowParquetDatasource(ArrowParquetBaseDatasource):
-    """(AWS SDK for pandas) Parquet datasource, for reading and writing Parquet files.
-
-    The following are the changes to the original Ray implementation:
-    1. Added handling of additional parameters `dtype`, `index`, `compression` and added the ability
-       to pass through additional `pyarrow_additional_kwargs` and `s3_additional_kwargs` for writes.
-    3. Added `dataset` and `path_root` parameters to allow user to control loading partitions
-       relative to the root S3 prefix.
-    """
-
-    def create_reader(self, **kwargs: Dict[str, Any]) -> Reader:
-        """Return a Reader for the given read arguments."""
-        return _ArrowParquetDatasourceReader(**kwargs)  # type: ignore[arg-type]
-
-    def _write_block(  # type: ignore[override]
-        self,
-        f: "pyarrow.NativeFile",
-        block: BlockAccessor,
-        pandas_kwargs: Optional[Dict[str, Any]],
-        **writer_args: Any,
-    ) -> None:
-        """Write a block to S3."""
-        import pyarrow as pa
-
-        schema: pa.Schema = writer_args.get("schema", None)
-        dtype: Optional[Dict[str, str]] = writer_args.get("dtype", None)
-        index: bool = writer_args.get("index", False)
-        compression: Optional[str] = writer_args.get("compression", None)
-        pyarrow_additional_kwargs: Optional[Dict[str, Any]] = writer_args.get("pyarrow_additional_kwargs", {})
-
-        pa.parquet.write_table(
-            _df_to_table(block.to_pandas(), schema=schema, index=index, dtype=dtype),
-            f,
-            compression=compression,
-            **pyarrow_additional_kwargs,
-        )
-
-    def _get_file_suffix(self, file_format: str, compression: Optional[str]) -> str:
-        if compression is not None:
-            return f"{_COMPRESSION_2_EXT.get(compression)[1:]}.{file_format}"  # type: ignore[index]
-        return file_format
-=======
 PARQUET_ENCODING_RATIO_ESTIMATE_NUM_ROWS = 1024
->>>>>>> 9d5c1a67
 
 
 # TODO(ekl) this is a workaround for a pyarrow serialization bug, where serializing a
@@ -159,14 +102,9 @@
             (frag.format, frag.path, frag.filesystem, frag.partition_expression)
         )
 
-<<<<<<< HEAD
-    def deserialize(self) -> ParquetFileFragment:
-        """Implicitly trigger S3 subsystem initialization by importing pyarrow.fs."""
-=======
     def deserialize(self) -> "ParquetFileFragment":
         # Implicitly trigger S3 subsystem initialization by importing
         # pyarrow.fs.
->>>>>>> 9d5c1a67
         import pyarrow.fs  # noqa: F401
 
         (file_format, path, filesystem, partition_expression) = cloudpickle.loads(self._data)
@@ -194,11 +132,7 @@
     final_exception: Optional[Exception] = None
     for i in range(FILE_READING_RETRY):
         try:
-<<<<<<< HEAD
-            return _deserialize_pieces(serialized_pieces)
-=======
             return _deserialize_fragments(serialized_fragments)
->>>>>>> 9d5c1a67
         except Exception as e:
             import random
             import time
@@ -230,10 +164,6 @@
     raise final_exception  # type: ignore[misc]
 
 
-<<<<<<< HEAD
-class _ArrowParquetDatasourceReader(Reader):
-    def __init__(
-=======
 @PublicAPI
 class ArrowParquetDatasource(Datasource):
     """Parquet datasource, for reading Parquet files.
@@ -244,8 +174,7 @@
     cost of some potential performance and/or compatibility penalties.
     """
 
-    def __init__(  # pylint: disable=too-many-branches,too-many-statements
->>>>>>> 9d5c1a67
+    def __init__(  # noqa: PLR0912,PLR0915
         self,
         paths: Union[str, List[str]],
         path_root: str,
@@ -542,13 +471,7 @@
     fragments: List["pyarrow._dataset.ParquetFileFragment"] = _deserialize_fragments_with_retry(serialized_fragments)
 
     # Ensure that we're reading at least one dataset fragment.
-<<<<<<< HEAD
-    assert len(pieces) > 0
-
-    import pyarrow as pa
-=======
     assert len(fragments) > 0
->>>>>>> 9d5c1a67
 
     import pyarrow as pa
     from pyarrow.dataset import _get_partition_keys
