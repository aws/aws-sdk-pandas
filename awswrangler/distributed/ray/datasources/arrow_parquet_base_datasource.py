"""Ray ParquetBaseDatasource Module."""

<<<<<<< HEAD
This module is pulled from Ray's [ParquetBaseDatasource]
(https://github.com/ray-project/ray/blob/master/python/ray/data/datasource/parquet_base_datasource.py) with a few changes
and customized to ensure compatibility with AWS SDK for pandas behavior. Changes from the original implementation,
are documented in the comments and marked with (AWS SDK for pandas) prefix.
"""

from __future__ import annotations

from typing import Any
=======
from typing import Any, Dict, Iterator, List, Optional, Union
>>>>>>> 9d5c1a67

# fs required to implicitly trigger S3 subsystem initialization
import pyarrow as pa
import pyarrow.fs
import pyarrow.parquet as pq
from ray.data.datasource.file_based_datasource import FileBasedDatasource

from awswrangler._arrow import _add_table_partitions


class ArrowParquetBaseDatasource(FileBasedDatasource):  # pylint: disable=abstract-method
    """Parquet datasource, for reading Parquet files."""

    _FILE_EXTENSIONS = ["parquet"]

    def __init__(
        self,
        paths: Union[str, List[str]],
        path_root: str,
<<<<<<< HEAD
        **reader_args: Any,
    ) -> pa.Table:
        use_threads: bool = reader_args.get("use_threads", False)
        columns: list[str] | None = reader_args.get("columns", None)

        dataset_kwargs = reader_args.get("dataset_kwargs", {})
        coerce_int96_timestamp_unit: str | None = dataset_kwargs.get("coerce_int96_timestamp_unit", None)
=======
        arrow_parquet_args: Optional[Dict[str, Any]] = None,
        **file_based_datasource_kwargs: Any,
    ):
        super().__init__(paths, **file_based_datasource_kwargs)

        if arrow_parquet_args is None:
            arrow_parquet_args = {}

        self.path_root = path_root
        self.arrow_parquet_args = arrow_parquet_args

    def _read_stream(self, f: pa.NativeFile, path: str) -> Iterator[pa.Table]:
        arrow_parquet_args = self.arrow_parquet_args

        use_threads: bool = arrow_parquet_args.get("use_threads", False)
        columns: Optional[List[str]] = arrow_parquet_args.get("columns", None)

        dataset_kwargs = arrow_parquet_args.get("dataset_kwargs", {})
        coerce_int96_timestamp_unit: Optional[str] = dataset_kwargs.get("coerce_int96_timestamp_unit", None)
>>>>>>> 9d5c1a67

        table = pq.read_table(
            f,
            use_threads=use_threads,
            columns=columns,
            coerce_int96_timestamp_unit=coerce_int96_timestamp_unit,
        )

        table = _add_table_partitions(
            table=table,
            path=f"s3://{path}",
            path_root=self.path_root,
        )

        return [table]  # type: ignore[return-value]

    def _open_input_source(
        self,
        filesystem: pyarrow.fs.FileSystem,
        path: str,
        **open_args: Any,
    ) -> pa.NativeFile:
        # Parquet requires `open_input_file` due to random access reads
        return filesystem.open_input_file(path, **open_args)

<<<<<<< HEAD
    def _write_block(  # type: ignore[override]
        self,
        f: pa.NativeFile,
        block: BlockAccessor,
        **writer_args: Any,
    ) -> None:
        schema: pa.schema | None = writer_args.get("schema", None)
        dtype: dict[str, str] | None = writer_args.get("dtype", None)
        index: bool = writer_args.get("index", False)
        compression: str | None = writer_args.get("compression", None)
        pyarrow_additional_kwargs: dict[str, Any] = writer_args.get("pyarrow_additional_kwargs", {})

        pq.write_table(
            _df_to_table(block.to_pandas(), schema=schema, index=index, dtype=dtype),
            f,
            compression=compression,
            **pyarrow_additional_kwargs,
        )
=======
    def get_name(self) -> str:
        """Return a human-readable name for this datasource."""
        return "ParquetBulk"
>>>>>>> 9d5c1a67
<|MERGE_RESOLUTION|>--- conflicted
+++ resolved
@@ -1,18 +1,7 @@
 """Ray ParquetBaseDatasource Module."""
-
-<<<<<<< HEAD
-This module is pulled from Ray's [ParquetBaseDatasource]
-(https://github.com/ray-project/ray/blob/master/python/ray/data/datasource/parquet_base_datasource.py) with a few changes
-and customized to ensure compatibility with AWS SDK for pandas behavior. Changes from the original implementation,
-are documented in the comments and marked with (AWS SDK for pandas) prefix.
-"""
-
 from __future__ import annotations
 
-from typing import Any
-=======
-from typing import Any, Dict, Iterator, List, Optional, Union
->>>>>>> 9d5c1a67
+from typing import Any, Iterator
 
 # fs required to implicitly trigger S3 subsystem initialization
 import pyarrow as pa
@@ -30,18 +19,9 @@
 
     def __init__(
         self,
-        paths: Union[str, List[str]],
+        paths: str | list[str],
         path_root: str,
-<<<<<<< HEAD
-        **reader_args: Any,
-    ) -> pa.Table:
-        use_threads: bool = reader_args.get("use_threads", False)
-        columns: list[str] | None = reader_args.get("columns", None)
-
-        dataset_kwargs = reader_args.get("dataset_kwargs", {})
-        coerce_int96_timestamp_unit: str | None = dataset_kwargs.get("coerce_int96_timestamp_unit", None)
-=======
-        arrow_parquet_args: Optional[Dict[str, Any]] = None,
+        arrow_parquet_args: dict[str, Any] | None = None,
         **file_based_datasource_kwargs: Any,
     ):
         super().__init__(paths, **file_based_datasource_kwargs)
@@ -56,11 +36,10 @@
         arrow_parquet_args = self.arrow_parquet_args
 
         use_threads: bool = arrow_parquet_args.get("use_threads", False)
-        columns: Optional[List[str]] = arrow_parquet_args.get("columns", None)
+        columns: list[str] | None = arrow_parquet_args.get("columns", None)
 
         dataset_kwargs = arrow_parquet_args.get("dataset_kwargs", {})
-        coerce_int96_timestamp_unit: Optional[str] = dataset_kwargs.get("coerce_int96_timestamp_unit", None)
->>>>>>> 9d5c1a67
+        coerce_int96_timestamp_unit: str | None = dataset_kwargs.get("coerce_int96_timestamp_unit", None)
 
         table = pq.read_table(
             f,
@@ -86,27 +65,6 @@
         # Parquet requires `open_input_file` due to random access reads
         return filesystem.open_input_file(path, **open_args)
 
-<<<<<<< HEAD
-    def _write_block(  # type: ignore[override]
-        self,
-        f: pa.NativeFile,
-        block: BlockAccessor,
-        **writer_args: Any,
-    ) -> None:
-        schema: pa.schema | None = writer_args.get("schema", None)
-        dtype: dict[str, str] | None = writer_args.get("dtype", None)
-        index: bool = writer_args.get("index", False)
-        compression: str | None = writer_args.get("compression", None)
-        pyarrow_additional_kwargs: dict[str, Any] = writer_args.get("pyarrow_additional_kwargs", {})
-
-        pq.write_table(
-            _df_to_table(block.to_pandas(), schema=schema, index=index, dtype=dtype),
-            f,
-            compression=compression,
-            **pyarrow_additional_kwargs,
-        )
-=======
     def get_name(self) -> str:
         """Return a human-readable name for this datasource."""
-        return "ParquetBulk"
->>>>>>> 9d5c1a67
+        return "ParquetBulk"