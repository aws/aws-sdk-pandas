--- conflicted
+++ resolved
@@ -8,21 +8,12 @@
 from awswrangler._arrow import _add_table_partitions
 
 
-<<<<<<< HEAD
-class ArrowJSONDatasource(PandasFileBasedDatasource):
-    """JSON datasource, for reading and writing JSON files using PyArrow."""
-=======
-class ArrowJSONDatasource(FileBasedDatasource):  # pylint: disable=abstract-method
+class ArrowJSONDatasource(FileBasedDatasource):
     """JSON datasource, for reading JSON files using PyArrow."""
->>>>>>> 9d5c1a67
 
     _FILE_EXTENSIONS = ["json"]
 
-<<<<<<< HEAD
-    def _read_file(  # type: ignore[override]
-=======
     def __init__(
->>>>>>> 9d5c1a67
         self,
         paths: Union[str, List[str]],
         dataset: bool,
