"""Ray and Modin registered methods (PRIVATE)."""
# pylint: disable=import-outside-toplevel
from awswrangler._data_types import pyarrow_types_from_pandas
from awswrangler._distributed import MemoryFormatEnum, engine, memory_format
from awswrangler._utils import copy_df_shallow, is_pandas_frame, split_pandas_frame, table_refs_to_df
from awswrangler.distributed.ray import ray_remote
from awswrangler.distributed.ray.s3._list import _list_objects_s3fs
from awswrangler.dynamodb._read import _read_scan
from awswrangler.lakeformation._read import _get_work_unit_results
from awswrangler.s3._delete import _delete_objects
from awswrangler.s3._list import _list_objects_paginate
from awswrangler.s3._read_parquet import _read_parquet, _read_parquet_metadata_file
from awswrangler.s3._read_text import _read_text
from awswrangler.s3._select import _select_object_content, _select_query
from awswrangler.s3._wait import _wait_object_batch
from awswrangler.s3._write_dataset import _to_buckets, _to_partitions
from awswrangler.s3._write_parquet import _to_parquet
from awswrangler.s3._write_text import _to_text
from awswrangler.timestream import _write_batch, _write_df


def register_ray() -> None:
    """Register dispatched Ray and Modin (on Ray) methods."""
    for func in [
        _get_work_unit_results,
        _delete_objects,
        _read_scan,
        _select_query,
        _select_object_content,
        _wait_object_batch,
    ]:
        # Schedule for maximum concurrency
        engine.register_func(func, ray_remote(scheduling_strategy="SPREAD")(func))

    for func in [
        _write_batch,
        _write_df,
    ]:
        engine.register_func(func, ray_remote()(func))

    for o_f, d_f in {
        _list_objects_paginate: _list_objects_s3fs,
    }.items():
        engine.register_func(o_f, d_f)

    if memory_format.get() == MemoryFormatEnum.MODIN:
        from awswrangler.distributed.ray.modin._data_types import pyarrow_types_from_pandas_distributed
        from awswrangler.distributed.ray.modin._utils import (
            _arrow_refs_to_df,
            _copy_modin_df_shallow,
            _is_pandas_or_modin_frame,
            _split_modin_frame,
        )
        from awswrangler.distributed.ray.modin.s3._read_parquet import (
            _read_parquet_distributed,
        )
        from awswrangler.distributed.ray.modin.s3._read_text import _read_text_distributed
        from awswrangler.distributed.ray.modin.s3._write_dataset import (
            _to_buckets_distributed,
            _to_partitions_distributed,
        )
        from awswrangler.distributed.ray.modin.s3._write_parquet import _to_parquet_distributed
        from awswrangler.distributed.ray.modin.s3._write_text import _to_text_distributed
        from awswrangler.distributed.ray.s3._read_parquet import (
            _read_parquet_metadata_file_distributed,
        )

        for o_f, d_f in {  # type: ignore[assignment]
            pyarrow_types_from_pandas: pyarrow_types_from_pandas_distributed,
            _read_parquet: _read_parquet_distributed,
            _read_text: _read_text_distributed,
            _to_buckets: _to_buckets_distributed,
            _to_parquet: _to_parquet_distributed,
            _to_partitions: _to_partitions_distributed,
            _to_text: _to_text_distributed,
            copy_df_shallow: _copy_modin_df_shallow,
            is_pandas_frame: _is_pandas_or_modin_frame,
            split_pandas_frame: _split_modin_frame,
            table_refs_to_df: _arrow_refs_to_df,
        }.items():
<<<<<<< HEAD
            engine.register_func(o_f, d_f)
=======
            engine.register_func(o_f, d_f)  # type: ignore[arg-type]

        for o_f, d_f in {
            _read_parquet_metadata_file: _read_parquet_metadata_file_distributed,
        }.items():
            engine.register_func(o_f, ray_remote()(d_f))
>>>>>>> ffe44a72
<|MERGE_RESOLUTION|>--- conflicted
+++ resolved
@@ -5,6 +5,7 @@
 from awswrangler._utils import copy_df_shallow, is_pandas_frame, split_pandas_frame, table_refs_to_df
 from awswrangler.distributed.ray import ray_remote
 from awswrangler.distributed.ray.s3._list import _list_objects_s3fs
+from awswrangler.distributed.ray.s3._read_parquet import _read_parquet_metadata_file_distributed
 from awswrangler.dynamodb._read import _read_scan
 from awswrangler.lakeformation._read import _get_work_unit_results
 from awswrangler.s3._delete import _delete_objects
@@ -40,8 +41,9 @@
 
     for o_f, d_f in {
         _list_objects_paginate: _list_objects_s3fs,
+        _read_parquet_metadata_file: ray_remote()(_read_parquet_metadata_file_distributed),
     }.items():
-        engine.register_func(o_f, d_f)
+        engine.register_func(o_f, d_f)  # type: ignore[arg-type]
 
     if memory_format.get() == MemoryFormatEnum.MODIN:
         from awswrangler.distributed.ray.modin._data_types import pyarrow_types_from_pandas_distributed
@@ -51,9 +53,7 @@
             _is_pandas_or_modin_frame,
             _split_modin_frame,
         )
-        from awswrangler.distributed.ray.modin.s3._read_parquet import (
-            _read_parquet_distributed,
-        )
+        from awswrangler.distributed.ray.modin.s3._read_parquet import _read_parquet_distributed
         from awswrangler.distributed.ray.modin.s3._read_text import _read_text_distributed
         from awswrangler.distributed.ray.modin.s3._write_dataset import (
             _to_buckets_distributed,
@@ -61,11 +61,8 @@
         )
         from awswrangler.distributed.ray.modin.s3._write_parquet import _to_parquet_distributed
         from awswrangler.distributed.ray.modin.s3._write_text import _to_text_distributed
-        from awswrangler.distributed.ray.s3._read_parquet import (
-            _read_parquet_metadata_file_distributed,
-        )
 
-        for o_f, d_f in {  # type: ignore[assignment]
+        for o_f, d_f in {
             pyarrow_types_from_pandas: pyarrow_types_from_pandas_distributed,
             _read_parquet: _read_parquet_distributed,
             _read_text: _read_text_distributed,
@@ -78,13 +75,4 @@
             split_pandas_frame: _split_modin_frame,
             table_refs_to_df: _arrow_refs_to_df,
         }.items():
-<<<<<<< HEAD
-            engine.register_func(o_f, d_f)
-=======
-            engine.register_func(o_f, d_f)  # type: ignore[arg-type]
-
-        for o_f, d_f in {
-            _read_parquet_metadata_file: _read_parquet_metadata_file_distributed,
-        }.items():
-            engine.register_func(o_f, ray_remote()(d_f))
->>>>>>> ffe44a72
+            engine.register_func(o_f, d_f)  # type: ignore[arg-type]