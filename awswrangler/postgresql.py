"""Amazon PostgreSQL Module."""

import logging
from ssl import SSLContext
<<<<<<< HEAD
from typing import TYPE_CHECKING, Any, Dict, Iterator, List, Optional, Tuple, Union, overload
=======
from typing import Any, Dict, Iterator, List, Literal, Optional, Tuple, Union, cast, overload
>>>>>>> 5c560eee

import boto3
import pyarrow as pa

import awswrangler.pandas as pd
from awswrangler import _data_types, _utils, exceptions
from awswrangler import _databases as _db_utils
from awswrangler._config import apply_configs

if TYPE_CHECKING:
    try:
        import pg8000
    except ImportError:
        pass
else:
    pg8000 = _utils.import_optional_dependency("pg8000")

_logger: logging.Logger = logging.getLogger(__name__)


def _validate_connection(con: "pg8000.Connection") -> None:
    if not isinstance(con, pg8000.Connection):
        raise exceptions.InvalidConnection(
            "Invalid 'conn' argument, please pass a "
            "pg8000.Connection object. Use pg8000.connect() to use "
            "credentials directly or wr.postgresql.connect() to fetch it from the Glue Catalog."
        )


def _drop_table(cursor: "pg8000.Cursor", schema: Optional[str], table: str) -> None:
    schema_str = f'"{schema}".' if schema else ""
    sql = f'DROP TABLE IF EXISTS {schema_str}"{table}"'
    _logger.debug("Drop table query:\n%s", sql)
    cursor.execute(sql)


def _does_table_exist(cursor: "pg8000.Cursor", schema: Optional[str], table: str) -> bool:
    schema_str = f"TABLE_SCHEMA = '{schema}' AND" if schema else ""
    cursor.execute(
        f"SELECT true WHERE EXISTS ("
        f"SELECT * FROM INFORMATION_SCHEMA.TABLES WHERE "
        f"{schema_str} TABLE_NAME = '{table}'"
        f");"
    )
    return len(cursor.fetchall()) > 0


def _create_table(
    df: pd.DataFrame,
    cursor: "pg8000.Cursor",
    table: str,
    schema: str,
    mode: str,
    index: bool,
    dtype: Optional[Dict[str, str]],
    varchar_lengths: Optional[Dict[str, int]],
) -> None:
    if mode == "overwrite":
        _drop_table(cursor=cursor, schema=schema, table=table)
    elif _does_table_exist(cursor=cursor, schema=schema, table=table):
        return
    postgresql_types: Dict[str, str] = _data_types.database_types_from_pandas(
        df=df,
        index=index,
        dtype=dtype,
        varchar_lengths_default="TEXT",
        varchar_lengths=varchar_lengths,
        converter_func=_data_types.pyarrow2postgresql,
    )
    cols_str: str = "".join([f'"{k}" {v},\n' for k, v in postgresql_types.items()])[:-2]
    sql = f'CREATE TABLE IF NOT EXISTS "{schema}"."{table}" (\n{cols_str})'
    _logger.debug("Create table query:\n%s", sql)
    cursor.execute(sql)


@_utils.check_optional_dependency(pg8000, "pg8000")
def connect(
    connection: Optional[str] = None,
    secret_id: Optional[str] = None,
    catalog_id: Optional[str] = None,
    dbname: Optional[str] = None,
    boto3_session: Optional[boto3.Session] = None,
    ssl_context: Optional[Union[bool, SSLContext]] = None,
    timeout: Optional[int] = None,
    tcp_keepalive: bool = True,
) -> "pg8000.Connection":
    """Return a pg8000 connection from a Glue Catalog Connection.

    https://github.com/tlocke/pg8000

    Note
    ----
    You MUST pass a `connection` OR `secret_id`.
    Here is an example of the secret structure in Secrets Manager:
    {
    "host":"postgresql-instance-wrangler.dr8vkeyrb9m1.us-east-1.rds.amazonaws.com",
    "username":"test",
    "password":"test",
    "engine":"postgresql",
    "port":"3306",
    "dbname": "mydb" # Optional
    }

    Parameters
    ----------
    connection : Optional[str]
        Glue Catalog Connection name.
    secret_id: Optional[str]:
        Specifies the secret containing the connection details that you want to retrieve.
        You can specify either the Amazon Resource Name (ARN) or the friendly name of the secret.
    catalog_id : str, optional
        The ID of the Data Catalog.
        If none is provided, the AWS account ID is used by default.
    dbname: Optional[str]
        Optional database name to overwrite the stored one.
    boto3_session : boto3.Session(), optional
        Boto3 Session. The default boto3 session will be used if boto3_session receive None.
    ssl_context: Optional[Union[bool, SSLContext]]
        This governs SSL encryption for TCP/IP sockets.
        This parameter is forward to pg8000.
        https://github.com/tlocke/pg8000#functions
    timeout: Optional[int]
        This is the time in seconds before the connection to the server will time out.
        The default is None which means no timeout.
        This parameter is forward to pg8000.
        https://github.com/tlocke/pg8000#functions
    tcp_keepalive: bool
        If True then use TCP keepalive. The default is True.
        This parameter is forward to pg8000.
        https://github.com/tlocke/pg8000#functions

    Returns
    -------
    pg8000.Connection
        pg8000 connection.

    Examples
    --------
    >>> import awswrangler as wr
    >>> con = wr.postgresql.connect("MY_GLUE_CONNECTION")
    >>> with con.cursor() as cursor:
    >>>     cursor.execute("SELECT 1")
    >>>     print(cursor.fetchall())
    >>> con.close()

    """
    attrs: _db_utils.ConnectionAttributes = _db_utils.get_connection_attributes(
        connection=connection, secret_id=secret_id, catalog_id=catalog_id, dbname=dbname, boto3_session=boto3_session
    )
    if attrs.kind not in ("postgresql", "postgres"):
        raise exceptions.InvalidDatabaseType(
            f"Invalid connection type ({attrs.kind}. It must be a postgresql connection.)"
        )
    return pg8000.connect(
        user=attrs.user,
        database=attrs.database,
        password=attrs.password,
        port=attrs.port,
        host=attrs.host,
        ssl_context=ssl_context,
        timeout=timeout,
        tcp_keepalive=tcp_keepalive,
    )


@overload
def read_sql_query(
    sql: str,
    con: "pg8000.Connection",
    index_col: Optional[Union[str, List[str]]] = ...,
    params: Optional[Union[List[Any], Tuple[Any, ...], Dict[Any, Any]]] = ...,
    chunksize: None = ...,
    dtype: Optional[Dict[str, pa.DataType]] = ...,
    safe: bool = ...,
    timestamp_as_object: bool = ...,
) -> pd.DataFrame:
    ...


@overload
def read_sql_query(
    sql: str,
    con: "pg8000.Connection",
    *,
    index_col: Optional[Union[str, List[str]]] = ...,
    params: Optional[Union[List[Any], Tuple[Any, ...], Dict[Any, Any]]] = ...,
    chunksize: int,
    dtype: Optional[Dict[str, pa.DataType]] = ...,
    safe: bool = ...,
    timestamp_as_object: bool = ...,
) -> Iterator[pd.DataFrame]:
    ...


@overload
def read_sql_query(
    sql: str,
    con: "pg8000.Connection",
    *,
    index_col: Optional[Union[str, List[str]]] = ...,
    params: Optional[Union[List[Any], Tuple[Any, ...], Dict[Any, Any]]] = ...,
    chunksize: Optional[int],
    dtype: Optional[Dict[str, pa.DataType]] = ...,
    safe: bool = ...,
    timestamp_as_object: bool = ...,
) -> Union[pd.DataFrame, Iterator[pd.DataFrame]]:
    ...


@_utils.check_optional_dependency(pg8000, "pg8000")
def read_sql_query(
    sql: str,
    con: "pg8000.Connection",
    index_col: Optional[Union[str, List[str]]] = None,
    params: Optional[Union[List[Any], Tuple[Any, ...], Dict[Any, Any]]] = None,
    chunksize: Optional[int] = None,
    dtype: Optional[Dict[str, pa.DataType]] = None,
    safe: bool = True,
    timestamp_as_object: bool = False,
) -> Union[pd.DataFrame, Iterator[pd.DataFrame]]:
    """Return a DataFrame corresponding to the result set of the query string.

    Parameters
    ----------
    sql : str
        SQL query.
    con : pg8000.Connection
        Use pg8000.connect() to use credentials directly or wr.postgresql.connect() to fetch it from the Glue Catalog.
    index_col : Union[str, List[str]], optional
        Column(s) to set as index(MultiIndex).
    params :  Union[List, Tuple, Dict], optional
        List of parameters to pass to execute method.
        The syntax used to pass parameters is database driver dependent.
        Check your database driver documentation for which of the five syntax styles,
        described in PEP 249’s paramstyle, is supported.
    chunksize : int, optional
        If specified, return an iterator where chunksize is the number of rows to include in each chunk.
    dtype : Dict[str, pyarrow.DataType], optional
        Specifying the datatype for columns.
        The keys should be the column names and the values should be the PyArrow types.
    safe : bool
        Check for overflows or other unsafe data type conversions.
    timestamp_as_object : bool
        Cast non-nanosecond timestamps (np.datetime64) to objects.

    Returns
    -------
    Union[pandas.DataFrame, Iterator[pandas.DataFrame]]
        Result as Pandas DataFrame(s).

    Examples
    --------
    Reading from PostgreSQL using a Glue Catalog Connections

    >>> import awswrangler as wr
    >>> con = wr.postgresql.connect("MY_GLUE_CONNECTION")
    >>> df = wr.postgresql.read_sql_query(
    ...     sql="SELECT * FROM public.my_table",
    ...     con=con
    ... )
    >>> con.close()

    """
    _validate_connection(con=con)
    return _db_utils.read_sql_query(
        sql=sql,
        con=con,
        index_col=index_col,
        params=params,
        chunksize=chunksize,
        dtype=dtype,
        safe=safe,
        timestamp_as_object=timestamp_as_object,
    )


@overload
def read_sql_table(
    table: str,
    con: "pg8000.Connection",
    schema: Optional[str] = ...,
    index_col: Optional[Union[str, List[str]]] = ...,
    params: Optional[Union[List[Any], Tuple[Any, ...], Dict[Any, Any]]] = ...,
    chunksize: None = ...,
    dtype: Optional[Dict[str, pa.DataType]] = ...,
    safe: bool = ...,
    timestamp_as_object: bool = ...,
) -> pd.DataFrame:
    ...


@overload
def read_sql_table(
    table: str,
    con: "pg8000.Connection",
    *,
    schema: Optional[str] = ...,
    index_col: Optional[Union[str, List[str]]] = ...,
    params: Optional[Union[List[Any], Tuple[Any, ...], Dict[Any, Any]]] = ...,
    chunksize: int,
    dtype: Optional[Dict[str, pa.DataType]] = ...,
    safe: bool = ...,
    timestamp_as_object: bool = ...,
) -> Iterator[pd.DataFrame]:
    ...


@overload
def read_sql_table(
    table: str,
    con: "pg8000.Connection",
    *,
    schema: Optional[str] = ...,
    index_col: Optional[Union[str, List[str]]] = ...,
    params: Optional[Union[List[Any], Tuple[Any, ...], Dict[Any, Any]]] = ...,
    chunksize: Optional[int],
    dtype: Optional[Dict[str, pa.DataType]] = ...,
    safe: bool = ...,
    timestamp_as_object: bool = ...,
) -> Union[pd.DataFrame, Iterator[pd.DataFrame]]:
    ...


@_utils.check_optional_dependency(pg8000, "pg8000")
def read_sql_table(
    table: str,
    con: "pg8000.Connection",
    schema: Optional[str] = None,
    index_col: Optional[Union[str, List[str]]] = None,
    params: Optional[Union[List[Any], Tuple[Any, ...], Dict[Any, Any]]] = None,
    chunksize: Optional[int] = None,
    dtype: Optional[Dict[str, pa.DataType]] = None,
    safe: bool = True,
    timestamp_as_object: bool = False,
) -> Union[pd.DataFrame, Iterator[pd.DataFrame]]:
    """Return a DataFrame corresponding the table.

    Parameters
    ----------
    table : str
        Table name.
    con : pg8000.Connection
        Use pg8000.connect() to use credentials directly or wr.postgresql.connect() to fetch it from the Glue Catalog.
    schema : str, optional
        Name of SQL schema in database to query (if database flavor supports this).
        Uses default schema if None (default).
    index_col : Union[str, List[str]], optional
        Column(s) to set as index(MultiIndex).
    params :  Union[List, Tuple, Dict], optional
        List of parameters to pass to execute method.
        The syntax used to pass parameters is database driver dependent.
        Check your database driver documentation for which of the five syntax styles,
        described in PEP 249’s paramstyle, is supported.
    chunksize : int, optional
        If specified, return an iterator where chunksize is the number of rows to include in each chunk.
    dtype : Dict[str, pyarrow.DataType], optional
        Specifying the datatype for columns.
        The keys should be the column names and the values should be the PyArrow types.
    safe : bool
        Check for overflows or other unsafe data type conversions.
    timestamp_as_object : bool
        Cast non-nanosecond timestamps (np.datetime64) to objects.

    Returns
    -------
    Union[pandas.DataFrame, Iterator[pandas.DataFrame]]
        Result as Pandas DataFrame(s).

    Examples
    --------
    Reading from PostgreSQL using a Glue Catalog Connections

    >>> import awswrangler as wr
    >>> con = wr.postgresql.connect("MY_GLUE_CONNECTION")
    >>> df = wr.postgresql.read_sql_table(
    ...     table="my_table",
    ...     schema="public",
    ...     con=con
    ... )
    >>> con.close()

    """
    sql: str = f'SELECT * FROM "{table}"' if schema is None else f'SELECT * FROM "{schema}"."{table}"'
    return read_sql_query(
        sql=sql,
        con=con,
        index_col=index_col,
        params=params,
        chunksize=chunksize,
        dtype=dtype,
        safe=safe,
        timestamp_as_object=timestamp_as_object,
    )


_ToSqlModeLiteral = Literal["append", "overwrite", "upsert"]


@_utils.check_optional_dependency(pg8000, "pg8000")
@apply_configs
def to_sql(
    df: pd.DataFrame,
    con: "pg8000.Connection",
    table: str,
    schema: str,
    mode: _ToSqlModeLiteral = "append",
    index: bool = False,
    dtype: Optional[Dict[str, str]] = None,
    varchar_lengths: Optional[Dict[str, int]] = None,
    use_column_names: bool = False,
    chunksize: int = 200,
    upsert_conflict_columns: Optional[List[str]] = None,
    insert_conflict_columns: Optional[List[str]] = None,
) -> None:
    """Write records stored in a DataFrame into PostgreSQL.

    Parameters
    ----------
    df : pandas.DataFrame
        Pandas DataFrame https://pandas.pydata.org/pandas-docs/stable/reference/api/pandas.DataFrame.html
    con : pg8000.Connection
        Use pg8000.connect() to use credentials directly or wr.postgresql.connect() to fetch it from the Glue Catalog.
    table : str
        Table name
    schema : str
        Schema name
    mode : str
        Append, overwrite or upsert.
            append: Inserts new records into table.
            overwrite: Drops table and recreates.
            upsert: Perform an upsert which checks for conflicts on columns given by `upsert_conflict_columns` and
            sets the new values on conflicts. Note that `upsert_conflict_columns` is required for this mode.
    index : bool
        True to store the DataFrame index as a column in the table,
        otherwise False to ignore it.
    dtype: Dict[str, str], optional
        Dictionary of columns names and PostgreSQL types to be casted.
        Useful when you have columns with undetermined or mixed data types.
        (e.g. {'col name': 'TEXT', 'col2 name': 'FLOAT'})
    varchar_lengths : Dict[str, int], optional
        Dict of VARCHAR length by columns. (e.g. {"col1": 10, "col5": 200}).
    use_column_names: bool
        If set to True, will use the column names of the DataFrame for generating the INSERT SQL Query.
        E.g. If the DataFrame has two columns `col1` and `col3` and `use_column_names` is True, data will only be
        inserted into the database columns `col1` and `col3`.
    chunksize: int
        Number of rows which are inserted with each SQL query. Defaults to inserting 200 rows per query.
    upsert_conflict_columns: List[str], optional
        This parameter is only supported if `mode` is set top `upsert`. In this case conflicts for the given columns are
        checked for evaluating the upsert.
    insert_conflict_columns: List[str], optional
        This parameter is only supported if `mode` is set top `append`. In this case conflicts for the given columns are
        checked for evaluating the insert 'ON CONFLICT DO NOTHING'.

    Returns
    -------
    None
        None.

    Examples
    --------
    Writing to PostgreSQL using a Glue Catalog Connections

    >>> import awswrangler as wr
    >>> con = wr.postgresql.connect("MY_GLUE_CONNECTION")
    >>> wr.postgresql.to_sql(
    ...     df=df,
    ...     table="my_table",
    ...     schema="public",
    ...     con=con
    ... )
    >>> con.close()

    """
    if df.empty is True:
        raise exceptions.EmptyDataFrame("DataFrame cannot be empty.")

    mode = cast(_ToSqlModeLiteral, mode.strip().lower())
    allowed_modes = ["append", "overwrite", "upsert"]
    _db_utils.validate_mode(mode=mode, allowed_modes=allowed_modes)
    if mode == "upsert" and not upsert_conflict_columns:
        raise exceptions.InvalidArgumentValue("<upsert_conflict_columns> needs to be set when using upsert mode.")
    _validate_connection(con=con)
    try:
        with con.cursor() as cursor:
            _create_table(
                df=df,
                cursor=cursor,
                table=table,
                schema=schema,
                mode=mode,
                index=index,
                dtype=dtype,
                varchar_lengths=varchar_lengths,
            )
            if index:
                df.reset_index(level=df.index.names, inplace=True)
            column_placeholders: str = ", ".join(["%s"] * len(df.columns))
            column_names = [f'"{column}"' for column in df.columns]
            insertion_columns = ""
            upsert_str = ""
            if use_column_names:
                insertion_columns = f"({', '.join(column_names)})"
            if mode == "upsert":
                upsert_columns = ", ".join(f"{column}=EXCLUDED.{column}" for column in column_names)
                conflict_columns = ", ".join(upsert_conflict_columns)  # type: ignore[arg-type]
                upsert_str = f" ON CONFLICT ({conflict_columns}) DO UPDATE SET {upsert_columns}"
            if mode == "append" and insert_conflict_columns:
                conflict_columns = ", ".join(insert_conflict_columns)
                upsert_str = f" ON CONFLICT ({conflict_columns}) DO NOTHING"
            placeholder_parameter_pair_generator = _db_utils.generate_placeholder_parameter_pairs(
                df=df, column_placeholders=column_placeholders, chunksize=chunksize
            )
            for placeholders, parameters in placeholder_parameter_pair_generator:
                sql: str = f'INSERT INTO "{schema}"."{table}" {insertion_columns} VALUES {placeholders}{upsert_str}'
                _logger.debug("sql: %s", sql)
                cursor.executemany(sql, (parameters,))
            con.commit()
    except Exception as ex:
        con.rollback()
        _logger.error(ex)
        raise<|MERGE_RESOLUTION|>--- conflicted
+++ resolved
@@ -2,11 +2,7 @@
 
 import logging
 from ssl import SSLContext
-<<<<<<< HEAD
-from typing import TYPE_CHECKING, Any, Dict, Iterator, List, Optional, Tuple, Union, overload
-=======
-from typing import Any, Dict, Iterator, List, Literal, Optional, Tuple, Union, cast, overload
->>>>>>> 5c560eee
+from typing import TYPE_CHECKING, Any, Dict, Iterator, List, Literal, Optional, Tuple, Union, cast, overload
 
 import boto3
 import pyarrow as pa
