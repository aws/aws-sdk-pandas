"""Amazon S3 Read Module (PRIVATE)."""
import datetime
import itertools
import logging
import pprint
from typing import Any, Callable, Dict, Iterator, List, Optional, Union

import boto3
import pandas as pd

from awswrangler import _utils, exceptions
from awswrangler._config import config
from awswrangler._threading import _get_executor
from awswrangler.s3._list import _path2list
from awswrangler.s3._read import _apply_partition_filter, _get_path_ignore_suffix, _get_path_root, _union
from awswrangler.s3._read_text_core import _read_text_chunked, _read_text_file

if config.distributed:
    from ray.data import read_datasource

    from awswrangler.distributed._utils import _to_modin  # pylint: disable=ungrouped-imports
    from awswrangler.distributed.datasources import PandasTextDatasource

_logger: logging.Logger = logging.getLogger(__name__)


<<<<<<< HEAD
=======
def _get_version_id_for(version_id: Optional[Union[str, Dict[str, str]]], path: str) -> Optional[str]:
    if isinstance(version_id, dict):
        return version_id.get(path, None)

    return version_id


def _get_read_details(path: str, pandas_kwargs: Dict[str, Any]) -> Tuple[str, Optional[str], Optional[str]]:
    if pandas_kwargs.get("compression", "infer") == "infer":
        pandas_kwargs["compression"] = infer_compression(path, compression="infer")
    mode: str = "r" if pandas_kwargs.get("compression") is None else "rb"
    encoding: Optional[str] = pandas_kwargs.get("encoding", "utf-8")
    newline: Optional[str] = pandas_kwargs.get("lineterminator", None)
    return mode, encoding, newline


def _read_text_chunked(
    paths: List[str],
    chunksize: int,
    parser_func: Callable[..., pd.DataFrame],
    path_root: Optional[str],
    boto3_session: boto3.Session,
    pandas_kwargs: Dict[str, Any],
    s3_additional_kwargs: Optional[Dict[str, str]],
    dataset: bool,
    use_threads: Union[bool, int],
    version_ids: Optional[Dict[str, Optional[str]]] = None,
) -> Iterator[pd.DataFrame]:
    for path in paths:
        _logger.debug("path: %s", path)
        mode, encoding, newline = _get_read_details(path=path, pandas_kwargs=pandas_kwargs)
        with open_s3_object(
            path=path,
            version_id=version_ids.get(path) if version_ids else None,
            mode=mode,
            s3_block_size=10_485_760,  # 10 MB (10 * 2**20)
            encoding=encoding,
            use_threads=use_threads,
            s3_additional_kwargs=s3_additional_kwargs,
            newline=newline,
            boto3_session=boto3_session,
        ) as f:
            reader: pandas.io.parsers.TextFileReader = parser_func(f, chunksize=chunksize, **pandas_kwargs)
            for df in reader:
                yield _apply_partitions(df=df, dataset=dataset, path=path, path_root=path_root)


@ray_remote
def _read_text_file(
    boto3_session: Union[boto3.Session, _utils.Boto3PrimitivesType],
    path: str,
    version_id: Optional[str],
    parser_func: Callable[..., pd.DataFrame],
    path_root: Optional[str],
    pandas_kwargs: Dict[str, Any],
    s3_additional_kwargs: Optional[Dict[str, str]],
    dataset: bool,
) -> pd.DataFrame:
    boto3_session = _utils.ensure_session(boto3_session)
    mode, encoding, newline = _get_read_details(path=path, pandas_kwargs=pandas_kwargs)
    try:
        with open_s3_object(
            path=path,
            version_id=version_id,
            mode=mode,
            use_threads=False,
            s3_block_size=-1,  # One shot download
            encoding=encoding,
            s3_additional_kwargs=s3_additional_kwargs,
            newline=newline,
            boto3_session=boto3_session,
        ) as f:
            df: pd.DataFrame = parser_func(f, **pandas_kwargs)
    except botocore.exceptions.ClientError as e:
        if e.response["Error"]["Code"] == "404":
            raise exceptions.NoFilesFound(f"No files Found on: {path}.")
        raise e
    return _apply_partitions(df=df, dataset=dataset, path=path, path_root=path_root)


>>>>>>> 938e83ce
def _read_text(
    parser_func: Callable[..., pd.DataFrame],
    path: Union[str, List[str]],
    path_suffix: Union[str, List[str], None],
    path_ignore_suffix: Union[str, List[str], None],
    ignore_empty: bool,
    use_threads: Union[bool, int],
    last_modified_begin: Optional[datetime.datetime],
    last_modified_end: Optional[datetime.datetime],
    boto3_session: Optional[boto3.Session],
    s3_additional_kwargs: Optional[Dict[str, str]],
    chunksize: Optional[int],
    dataset: bool,
    partition_filter: Optional[Callable[[Dict[str, str]], bool]],
    ignore_index: bool,
    parallelism: int,
    version_id: Optional[Union[str, Dict[str, str]]] = None,
    **pandas_kwargs: Any,
) -> Union[pd.DataFrame, Iterator[pd.DataFrame]]:
    if "iterator" in pandas_kwargs:
        raise exceptions.InvalidArgument("Please, use the chunksize argument instead of iterator.")
    session: boto3.Session = _utils.ensure_session(session=boto3_session)

    paths: List[str] = _path2list(
        path=path,
        boto3_session=session,
        suffix=path_suffix,
        ignore_suffix=_get_path_ignore_suffix(path_ignore_suffix=path_ignore_suffix),
        ignore_empty=ignore_empty,
        last_modified_begin=last_modified_begin,
        last_modified_end=last_modified_end,
        s3_additional_kwargs=s3_additional_kwargs,
    )

    path_root: Optional[str] = _get_path_root(path=path, dataset=dataset)
    if path_root is not None:
        paths = _apply_partition_filter(path_root=path_root, paths=paths, filter_func=partition_filter)
    if len(paths) < 1:
        raise exceptions.NoFilesFound(f"No files Found on: {path}.")
    _logger.debug("paths:\n%s", paths)

    args: Dict[str, Any] = {
        "parser_func": parser_func,
        "boto3_session": session,
        "dataset": dataset,
        "path_root": path_root,
        "pandas_kwargs": pandas_kwargs,
        "s3_additional_kwargs": s3_additional_kwargs,
        "use_threads": use_threads,
    }
    _logger.debug("args:\n%s", pprint.pformat(args))

<<<<<<< HEAD
    if chunksize is not None:
        for path in paths:
            yield from _read_text_chunked(
                path=path,
                version_id=version_id.get(path) if isinstance(version_id, dict) else None,
                chunksize=chunksize,
                **args,
            )
=======
    if len(paths) > 1 and version_id is not None and not isinstance(version_id, dict):
        raise exceptions.InvalidArgumentCombination(
            "If multiple paths are provided along with a file version ID, the version ID parameter must be a dict."
        )
    version_id_dict = {path: _get_version_id_for(version_id, path) for path in paths}
>>>>>>> 938e83ce

    if chunksize is not None:
        return _read_text_chunked(paths=paths, version_ids=version_id_dict, chunksize=chunksize, **args)

    if config.distributed:
        ray_dataset = read_datasource(
            datasource=PandasTextDatasource(parser_func),
            parallelism=parallelism,
            paths=paths,
            path_root=path_root,
            dataset=dataset,
            version_id=version_id,
            boto3_session=_utils.boto3_to_primitives(boto3_session),
            s3_additional_kwargs=s3_additional_kwargs,
            pandas_kwargs=pandas_kwargs,
        )
        return _to_modin(dataset=ray_dataset, ignore_index=ignore_index)

    executor = _get_executor(use_threads=use_threads)
    tables = executor.map(
        _read_text_file,
        session,
        paths,
        [version_id_dict[path] for path in paths],
        itertools.repeat(parser_func),
        itertools.repeat(path_root),
        itertools.repeat(pandas_kwargs),
        itertools.repeat(s3_additional_kwargs),
        itertools.repeat(dataset),
    )

    return _union(dfs=tables, ignore_index=ignore_index)


def read_csv(
    path: Union[str, List[str]],
    path_suffix: Union[str, List[str], None] = None,
    path_ignore_suffix: Union[str, List[str], None] = None,
    version_id: Optional[Union[str, Dict[str, str]]] = None,
    ignore_empty: bool = True,
    use_threads: Union[bool, int] = True,
    last_modified_begin: Optional[datetime.datetime] = None,
    last_modified_end: Optional[datetime.datetime] = None,
    boto3_session: Optional[boto3.Session] = None,
    s3_additional_kwargs: Optional[Dict[str, Any]] = None,
    chunksize: Optional[int] = None,
    dataset: bool = False,
    partition_filter: Optional[Callable[[Dict[str, str]], bool]] = None,
    parallelism: int = 200,
    **pandas_kwargs: Any,
) -> Union[pd.DataFrame, Iterator[pd.DataFrame]]:
    """Read CSV file(s) from a received S3 prefix or list of S3 objects paths.

    This function accepts Unix shell-style wildcards in the path argument.
    * (matches everything), ? (matches any single character),
    [seq] (matches any character in seq), [!seq] (matches any character not in seq).
    If you want to use a path which includes Unix shell-style wildcard characters (`*, ?, []`),
    you can use `glob.escape(path)` before passing the path to this function.

    Note
    ----
    For partial and gradual reading use the argument ``chunksize`` instead of ``iterator``.

    Note
    ----
    In case of `use_threads=True` the number of threads
    that will be spawned will be gotten from os.cpu_count().

    Note
    ----
    The filter by last_modified begin last_modified end is applied after list all S3 files

    Parameters
    ----------
    path : Union[str, List[str]]
        S3 prefix (accepts Unix shell-style wildcards)
        (e.g. s3://bucket/prefix) or list of S3 objects paths (e.g. ``[s3://bucket/key0, s3://bucket/key1]``).
    path_suffix: Union[str, List[str], None]
        Suffix or List of suffixes to be read (e.g. [".csv"]).
        If None, will try to read all files. (default)
    path_ignore_suffix: Union[str, List[str], None]
        Suffix or List of suffixes for S3 keys to be ignored.(e.g. ["_SUCCESS"]).
        If None, will try to read all files. (default)
    version_id: Optional[Union[str, Dict[str, str]]]
        Version id of the object or mapping of object path to version id.
        (e.g. {'s3://bucket/key0': '121212', 's3://bucket/key1': '343434'})
    ignore_empty: bool
        Ignore files with 0 bytes.
    use_threads : Union[bool, int]
        True to enable concurrent requests, False to disable multiple threads.
        If enabled os.cpu_count() will be used as the max number of threads.
        If integer is provided, specified number is used.
    last_modified_begin
        Filter the s3 files by the Last modified date of the object.
        The filter is applied only after list all s3 files.
    last_modified_end: datetime, optional
        Filter the s3 files by the Last modified date of the object.
        The filter is applied only after list all s3 files.
    boto3_session : boto3.Session(), optional
        Boto3 Session. The default boto3 session will be used if boto3_session receive None.
    s3_additional_kwargs : Optional[Dict[str, Any]]
        Forward to botocore requests, only "SSECustomerAlgorithm" and "SSECustomerKey" arguments will be considered.
    chunksize: int, optional
        If specified, return an generator where chunksize is the number of rows to include in each chunk.
    dataset : bool
        If `True` read a CSV dataset instead of simple file(s) loading all the related partitions as columns.
    partition_filter : Optional[Callable[[Dict[str, str]], bool]]
        Callback Function filters to apply on PARTITION columns (PUSH-DOWN filter).
        This function MUST receive a single argument (Dict[str, str]) where keys are partitions
        names and values are partitions values. Partitions values will be always strings extracted from S3.
        This function MUST return a bool, True to read the partition or False to ignore it.
        Ignored if `dataset=False`.
        E.g ``lambda x: True if x["year"] == "2020" and x["month"] == "1" else False``
        https://aws-sdk-pandas.readthedocs.io/en/3.0.0a2/tutorials/023%20-%20Flexible%20Partitions%20Filter.html
    parallelism : int, optional
        The requested parallelism of the read. Only used when `distributed` add-on is installed.
        Parallelism may be limited by the number of files of the dataset. 200 by default.
    pandas_kwargs :
        KEYWORD arguments forwarded to pandas.read_csv(). You can NOT pass `pandas_kwargs` explicit, just add valid
        Pandas arguments in the function call and awswrangler will accept it.
        e.g. wr.s3.read_csv('s3://bucket/prefix/', sep='|', na_values=['null', 'none'], skip_blank_lines=True)
        https://pandas.pydata.org/pandas-docs/stable/reference/api/pandas.read_csv.html

    Returns
    -------
    Union[pandas.DataFrame, Generator[pandas.DataFrame, None, None]]
        Pandas DataFrame or a Generator in case of `chunksize != None`.

    Examples
    --------
    Reading all CSV files under a prefix

    >>> import awswrangler as wr
    >>> df = wr.s3.read_csv(path='s3://bucket/prefix/')

    Reading all CSV files under a prefix and using pandas_kwargs

    >>> import awswrangler as wr
    >>> df = wr.s3.read_csv('s3://bucket/prefix/', sep='|', na_values=['null', 'none'], skip_blank_lines=True)

    Reading all CSV files from a list

    >>> import awswrangler as wr
    >>> df = wr.s3.read_csv(path=['s3://bucket/filename0.csv', 's3://bucket/filename1.csv'])

    Reading in chunks of 100 lines

    >>> import awswrangler as wr
    >>> dfs = wr.s3.read_csv(path=['s3://bucket/filename0.csv', 's3://bucket/filename1.csv'], chunksize=100)
    >>> for df in dfs:
    >>>     print(df)  # 100 lines Pandas DataFrame

    Reading CSV Dataset with PUSH-DOWN filter over partitions

    >>> import awswrangler as wr
    >>> my_filter = lambda x: True if x["city"].startswith("new") else False
    >>> df = wr.s3.read_csv(path, dataset=True, partition_filter=my_filter)

    """
    if "pandas_kwargs" in pandas_kwargs:
        raise exceptions.InvalidArgument(
            "You can NOT pass `pandas_kwargs` explicit, just add valid "
            "Pandas arguments in the function call and awswrangler will accept it."
            "e.g. wr.s3.read_csv('s3://bucket/prefix/', sep='|', skip_blank_lines=True)"
        )
    ignore_index: bool = "index_col" not in pandas_kwargs
    return _read_text(
        parser_func=pd.read_csv,
        path=path,
        path_suffix=path_suffix,
        path_ignore_suffix=path_ignore_suffix,
        version_id=version_id,
        ignore_empty=ignore_empty,
        use_threads=use_threads,
        boto3_session=boto3_session,
        s3_additional_kwargs=s3_additional_kwargs,
        chunksize=chunksize,
        dataset=dataset,
        partition_filter=partition_filter,
        last_modified_begin=last_modified_begin,
        last_modified_end=last_modified_end,
        ignore_index=ignore_index,
        parallelism=parallelism,
        **pandas_kwargs,
    )


def read_fwf(
    path: Union[str, List[str]],
    path_suffix: Union[str, List[str], None] = None,
    path_ignore_suffix: Union[str, List[str], None] = None,
    version_id: Optional[Union[str, Dict[str, str]]] = None,
    ignore_empty: bool = True,
    use_threads: Union[bool, int] = True,
    last_modified_begin: Optional[datetime.datetime] = None,
    last_modified_end: Optional[datetime.datetime] = None,
    boto3_session: Optional[boto3.Session] = None,
    s3_additional_kwargs: Optional[Dict[str, Any]] = None,
    chunksize: Optional[int] = None,
    dataset: bool = False,
    partition_filter: Optional[Callable[[Dict[str, str]], bool]] = None,
    parallelism: int = 200,
    **pandas_kwargs: Any,
) -> Union[pd.DataFrame, Iterator[pd.DataFrame]]:
    """Read fixed-width formatted file(s) from a received S3 prefix or list of S3 objects paths.

    This function accepts Unix shell-style wildcards in the path argument.
    * (matches everything), ? (matches any single character),
    [seq] (matches any character in seq), [!seq] (matches any character not in seq).
    If you want to use a path which includes Unix shell-style wildcard characters (`*, ?, []`),
    you can use `glob.escape(path)` before passing the path to this function.

    Note
    ----
    For partial and gradual reading use the argument ``chunksize`` instead of ``iterator``.

    Note
    ----
    In case of `use_threads=True` the number of threads
    that will be spawned will be gotten from os.cpu_count().

    Note
    ----
    The filter by last_modified begin last_modified end is applied after list all S3 files

    Parameters
    ----------
    path : Union[str, List[str]]
        S3 prefix (accepts Unix shell-style wildcards)
        (e.g. s3://bucket/prefix) or list of S3 objects paths (e.g. ``[s3://bucket/key0, s3://bucket/key1]``).
    path_suffix: Union[str, List[str], None]
        Suffix or List of suffixes to be read (e.g. [".txt"]).
        If None, will try to read all files. (default)
    path_ignore_suffix: Union[str, List[str], None]
        Suffix or List of suffixes for S3 keys to be ignored.(e.g. ["_SUCCESS"]).
        If None, will try to read all files. (default)
    version_id: Optional[Union[str, Dict[str, str]]]
        Version id of the object or mapping of object path to version id.
        (e.g. {'s3://bucket/key0': '121212', 's3://bucket/key1': '343434'})
    ignore_empty: bool
        Ignore files with 0 bytes.
    use_threads : Union[bool, int]
        True to enable concurrent requests, False to disable multiple threads.
        If enabled os.cpu_count() will be used as the max number of threads.
        If integer is provided, specified number is used.
    last_modified_begin
        Filter the s3 files by the Last modified date of the object.
        The filter is applied only after list all s3 files.
    last_modified_end: datetime, optional
        Filter the s3 files by the Last modified date of the object.
        The filter is applied only after list all s3 files.
    boto3_session : boto3.Session(), optional
        Boto3 Session. The default boto3 session will be used if boto3_session receive None.
    s3_additional_kwargs : Optional[Dict[str, Any]]
        Forward to botocore requests, only "SSECustomerAlgorithm" and "SSECustomerKey" arguments will be considered.
    chunksize: int, optional
        If specified, return an generator where chunksize is the number of rows to include in each chunk.
    dataset: bool
        If `True` read a FWF dataset instead of simple file(s) loading all the related partitions as columns.
    partition_filter: Optional[Callable[[Dict[str, str]], bool]]
        Callback Function filters to apply on PARTITION columns (PUSH-DOWN filter).
        This function MUST receive a single argument (Dict[str, str]) where keys are partitions
        names and values are partitions values. Partitions values will be always strings extracted from S3.
        This function MUST return a bool, True to read the partition or False to ignore it.
        Ignored if `dataset=False`.
        E.g ``lambda x: True if x["year"] == "2020" and x["month"] == "1" else False``
        https://aws-sdk-pandas.readthedocs.io/en/3.0.0a2/tutorials/023%20-%20Flexible%20Partitions%20Filter.html
    parallelism : int, optional
        The requested parallelism of the read. Only used when `distributed` add-on is installed.
        Parallelism may be limited by the number of files of the dataset. 200 by default.
    pandas_kwargs:
        KEYWORD arguments forwarded to pandas.read_fwf(). You can NOT pass `pandas_kwargs` explicit, just add valid
        Pandas arguments in the function call and awswrangler will accept it.
        e.g. wr.s3.read_fwf(path='s3://bucket/prefix/', widths=[1, 3], names=["c0", "c1"])
        https://pandas.pydata.org/pandas-docs/stable/reference/api/pandas.read_fwf.html

    Returns
    -------
    Union[pandas.DataFrame, Generator[pandas.DataFrame, None, None]]
        Pandas DataFrame or a Generator in case of `chunksize != None`.

    Examples
    --------
    Reading all fixed-width formatted (FWF) files under a prefix

    >>> import awswrangler as wr
    >>> df = wr.s3.read_fwf(path='s3://bucket/prefix/', widths=[1, 3], names=['c0', 'c1'])

    Reading all fixed-width formatted (FWF) files from a list

    >>> import awswrangler as wr
    >>> df = wr.s3.read_fwf(path=['s3://bucket/0.txt', 's3://bucket/1.txt'], widths=[1, 3], names=['c0', 'c1'])

    Reading in chunks of 100 lines

    >>> import awswrangler as wr
    >>> dfs = wr.s3.read_fwf(
    ...     path=['s3://bucket/0.txt', 's3://bucket/1.txt'],
    ...     chunksize=100,
    ...     widths=[1, 3],
    ...     names=["c0", "c1"]
    ... )
    >>> for df in dfs:
    >>>     print(df)  # 100 lines Pandas DataFrame

    Reading FWF Dataset with PUSH-DOWN filter over partitions

    >>> import awswrangler as wr
    >>> my_filter = lambda x: True if x["city"].startswith("new") else False
    >>> df = wr.s3.read_fwf(path, dataset=True, partition_filter=my_filter, widths=[1, 3], names=["c0", "c1"])

    """
    if "pandas_kwargs" in pandas_kwargs:
        raise exceptions.InvalidArgument(
            "You can NOT pass `pandas_kwargs` explicit, just add valid "
            "Pandas arguments in the function call and awswrangler will accept it."
            "e.g. wr.s3.read_fwf(path, widths=[1, 3], names=['c0', 'c1'])"
        )
    return _read_text(
        parser_func=pd.read_fwf,
        path=path,
        path_suffix=path_suffix,
        path_ignore_suffix=path_ignore_suffix,
        version_id=version_id,
        ignore_empty=ignore_empty,
        use_threads=use_threads,
        boto3_session=boto3_session,
        s3_additional_kwargs=s3_additional_kwargs,
        chunksize=chunksize,
        dataset=dataset,
        partition_filter=partition_filter,
        last_modified_begin=last_modified_begin,
        last_modified_end=last_modified_end,
        ignore_index=True,
        sort_index=False,
        parallelism=parallelism,
        **pandas_kwargs,
    )


def read_json(
    path: Union[str, List[str]],
    path_suffix: Union[str, List[str], None] = None,
    path_ignore_suffix: Union[str, List[str], None] = None,
    version_id: Optional[Union[str, Dict[str, str]]] = None,
    ignore_empty: bool = True,
    orient: str = "columns",
    use_threads: Union[bool, int] = True,
    last_modified_begin: Optional[datetime.datetime] = None,
    last_modified_end: Optional[datetime.datetime] = None,
    boto3_session: Optional[boto3.Session] = None,
    s3_additional_kwargs: Optional[Dict[str, Any]] = None,
    chunksize: Optional[int] = None,
    dataset: bool = False,
    partition_filter: Optional[Callable[[Dict[str, str]], bool]] = None,
    parallelism: int = 200,
    **pandas_kwargs: Any,
) -> Union[pd.DataFrame, Iterator[pd.DataFrame]]:
    """Read JSON file(s) from a received S3 prefix or list of S3 objects paths.

    This function accepts Unix shell-style wildcards in the path argument.
    * (matches everything), ? (matches any single character),
    [seq] (matches any character in seq), [!seq] (matches any character not in seq).
    If you want to use a path which includes Unix shell-style wildcard characters (`*, ?, []`),
    you can use `glob.escape(path)` before passing the path to this function.

    Note
    ----
    For partial and gradual reading use the argument ``chunksize`` instead of ``iterator``.

    Note
    ----
    In case of `use_threads=True` the number of threads
    that will be spawned will be gotten from os.cpu_count().

    Note
    ----
    The filter by last_modified begin last_modified end is applied after list all S3 files

    Parameters
    ----------
    path : Union[str, List[str]]
        S3 prefix (accepts Unix shell-style wildcards)
        (e.g. s3://bucket/prefix) or list of S3 objects paths (e.g. ``[s3://bucket/key0, s3://bucket/key1]``).
    path_suffix: Union[str, List[str], None]
        Suffix or List of suffixes to be read (e.g. [".json"]).
        If None, will try to read all files. (default)
    path_ignore_suffix: Union[str, List[str], None]
        Suffix or List of suffixes for S3 keys to be ignored.(e.g. ["_SUCCESS"]).
        If None, will try to read all files. (default)
    version_id: Optional[Union[str, Dict[str, str]]]
        Version id of the object or mapping of object path to version id.
        (e.g. {'s3://bucket/key0': '121212', 's3://bucket/key1': '343434'})
    ignore_empty: bool
        Ignore files with 0 bytes.
    orient : str
        Same as Pandas: https://pandas.pydata.org/pandas-docs/stable/reference/api/pandas.read_json.html
    use_threads : Union[bool, int]
        True to enable concurrent requests, False to disable multiple threads.
        If enabled os.cpu_count() will be used as the max number of threads.
        If integer is provided, specified number is used.
    last_modified_begin
        Filter the s3 files by the Last modified date of the object.
        The filter is applied only after list all s3 files.
    last_modified_end: datetime, optional
        Filter the s3 files by the Last modified date of the object.
        The filter is applied only after list all s3 files.
    boto3_session : boto3.Session(), optional
        Boto3 Session. The default boto3 session will be used if boto3_session receive None.
    s3_additional_kwargs : Optional[Dict[str, Any]]
        Forward to botocore requests, only "SSECustomerAlgorithm" and "SSECustomerKey" arguments will be considered.
    chunksize: int, optional
        If specified, return an generator where chunksize is the number of rows to include in each chunk.
    dataset: bool
        If `True` read a JSON dataset instead of simple file(s) loading all the related partitions as columns.
        If `True`, the `lines=True` will be assumed by default.
    partition_filter: Optional[Callable[[Dict[str, str]], bool]]
        Callback Function filters to apply on PARTITION columns (PUSH-DOWN filter).
        This function MUST receive a single argument (Dict[str, str]) where keys are partitions
        names and values are partitions values. Partitions values will be always strings extracted from S3.
        This function MUST return a bool, True to read the partition or False to ignore it.
        Ignored if `dataset=False`.
        E.g ``lambda x: True if x["year"] == "2020" and x["month"] == "1" else False``
        https://aws-sdk-pandas.readthedocs.io/en/3.0.0a2/tutorials/023%20-%20Flexible%20Partitions%20Filter.html
    parallelism : int, optional
        The requested parallelism of the read. Only used when `distributed` add-on is installed.
        Parallelism may be limited by the number of files of the dataset. 200 by default.
    pandas_kwargs:
        KEYWORD arguments forwarded to pandas.read_json(). You can NOT pass `pandas_kwargs` explicit, just add valid
        Pandas arguments in the function call and awswrangler will accept it.
        e.g. wr.s3.read_json('s3://bucket/prefix/', lines=True, keep_default_dates=True)
        https://pandas.pydata.org/pandas-docs/stable/reference/api/pandas.read_json.html

    Returns
    -------
    Union[pandas.DataFrame, Generator[pandas.DataFrame, None, None]]
        Pandas DataFrame or a Generator in case of `chunksize != None`.

    Examples
    --------
    Reading all JSON files under a prefix

    >>> import awswrangler as wr
    >>> df = wr.s3.read_json(path='s3://bucket/prefix/')

    Reading all CSV files under a prefix and using pandas_kwargs

    >>> import awswrangler as wr
    >>> df = wr.s3.read_json('s3://bucket/prefix/', lines=True, keep_default_dates=True)

    Reading all JSON files from a list

    >>> import awswrangler as wr
    >>> df = wr.s3.read_json(path=['s3://bucket/filename0.json', 's3://bucket/filename1.json'])

    Reading in chunks of 100 lines

    >>> import awswrangler as wr
    >>> dfs = wr.s3.read_json(path=['s3://bucket/0.json', 's3://bucket/1.json'], chunksize=100, lines=True)
    >>> for df in dfs:
    >>>     print(df)  # 100 lines Pandas DataFrame

    Reading JSON Dataset with PUSH-DOWN filter over partitions

    >>> import awswrangler as wr
    >>> my_filter = lambda x: True if x["city"].startswith("new") else False
    >>> df = wr.s3.read_json(path, dataset=True, partition_filter=my_filter)

    """
    if "pandas_kwargs" in pandas_kwargs:
        raise exceptions.InvalidArgument(
            "You can NOT pass `pandas_kwargs` explicit, just add valid "
            "Pandas arguments in the function call and awswrangler will accept it."
            "e.g. wr.s3.read_json(path, lines=True, keep_default_dates=True)"
        )
    if (dataset is True) and ("lines" not in pandas_kwargs):
        pandas_kwargs["lines"] = True
    pandas_kwargs["orient"] = orient
    ignore_index: bool = orient not in ("split", "index", "columns")
    return _read_text(
        parser_func=pd.read_json,
        path=path,
        path_suffix=path_suffix,
        path_ignore_suffix=path_ignore_suffix,
        version_id=version_id,
        ignore_empty=ignore_empty,
        use_threads=use_threads,
        boto3_session=boto3_session,
        s3_additional_kwargs=s3_additional_kwargs,
        chunksize=chunksize,
        dataset=dataset,
        partition_filter=partition_filter,
        last_modified_begin=last_modified_begin,
        last_modified_end=last_modified_end,
        ignore_index=ignore_index,
        parallelism=parallelism,
        **pandas_kwargs,
    )<|MERGE_RESOLUTION|>--- conflicted
+++ resolved
@@ -24,8 +24,6 @@
 _logger: logging.Logger = logging.getLogger(__name__)
 
 
-<<<<<<< HEAD
-=======
 def _get_version_id_for(version_id: Optional[Union[str, Dict[str, str]]], path: str) -> Optional[str]:
     if isinstance(version_id, dict):
         return version_id.get(path, None)
@@ -33,80 +31,6 @@
     return version_id
 
 
-def _get_read_details(path: str, pandas_kwargs: Dict[str, Any]) -> Tuple[str, Optional[str], Optional[str]]:
-    if pandas_kwargs.get("compression", "infer") == "infer":
-        pandas_kwargs["compression"] = infer_compression(path, compression="infer")
-    mode: str = "r" if pandas_kwargs.get("compression") is None else "rb"
-    encoding: Optional[str] = pandas_kwargs.get("encoding", "utf-8")
-    newline: Optional[str] = pandas_kwargs.get("lineterminator", None)
-    return mode, encoding, newline
-
-
-def _read_text_chunked(
-    paths: List[str],
-    chunksize: int,
-    parser_func: Callable[..., pd.DataFrame],
-    path_root: Optional[str],
-    boto3_session: boto3.Session,
-    pandas_kwargs: Dict[str, Any],
-    s3_additional_kwargs: Optional[Dict[str, str]],
-    dataset: bool,
-    use_threads: Union[bool, int],
-    version_ids: Optional[Dict[str, Optional[str]]] = None,
-) -> Iterator[pd.DataFrame]:
-    for path in paths:
-        _logger.debug("path: %s", path)
-        mode, encoding, newline = _get_read_details(path=path, pandas_kwargs=pandas_kwargs)
-        with open_s3_object(
-            path=path,
-            version_id=version_ids.get(path) if version_ids else None,
-            mode=mode,
-            s3_block_size=10_485_760,  # 10 MB (10 * 2**20)
-            encoding=encoding,
-            use_threads=use_threads,
-            s3_additional_kwargs=s3_additional_kwargs,
-            newline=newline,
-            boto3_session=boto3_session,
-        ) as f:
-            reader: pandas.io.parsers.TextFileReader = parser_func(f, chunksize=chunksize, **pandas_kwargs)
-            for df in reader:
-                yield _apply_partitions(df=df, dataset=dataset, path=path, path_root=path_root)
-
-
-@ray_remote
-def _read_text_file(
-    boto3_session: Union[boto3.Session, _utils.Boto3PrimitivesType],
-    path: str,
-    version_id: Optional[str],
-    parser_func: Callable[..., pd.DataFrame],
-    path_root: Optional[str],
-    pandas_kwargs: Dict[str, Any],
-    s3_additional_kwargs: Optional[Dict[str, str]],
-    dataset: bool,
-) -> pd.DataFrame:
-    boto3_session = _utils.ensure_session(boto3_session)
-    mode, encoding, newline = _get_read_details(path=path, pandas_kwargs=pandas_kwargs)
-    try:
-        with open_s3_object(
-            path=path,
-            version_id=version_id,
-            mode=mode,
-            use_threads=False,
-            s3_block_size=-1,  # One shot download
-            encoding=encoding,
-            s3_additional_kwargs=s3_additional_kwargs,
-            newline=newline,
-            boto3_session=boto3_session,
-        ) as f:
-            df: pd.DataFrame = parser_func(f, **pandas_kwargs)
-    except botocore.exceptions.ClientError as e:
-        if e.response["Error"]["Code"] == "404":
-            raise exceptions.NoFilesFound(f"No files Found on: {path}.")
-        raise e
-    return _apply_partitions(df=df, dataset=dataset, path=path, path_root=path_root)
-
-
->>>>>>> 938e83ce
 def _read_text(
     parser_func: Callable[..., pd.DataFrame],
     path: Union[str, List[str]],
@@ -159,25 +83,22 @@
     }
     _logger.debug("args:\n%s", pprint.pformat(args))
 
-<<<<<<< HEAD
-    if chunksize is not None:
-        for path in paths:
-            yield from _read_text_chunked(
-                path=path,
-                version_id=version_id.get(path) if isinstance(version_id, dict) else None,
-                chunksize=chunksize,
-                **args,
-            )
-=======
     if len(paths) > 1 and version_id is not None and not isinstance(version_id, dict):
         raise exceptions.InvalidArgumentCombination(
             "If multiple paths are provided along with a file version ID, the version ID parameter must be a dict."
         )
     version_id_dict = {path: _get_version_id_for(version_id, path) for path in paths}
->>>>>>> 938e83ce
 
     if chunksize is not None:
-        return _read_text_chunked(paths=paths, version_ids=version_id_dict, chunksize=chunksize, **args)
+        for path in paths:
+            yield from _read_text_chunked(
+                path=path,
+                version_id=version_id_dict[path],
+                chunksize=chunksize,
+                **args,
+            )
+
+    version_id = version_id if isinstance(version_id, dict) else None
 
     if config.distributed:
         ray_dataset = read_datasource(
