"""Amazon S3 Read Module (PRIVATE)."""
import datetime
import itertools
import logging
import pprint
from typing import TYPE_CHECKING, Any, Callable, Dict, Iterator, List, Optional, Union, overload

import boto3
import pandas as pd

from awswrangler import _utils, exceptions
from awswrangler._distributed import engine
from awswrangler._threading import _get_executor
from awswrangler.s3._list import _path2list
from awswrangler.s3._read import (
    _apply_partition_filter,
    _check_version_id,
    _get_path_ignore_suffix,
    _get_path_root,
    _union,
)
from awswrangler.s3._read_text_core import _read_text_file, _read_text_files_chunked

if TYPE_CHECKING:
    from mypy_boto3_s3 import S3Client

_logger: logging.Logger = logging.getLogger(__name__)


def _resolve_format(read_format: str) -> Any:
    if read_format == "csv":
        return pd.read_csv
    if read_format == "fwf":
        return pd.read_fwf
    if read_format == "json":
        return pd.read_json
    raise exceptions.UnsupportedType("Unsupported read format")


@engine.dispatch_on_engine
def _read_text(  # pylint: disable=W0613
    read_format: str,
    paths: List[str],
    path_root: Optional[str],
    use_threads: Union[bool, int],
    s3_client: "S3Client",
    s3_additional_kwargs: Optional[Dict[str, str]],
    dataset: bool,
    ignore_index: bool,
    parallelism: int,
    version_ids: Optional[Dict[str, str]],
    pandas_kwargs: Dict[str, Any],
) -> Union[pd.DataFrame, Iterator[pd.DataFrame]]:
    parser_func = _resolve_format(read_format)
    executor = _get_executor(use_threads=use_threads)
    tables = executor.map(
        _read_text_file,
        s3_client,
        paths,
        [version_ids.get(p) if isinstance(version_ids, dict) else None for p in paths],
        itertools.repeat(parser_func),
        itertools.repeat(path_root),
        itertools.repeat(pandas_kwargs),
        itertools.repeat(s3_additional_kwargs),
        itertools.repeat(dataset),
    )
    return _union(dfs=tables, ignore_index=ignore_index)


def _read_text_format(
    read_format: str,
    path: Union[str, List[str]],
    path_suffix: Union[str, List[str], None],
    path_ignore_suffix: Union[str, List[str], None],
    ignore_empty: bool,
    use_threads: Union[bool, int],
    last_modified_begin: Optional[datetime.datetime],
    last_modified_end: Optional[datetime.datetime],
    s3_client: "S3Client",
    s3_additional_kwargs: Optional[Dict[str, str]],
    chunksize: Optional[int],
    dataset: bool,
    partition_filter: Optional[Callable[[Dict[str, str]], bool]],
    ignore_index: bool,
    parallelism: int,
    version_id: Optional[Union[str, Dict[str, str]]] = None,
    **pandas_kwargs: Any,
) -> Union[pd.DataFrame, Iterator[pd.DataFrame]]:
    if "iterator" in pandas_kwargs:
        raise exceptions.InvalidArgument("Please, use the chunksize argument instead of iterator.")
    paths: List[str] = _path2list(
        path=path,
        s3_client=s3_client,
        suffix=path_suffix,
        ignore_suffix=_get_path_ignore_suffix(path_ignore_suffix=path_ignore_suffix),
        ignore_empty=ignore_empty,
        last_modified_begin=last_modified_begin,
        last_modified_end=last_modified_end,
        s3_additional_kwargs=s3_additional_kwargs,
    )

    path_root: Optional[str] = _get_path_root(path=path, dataset=dataset)
    if path_root is not None:
        paths = _apply_partition_filter(path_root=path_root, paths=paths, filter_func=partition_filter)
    if len(paths) < 1:
        raise exceptions.NoFilesFound(f"No files Found on: {path}.")
    _logger.debug("paths:\n%s", paths)

    version_ids = _check_version_id(paths=paths, version_id=version_id)

    args: Dict[str, Any] = {
        "parser_func": _resolve_format(read_format),
        "s3_client": s3_client,
        "dataset": dataset,
        "path_root": path_root,
        "pandas_kwargs": pandas_kwargs,
        "s3_additional_kwargs": s3_additional_kwargs,
        "use_threads": use_threads,
    }
    _logger.debug("args:\n%s", pprint.pformat(args))

    if chunksize is not None:
        return _read_text_files_chunked(
            paths=paths,
            version_ids=version_ids,
            chunksize=chunksize,
            **args,
        )

    return _read_text(
        read_format,
        paths=paths,
        path_root=path_root,
        use_threads=use_threads,
        s3_client=s3_client,
        s3_additional_kwargs=s3_additional_kwargs,
        dataset=dataset,
        ignore_index=ignore_index,
        parallelism=parallelism,
        version_ids=version_ids,
        pandas_kwargs=pandas_kwargs,
    )


@overload
def read_csv(
    path: Union[str, List[str]],
    *,
    path_suffix: Union[str, List[str], None] = ...,
    path_ignore_suffix: Union[str, List[str], None] = ...,
    version_id: Optional[Union[str, Dict[str, str]]] = ...,
    ignore_empty: bool = ...,
    use_threads: Union[bool, int] = ...,
    last_modified_begin: Optional[datetime.datetime] = ...,
    last_modified_end: Optional[datetime.datetime] = ...,
    boto3_session: Optional[boto3.Session] = ...,
    s3_additional_kwargs: Optional[Dict[str, Any]] = ...,
    chunksize: None = ...,
    dataset: bool = ...,
    partition_filter: Optional[Callable[[Dict[str, str]], bool]] = ...,
    parallelism: int = ...,
    **pandas_kwargs: Any,
) -> pd.DataFrame:
    ...


@overload
def read_csv(
    path: Union[str, List[str]],
    *,
    path_suffix: Union[str, List[str], None] = ...,
    path_ignore_suffix: Union[str, List[str], None] = ...,
    version_id: Optional[Union[str, Dict[str, str]]] = ...,
    ignore_empty: bool = ...,
    use_threads: Union[bool, int] = ...,
    last_modified_begin: Optional[datetime.datetime] = ...,
    last_modified_end: Optional[datetime.datetime] = ...,
    boto3_session: Optional[boto3.Session] = ...,
    s3_additional_kwargs: Optional[Dict[str, Any]] = ...,
    chunksize: int,
    dataset: bool = ...,
    partition_filter: Optional[Callable[[Dict[str, str]], bool]] = ...,
    parallelism: int = ...,
    **pandas_kwargs: Any,
) -> Iterator[pd.DataFrame]:
    ...


@overload
def read_csv(
    path: Union[str, List[str]],
    *,
    path_suffix: Union[str, List[str], None] = ...,
    path_ignore_suffix: Union[str, List[str], None] = ...,
    version_id: Optional[Union[str, Dict[str, str]]] = ...,
    ignore_empty: bool = ...,
    use_threads: Union[bool, int] = ...,
    last_modified_begin: Optional[datetime.datetime] = ...,
    last_modified_end: Optional[datetime.datetime] = ...,
    boto3_session: Optional[boto3.Session] = ...,
    s3_additional_kwargs: Optional[Dict[str, Any]] = ...,
    chunksize: Optional[int],
    dataset: bool = ...,
    partition_filter: Optional[Callable[[Dict[str, str]], bool]] = ...,
    parallelism: int = ...,
    **pandas_kwargs: Any,
) -> Union[pd.DataFrame, Iterator[pd.DataFrame]]:
    ...


@_utils.validate_distributed_kwargs(
    unsupported_kwargs=["chunked", "boto3_session"],
)
def read_csv(
    path: Union[str, List[str]],
    path_suffix: Union[str, List[str], None] = None,
    path_ignore_suffix: Union[str, List[str], None] = None,
    version_id: Optional[Union[str, Dict[str, str]]] = None,
    ignore_empty: bool = True,
    use_threads: Union[bool, int] = True,
    last_modified_begin: Optional[datetime.datetime] = None,
    last_modified_end: Optional[datetime.datetime] = None,
    boto3_session: Optional[boto3.Session] = None,
    s3_additional_kwargs: Optional[Dict[str, Any]] = None,
    chunksize: Optional[int] = None,
    dataset: bool = False,
    partition_filter: Optional[Callable[[Dict[str, str]], bool]] = None,
    parallelism: int = -1,
    **pandas_kwargs: Any,
) -> Union[pd.DataFrame, Iterator[pd.DataFrame]]:
    """Read CSV file(s) from a received S3 prefix or list of S3 objects paths.

    This function accepts Unix shell-style wildcards in the path argument.
    * (matches everything), ? (matches any single character),
    [seq] (matches any character in seq), [!seq] (matches any character not in seq).
    If you want to use a path which includes Unix shell-style wildcard characters (`*, ?, []`),
    you can use `glob.escape(path)` before passing the path to this function.

    Note
    ----
    For partial and gradual reading use the argument ``chunksize`` instead of ``iterator``.

    Note
    ----
    In case of `use_threads=True` the number of threads
    that will be spawned will be gotten from os.cpu_count().

    Note
    ----
    The filter by last_modified begin last_modified end is applied after list all S3 files

    Parameters
    ----------
    path : Union[str, List[str]]
        S3 prefix (accepts Unix shell-style wildcards)
        (e.g. s3://bucket/prefix) or list of S3 objects paths (e.g. ``[s3://bucket/key0, s3://bucket/key1]``).
    path_suffix: Union[str, List[str], None]
        Suffix or List of suffixes to be read (e.g. [".csv"]).
        If None, will try to read all files. (default)
    path_ignore_suffix: Union[str, List[str], None]
        Suffix or List of suffixes for S3 keys to be ignored.(e.g. ["_SUCCESS"]).
        If None, will try to read all files. (default)
    version_id: Optional[Union[str, Dict[str, str]]]
        Version id of the object or mapping of object path to version id.
        (e.g. {'s3://bucket/key0': '121212', 's3://bucket/key1': '343434'})
    ignore_empty: bool
        Ignore files with 0 bytes.
    use_threads : Union[bool, int]
        True to enable concurrent requests, False to disable multiple threads.
        If enabled os.cpu_count() will be used as the max number of threads.
        If integer is provided, specified number is used.
    last_modified_begin
        Filter the s3 files by the Last modified date of the object.
        The filter is applied only after list all s3 files.
    last_modified_end: datetime, optional
        Filter the s3 files by the Last modified date of the object.
        The filter is applied only after list all s3 files.
    boto3_session : boto3.Session(), optional
        Boto3 Session. The default boto3 session will be used if boto3_session receive None.
    s3_additional_kwargs : Optional[Dict[str, Any]]
        Forward to botocore requests, only "SSECustomerAlgorithm" and "SSECustomerKey" arguments will be considered.
    chunksize: int, optional
        If specified, return an generator where chunksize is the number of rows to include in each chunk.
    dataset : bool
        If `True` read a CSV dataset instead of simple file(s) loading all the related partitions as columns.
    partition_filter : Optional[Callable[[Dict[str, str]], bool]]
        Callback Function filters to apply on PARTITION columns (PUSH-DOWN filter).
        This function MUST receive a single argument (Dict[str, str]) where keys are partitions
        names and values are partitions values. Partitions values will be always strings extracted from S3.
        This function MUST return a bool, True to read the partition or False to ignore it.
        Ignored if `dataset=False`.
        E.g ``lambda x: True if x["year"] == "2020" and x["month"] == "1" else False``
        https://aws-sdk-pandas.readthedocs.io/en/3.0.0rc2/tutorials/023%20-%20Flexible%20Partitions%20Filter.html
    parallelism : int, optional
        The requested parallelism of the read. Only used when `distributed` add-on is installed.
        Parallelism may be limited by the number of files of the dataset. Auto-detect by default.
    pandas_kwargs :
        KEYWORD arguments forwarded to pandas.read_csv(). You can NOT pass `pandas_kwargs` explicitly, just add valid
        Pandas arguments in the function call and awswrangler will accept it.
        e.g. wr.s3.read_csv('s3://bucket/prefix/', sep='|', na_values=['null', 'none'], skip_blank_lines=True)
        https://pandas.pydata.org/pandas-docs/stable/reference/api/pandas.read_csv.html

    Returns
    -------
    Union[pandas.DataFrame, Generator[pandas.DataFrame, None, None]]
        Pandas DataFrame or a Generator in case of `chunksize != None`.

    Examples
    --------
    Reading all CSV files under a prefix

    >>> import awswrangler as wr
    >>> df = wr.s3.read_csv(path='s3://bucket/prefix/')

    Reading all CSV files under a prefix and using pandas_kwargs

    >>> import awswrangler as wr
    >>> df = wr.s3.read_csv('s3://bucket/prefix/', sep='|', na_values=['null', 'none'], skip_blank_lines=True)

    Reading all CSV files from a list

    >>> import awswrangler as wr
    >>> df = wr.s3.read_csv(path=['s3://bucket/filename0.csv', 's3://bucket/filename1.csv'])

    Reading in chunks of 100 lines

    >>> import awswrangler as wr
    >>> dfs = wr.s3.read_csv(path=['s3://bucket/filename0.csv', 's3://bucket/filename1.csv'], chunksize=100)
    >>> for df in dfs:
    >>>     print(df)  # 100 lines Pandas DataFrame

    Reading CSV Dataset with PUSH-DOWN filter over partitions

    >>> import awswrangler as wr
    >>> my_filter = lambda x: True if x["city"].startswith("new") else False
    >>> df = wr.s3.read_csv(path, dataset=True, partition_filter=my_filter)

    """
    if "pandas_kwargs" in pandas_kwargs:
        raise exceptions.InvalidArgument(
            "You can NOT pass `pandas_kwargs` explicitly, just add valid "
            "Pandas arguments in the function call and awswrangler will accept it."
            "e.g. wr.s3.read_csv('s3://bucket/prefix/', sep='|', skip_blank_lines=True)"
        )
    s3_client = _utils.client(service_name="s3", session=boto3_session)
    ignore_index: bool = "index_col" not in pandas_kwargs
    return _read_text_format(
        read_format="csv",
        path=path,
        path_suffix=path_suffix,
        path_ignore_suffix=path_ignore_suffix,
        version_id=version_id,
        ignore_empty=ignore_empty,
        use_threads=use_threads,
        s3_client=s3_client,
        s3_additional_kwargs=s3_additional_kwargs,
        chunksize=chunksize,
        dataset=dataset,
        partition_filter=partition_filter,
        last_modified_begin=last_modified_begin,
        last_modified_end=last_modified_end,
        ignore_index=ignore_index,
        parallelism=parallelism,
        **pandas_kwargs,
    )


@overload
def read_fwf(
    path: Union[str, List[str]],
    path_suffix: Union[str, List[str], None] = ...,
    path_ignore_suffix: Union[str, List[str], None] = ...,
    version_id: Optional[Union[str, Dict[str, str]]] = ...,
    ignore_empty: bool = ...,
    use_threads: Union[bool, int] = ...,
    last_modified_begin: Optional[datetime.datetime] = ...,
    last_modified_end: Optional[datetime.datetime] = ...,
    boto3_session: Optional[boto3.Session] = ...,
    s3_additional_kwargs: Optional[Dict[str, Any]] = ...,
    chunksize: None = ...,
    dataset: bool = ...,
    partition_filter: Optional[Callable[[Dict[str, str]], bool]] = ...,
    parallelism: int = ...,
    **pandas_kwargs: Any,
) -> pd.DataFrame:
    ...


@overload
def read_fwf(
    path: Union[str, List[str]],
    *,
    path_suffix: Union[str, List[str], None] = ...,
    path_ignore_suffix: Union[str, List[str], None] = ...,
    version_id: Optional[Union[str, Dict[str, str]]] = ...,
    ignore_empty: bool = ...,
    use_threads: Union[bool, int] = ...,
    last_modified_begin: Optional[datetime.datetime] = ...,
    last_modified_end: Optional[datetime.datetime] = ...,
    boto3_session: Optional[boto3.Session] = ...,
    s3_additional_kwargs: Optional[Dict[str, Any]] = ...,
    chunksize: int,
    dataset: bool = ...,
    partition_filter: Optional[Callable[[Dict[str, str]], bool]] = ...,
    parallelism: int = ...,
    **pandas_kwargs: Any,
) -> Iterator[pd.DataFrame]:
    ...


@overload
def read_fwf(
    path: Union[str, List[str]],
    *,
    path_suffix: Union[str, List[str], None] = ...,
    path_ignore_suffix: Union[str, List[str], None] = ...,
    version_id: Optional[Union[str, Dict[str, str]]] = ...,
    ignore_empty: bool = ...,
    use_threads: Union[bool, int] = ...,
    last_modified_begin: Optional[datetime.datetime] = ...,
    last_modified_end: Optional[datetime.datetime] = ...,
    boto3_session: Optional[boto3.Session] = ...,
    s3_additional_kwargs: Optional[Dict[str, Any]] = ...,
    chunksize: Optional[int],
    dataset: bool = ...,
    partition_filter: Optional[Callable[[Dict[str, str]], bool]] = ...,
    parallelism: int = ...,
    **pandas_kwargs: Any,
) -> Union[pd.DataFrame, Iterator[pd.DataFrame]]:
    ...


@_utils.validate_distributed_kwargs(
    unsupported_kwargs=["chunked", "boto3_session"],
)
def read_fwf(
    path: Union[str, List[str]],
    path_suffix: Union[str, List[str], None] = None,
    path_ignore_suffix: Union[str, List[str], None] = None,
    version_id: Optional[Union[str, Dict[str, str]]] = None,
    ignore_empty: bool = True,
    use_threads: Union[bool, int] = True,
    last_modified_begin: Optional[datetime.datetime] = None,
    last_modified_end: Optional[datetime.datetime] = None,
    boto3_session: Optional[boto3.Session] = None,
    s3_additional_kwargs: Optional[Dict[str, Any]] = None,
    chunksize: Optional[int] = None,
    dataset: bool = False,
    partition_filter: Optional[Callable[[Dict[str, str]], bool]] = None,
    parallelism: int = -1,
    **pandas_kwargs: Any,
) -> Union[pd.DataFrame, Iterator[pd.DataFrame]]:
    """Read fixed-width formatted file(s) from a received S3 prefix or list of S3 objects paths.

    This function accepts Unix shell-style wildcards in the path argument.
    * (matches everything), ? (matches any single character),
    [seq] (matches any character in seq), [!seq] (matches any character not in seq).
    If you want to use a path which includes Unix shell-style wildcard characters (`*, ?, []`),
    you can use `glob.escape(path)` before passing the path to this function.

    Note
    ----
    For partial and gradual reading use the argument ``chunksize`` instead of ``iterator``.

    Note
    ----
    In case of `use_threads=True` the number of threads
    that will be spawned will be gotten from os.cpu_count().

    Note
    ----
    The filter by last_modified begin last_modified end is applied after list all S3 files

    Parameters
    ----------
    path : Union[str, List[str]]
        S3 prefix (accepts Unix shell-style wildcards)
        (e.g. s3://bucket/prefix) or list of S3 objects paths (e.g. ``[s3://bucket/key0, s3://bucket/key1]``).
    path_suffix: Union[str, List[str], None]
        Suffix or List of suffixes to be read (e.g. [".txt"]).
        If None, will try to read all files. (default)
    path_ignore_suffix: Union[str, List[str], None]
        Suffix or List of suffixes for S3 keys to be ignored.(e.g. ["_SUCCESS"]).
        If None, will try to read all files. (default)
    version_id: Optional[Union[str, Dict[str, str]]]
        Version id of the object or mapping of object path to version id.
        (e.g. {'s3://bucket/key0': '121212', 's3://bucket/key1': '343434'})
    ignore_empty: bool
        Ignore files with 0 bytes.
    use_threads : Union[bool, int]
        True to enable concurrent requests, False to disable multiple threads.
        If enabled os.cpu_count() will be used as the max number of threads.
        If integer is provided, specified number is used.
    last_modified_begin
        Filter the s3 files by the Last modified date of the object.
        The filter is applied only after list all s3 files.
    last_modified_end: datetime, optional
        Filter the s3 files by the Last modified date of the object.
        The filter is applied only after list all s3 files.
    boto3_session : boto3.Session(), optional
        Boto3 Session. The default boto3 session will be used if boto3_session receive None.
    s3_additional_kwargs : Optional[Dict[str, Any]]
        Forward to botocore requests, only "SSECustomerAlgorithm" and "SSECustomerKey" arguments will be considered.
    chunksize: int, optional
        If specified, return an generator where chunksize is the number of rows to include in each chunk.
    dataset: bool
        If `True` read a FWF dataset instead of simple file(s) loading all the related partitions as columns.
    partition_filter: Optional[Callable[[Dict[str, str]], bool]]
        Callback Function filters to apply on PARTITION columns (PUSH-DOWN filter).
        This function MUST receive a single argument (Dict[str, str]) where keys are partitions
        names and values are partitions values. Partitions values will be always strings extracted from S3.
        This function MUST return a bool, True to read the partition or False to ignore it.
        Ignored if `dataset=False`.
        E.g ``lambda x: True if x["year"] == "2020" and x["month"] == "1" else False``
        https://aws-sdk-pandas.readthedocs.io/en/3.0.0rc2/tutorials/023%20-%20Flexible%20Partitions%20Filter.html
    parallelism : int, optional
        The requested parallelism of the read. Only used when `distributed` add-on is installed.
        Parallelism may be limited by the number of files of the dataset. Auto-detect by default.
    pandas_kwargs:
        KEYWORD arguments forwarded to pandas.read_fwf(). You can NOT pass `pandas_kwargs` explicit, just add valid
        Pandas arguments in the function call and awswrangler will accept it.
        e.g. wr.s3.read_fwf(path='s3://bucket/prefix/', widths=[1, 3], names=["c0", "c1"])
        https://pandas.pydata.org/pandas-docs/stable/reference/api/pandas.read_fwf.html

    Returns
    -------
    Union[pandas.DataFrame, Generator[pandas.DataFrame, None, None]]
        Pandas DataFrame or a Generator in case of `chunksize != None`.

    Examples
    --------
    Reading all fixed-width formatted (FWF) files under a prefix

    >>> import awswrangler as wr
    >>> df = wr.s3.read_fwf(path='s3://bucket/prefix/', widths=[1, 3], names=['c0', 'c1'])

    Reading all fixed-width formatted (FWF) files from a list

    >>> import awswrangler as wr
    >>> df = wr.s3.read_fwf(path=['s3://bucket/0.txt', 's3://bucket/1.txt'], widths=[1, 3], names=['c0', 'c1'])

    Reading in chunks of 100 lines

    >>> import awswrangler as wr
    >>> dfs = wr.s3.read_fwf(
    ...     path=['s3://bucket/0.txt', 's3://bucket/1.txt'],
    ...     chunksize=100,
    ...     widths=[1, 3],
    ...     names=["c0", "c1"]
    ... )
    >>> for df in dfs:
    >>>     print(df)  # 100 lines Pandas DataFrame

    Reading FWF Dataset with PUSH-DOWN filter over partitions

    >>> import awswrangler as wr
    >>> my_filter = lambda x: True if x["city"].startswith("new") else False
    >>> df = wr.s3.read_fwf(path, dataset=True, partition_filter=my_filter, widths=[1, 3], names=["c0", "c1"])

    """
    if "pandas_kwargs" in pandas_kwargs:
        raise exceptions.InvalidArgument(
            "You can NOT pass `pandas_kwargs` explicit, just add valid "
            "Pandas arguments in the function call and awswrangler will accept it."
            "e.g. wr.s3.read_fwf(path, widths=[1, 3], names=['c0', 'c1'])"
        )
    s3_client = _utils.client(service_name="s3", session=boto3_session)
    return _read_text_format(
        read_format="fwf",
        path=path,
        path_suffix=path_suffix,
        path_ignore_suffix=path_ignore_suffix,
        version_id=version_id,
        ignore_empty=ignore_empty,
        use_threads=use_threads,
        s3_client=s3_client,
        s3_additional_kwargs=s3_additional_kwargs,
        chunksize=chunksize,
        dataset=dataset,
        partition_filter=partition_filter,
        last_modified_begin=last_modified_begin,
        last_modified_end=last_modified_end,
        ignore_index=True,
        sort_index=False,
        parallelism=parallelism,
        **pandas_kwargs,
    )


<<<<<<< HEAD
@_utils.validate_distributed_kwargs(
    unsupported_kwargs=["chunked", "boto3_session"],
)
=======
@overload
def read_json(
    path: Union[str, List[str]],
    path_suffix: Union[str, List[str], None] = ...,
    path_ignore_suffix: Union[str, List[str], None] = ...,
    version_id: Optional[Union[str, Dict[str, str]]] = ...,
    ignore_empty: bool = ...,
    orient: str = ...,
    use_threads: Union[bool, int] = ...,
    last_modified_begin: Optional[datetime.datetime] = ...,
    last_modified_end: Optional[datetime.datetime] = ...,
    boto3_session: Optional[boto3.Session] = ...,
    s3_additional_kwargs: Optional[Dict[str, Any]] = ...,
    chunksize: None = ...,
    dataset: bool = ...,
    partition_filter: Optional[Callable[[Dict[str, str]], bool]] = ...,
    parallelism: int = ...,
    **pandas_kwargs: Any,
) -> pd.DataFrame:
    ...


@overload
def read_json(
    path: Union[str, List[str]],
    *,
    path_suffix: Union[str, List[str], None] = ...,
    path_ignore_suffix: Union[str, List[str], None] = ...,
    version_id: Optional[Union[str, Dict[str, str]]] = ...,
    ignore_empty: bool = ...,
    orient: str = ...,
    use_threads: Union[bool, int] = ...,
    last_modified_begin: Optional[datetime.datetime] = ...,
    last_modified_end: Optional[datetime.datetime] = ...,
    boto3_session: Optional[boto3.Session] = ...,
    s3_additional_kwargs: Optional[Dict[str, Any]] = ...,
    chunksize: int,
    dataset: bool = ...,
    partition_filter: Optional[Callable[[Dict[str, str]], bool]] = ...,
    parallelism: int = ...,
    **pandas_kwargs: Any,
) -> Iterator[pd.DataFrame]:
    ...


@overload
def read_json(
    path: Union[str, List[str]],
    *,
    path_suffix: Union[str, List[str], None] = ...,
    path_ignore_suffix: Union[str, List[str], None] = ...,
    version_id: Optional[Union[str, Dict[str, str]]] = ...,
    ignore_empty: bool = ...,
    orient: str = ...,
    use_threads: Union[bool, int] = ...,
    last_modified_begin: Optional[datetime.datetime] = ...,
    last_modified_end: Optional[datetime.datetime] = ...,
    boto3_session: Optional[boto3.Session] = ...,
    s3_additional_kwargs: Optional[Dict[str, Any]] = ...,
    chunksize: Optional[int],
    dataset: bool = ...,
    partition_filter: Optional[Callable[[Dict[str, str]], bool]] = ...,
    parallelism: int = ...,
    **pandas_kwargs: Any,
) -> Union[pd.DataFrame, Iterator[pd.DataFrame]]:
    ...


>>>>>>> a2a3a79e
def read_json(
    path: Union[str, List[str]],
    path_suffix: Union[str, List[str], None] = None,
    path_ignore_suffix: Union[str, List[str], None] = None,
    version_id: Optional[Union[str, Dict[str, str]]] = None,
    ignore_empty: bool = True,
    orient: str = "columns",
    use_threads: Union[bool, int] = True,
    last_modified_begin: Optional[datetime.datetime] = None,
    last_modified_end: Optional[datetime.datetime] = None,
    boto3_session: Optional[boto3.Session] = None,
    s3_additional_kwargs: Optional[Dict[str, Any]] = None,
    chunksize: Optional[int] = None,
    dataset: bool = False,
    partition_filter: Optional[Callable[[Dict[str, str]], bool]] = None,
    parallelism: int = -1,
    **pandas_kwargs: Any,
) -> Union[pd.DataFrame, Iterator[pd.DataFrame]]:
    """Read JSON file(s) from a received S3 prefix or list of S3 objects paths.

    This function accepts Unix shell-style wildcards in the path argument.
    * (matches everything), ? (matches any single character),
    [seq] (matches any character in seq), [!seq] (matches any character not in seq).
    If you want to use a path which includes Unix shell-style wildcard characters (`*, ?, []`),
    you can use `glob.escape(path)` before passing the path to this function.

    Note
    ----
    For partial and gradual reading use the argument ``chunksize`` instead of ``iterator``.

    Note
    ----
    In case of `use_threads=True` the number of threads
    that will be spawned will be gotten from os.cpu_count().

    Note
    ----
    The filter by last_modified begin last_modified end is applied after list all S3 files

    Parameters
    ----------
    path : Union[str, List[str]]
        S3 prefix (accepts Unix shell-style wildcards)
        (e.g. s3://bucket/prefix) or list of S3 objects paths (e.g. ``[s3://bucket/key0, s3://bucket/key1]``).
    path_suffix: Union[str, List[str], None]
        Suffix or List of suffixes to be read (e.g. [".json"]).
        If None, will try to read all files. (default)
    path_ignore_suffix: Union[str, List[str], None]
        Suffix or List of suffixes for S3 keys to be ignored.(e.g. ["_SUCCESS"]).
        If None, will try to read all files. (default)
    version_id: Optional[Union[str, Dict[str, str]]]
        Version id of the object or mapping of object path to version id.
        (e.g. {'s3://bucket/key0': '121212', 's3://bucket/key1': '343434'})
    ignore_empty: bool
        Ignore files with 0 bytes.
    orient : str
        Same as Pandas: https://pandas.pydata.org/pandas-docs/stable/reference/api/pandas.read_json.html
    use_threads : Union[bool, int]
        True to enable concurrent requests, False to disable multiple threads.
        If enabled os.cpu_count() will be used as the max number of threads.
        If integer is provided, specified number is used.
    last_modified_begin
        Filter the s3 files by the Last modified date of the object.
        The filter is applied only after list all s3 files.
    last_modified_end: datetime, optional
        Filter the s3 files by the Last modified date of the object.
        The filter is applied only after list all s3 files.
    boto3_session : boto3.Session(), optional
        Boto3 Session. The default boto3 session will be used if boto3_session receive None.
    s3_additional_kwargs : Optional[Dict[str, Any]]
        Forward to botocore requests, only "SSECustomerAlgorithm" and "SSECustomerKey" arguments will be considered.
    chunksize: int, optional
        If specified, return an generator where chunksize is the number of rows to include in each chunk.
    dataset: bool
        If `True` read a JSON dataset instead of simple file(s) loading all the related partitions as columns.
        If `True`, the `lines=True` will be assumed by default.
    partition_filter: Optional[Callable[[Dict[str, str]], bool]]
        Callback Function filters to apply on PARTITION columns (PUSH-DOWN filter).
        This function MUST receive a single argument (Dict[str, str]) where keys are partitions
        names and values are partitions values. Partitions values will be always strings extracted from S3.
        This function MUST return a bool, True to read the partition or False to ignore it.
        Ignored if `dataset=False`.
        E.g ``lambda x: True if x["year"] == "2020" and x["month"] == "1" else False``
        https://aws-sdk-pandas.readthedocs.io/en/3.0.0rc2/tutorials/023%20-%20Flexible%20Partitions%20Filter.html
    parallelism : int, optional
        The requested parallelism of the read. Only used when `distributed` add-on is installed.
        Parallelism may be limited by the number of files of the dataset. Auto-detect by default.
    pandas_kwargs:
        KEYWORD arguments forwarded to pandas.read_json(). You can NOT pass `pandas_kwargs` explicit, just add valid
        Pandas arguments in the function call and awswrangler will accept it.
        e.g. wr.s3.read_json('s3://bucket/prefix/', lines=True, keep_default_dates=True)
        https://pandas.pydata.org/pandas-docs/stable/reference/api/pandas.read_json.html

    Returns
    -------
    Union[pandas.DataFrame, Generator[pandas.DataFrame, None, None]]
        Pandas DataFrame or a Generator in case of `chunksize != None`.

    Examples
    --------
    Reading all JSON files under a prefix

    >>> import awswrangler as wr
    >>> df = wr.s3.read_json(path='s3://bucket/prefix/')

    Reading all CSV files under a prefix and using pandas_kwargs

    >>> import awswrangler as wr
    >>> df = wr.s3.read_json('s3://bucket/prefix/', lines=True, keep_default_dates=True)

    Reading all JSON files from a list

    >>> import awswrangler as wr
    >>> df = wr.s3.read_json(path=['s3://bucket/filename0.json', 's3://bucket/filename1.json'])

    Reading in chunks of 100 lines

    >>> import awswrangler as wr
    >>> dfs = wr.s3.read_json(path=['s3://bucket/0.json', 's3://bucket/1.json'], chunksize=100, lines=True)
    >>> for df in dfs:
    >>>     print(df)  # 100 lines Pandas DataFrame

    Reading JSON Dataset with PUSH-DOWN filter over partitions

    >>> import awswrangler as wr
    >>> my_filter = lambda x: True if x["city"].startswith("new") else False
    >>> df = wr.s3.read_json(path, dataset=True, partition_filter=my_filter)

    """
    if "pandas_kwargs" in pandas_kwargs:
        raise exceptions.InvalidArgument(
            "You can NOT pass `pandas_kwargs` explicit, just add valid "
            "Pandas arguments in the function call and awswrangler will accept it."
            "e.g. wr.s3.read_json(path, lines=True, keep_default_dates=True)"
        )
    s3_client = _utils.client(service_name="s3", session=boto3_session)
    if (dataset is True) and ("lines" not in pandas_kwargs):
        pandas_kwargs["lines"] = True
    pandas_kwargs["orient"] = orient
    ignore_index: bool = orient not in ("split", "index", "columns")
    return _read_text_format(
        read_format="json",
        path=path,
        path_suffix=path_suffix,
        path_ignore_suffix=path_ignore_suffix,
        version_id=version_id,
        ignore_empty=ignore_empty,
        use_threads=use_threads,
        s3_client=s3_client,
        s3_additional_kwargs=s3_additional_kwargs,
        chunksize=chunksize,
        dataset=dataset,
        partition_filter=partition_filter,
        last_modified_begin=last_modified_begin,
        last_modified_end=last_modified_end,
        ignore_index=ignore_index,
        parallelism=parallelism,
        **pandas_kwargs,
    )<|MERGE_RESOLUTION|>--- conflicted
+++ resolved
@@ -587,11 +587,6 @@
     )
 
 
-<<<<<<< HEAD
-@_utils.validate_distributed_kwargs(
-    unsupported_kwargs=["chunked", "boto3_session"],
-)
-=======
 @overload
 def read_json(
     path: Union[str, List[str]],
@@ -660,7 +655,9 @@
     ...
 
 
->>>>>>> a2a3a79e
+@_utils.validate_distributed_kwargs(
+    unsupported_kwargs=["chunked", "boto3_session"],
+)
 def read_json(
     path: Union[str, List[str]],
     path_suffix: Union[str, List[str], None] = None,
