"""Amazon S3 Read Module (PRIVATE)."""

from __future__ import annotations

import datetime
import itertools
import logging
import pprint
from typing import TYPE_CHECKING, Any, Callable, Iterator

import boto3
import pandas as pd
from typing_extensions import Literal

from awswrangler import _utils, exceptions
from awswrangler._distributed import engine
from awswrangler._executor import _BaseExecutor, _get_executor
from awswrangler.s3._list import _path2list
from awswrangler.s3._read import (
    _apply_partition_filter,
    _check_version_id,
    _get_path_ignore_suffix,
    _get_path_root,
    _union,
)
from awswrangler.s3._read_text_core import _read_text_file, _read_text_files_chunked
from awswrangler.typing import RaySettings

if TYPE_CHECKING:
    from mypy_boto3_s3 import S3Client

_logger: logging.Logger = logging.getLogger(__name__)


def _resolve_format(read_format: str) -> Any:
    if read_format == "csv":
        return pd.read_csv
    if read_format == "fwf":
        return pd.read_fwf
    if read_format == "json":
        return pd.read_json
    raise exceptions.UnsupportedType("Unsupported read format")


@engine.dispatch_on_engine
def _read_text(
    read_format: str,
    paths: list[str],
    path_root: str | None,
    use_threads: bool | int,
    s3_client: "S3Client",
    s3_additional_kwargs: dict[str, str] | None,
    dataset: bool,
    ignore_index: bool,
    parallelism: int,
    version_ids: dict[str, str] | None,
    pandas_kwargs: dict[str, Any],
) -> pd.DataFrame:
    parser_func = _resolve_format(read_format)
    executor: _BaseExecutor = _get_executor(use_threads=use_threads)
    tables = executor.map(
        _read_text_file,
        s3_client,
        paths,
        [version_ids.get(p) if isinstance(version_ids, dict) else None for p in paths],
        itertools.repeat(parser_func),
        itertools.repeat(path_root),
        itertools.repeat(pandas_kwargs),
        itertools.repeat(s3_additional_kwargs),
        itertools.repeat(dataset),
    )
    return _union(dfs=tables, ignore_index=ignore_index)


def _read_text_format(
    read_format: str,
    path: str | list[str],
    path_suffix: str | list[str] | None,
    path_ignore_suffix: str | list[str] | None,
    ignore_empty: bool,
    use_threads: bool | int,
    last_modified_begin: datetime.datetime | None,
    last_modified_end: datetime.datetime | None,
    s3_client: "S3Client",
    s3_additional_kwargs: dict[str, str] | None,
    chunksize: int | None,
    dataset: bool,
    partition_filter: Callable[[dict[str, str]], bool] | None,
    ignore_index: bool,
    ray_args: RaySettings | None,
    version_id: str | dict[str, str] | None = None,
    **pandas_kwargs: Any,
) -> pd.DataFrame | Iterator[pd.DataFrame]:
    if "iterator" in pandas_kwargs:
        raise exceptions.InvalidArgument("Please, use the chunksize argument instead of iterator.")
    paths: list[str] = _path2list(
        path=path,
        s3_client=s3_client,
        suffix=path_suffix,
        ignore_suffix=_get_path_ignore_suffix(path_ignore_suffix=path_ignore_suffix),
        ignore_empty=ignore_empty,
        last_modified_begin=last_modified_begin,
        last_modified_end=last_modified_end,
        s3_additional_kwargs=s3_additional_kwargs,
    )

    path_root: str | None = _get_path_root(path=path, dataset=dataset)
    if path_root is not None:
        paths = _apply_partition_filter(path_root=path_root, paths=paths, filter_func=partition_filter)
    if len(paths) < 1:
        raise exceptions.NoFilesFound(f"No files Found on: {path}.")

    version_ids = _check_version_id(paths=paths, version_id=version_id)

    args: dict[str, Any] = {
        "parser_func": _resolve_format(read_format),
        "s3_client": s3_client,
        "dataset": dataset,
        "path_root": path_root,
        "pandas_kwargs": pandas_kwargs,
        "s3_additional_kwargs": s3_additional_kwargs,
        "use_threads": use_threads,
    }
    _logger.debug("Read args:\n%s", pprint.pformat(args))

    if chunksize is not None:
        return _read_text_files_chunked(
            paths=paths,
            version_ids=version_ids,
            chunksize=chunksize,
            **args,
        )

    ray_args = ray_args if ray_args else {}
    return _read_text(
        read_format,
        paths=paths,
        path_root=path_root,
        use_threads=use_threads,
        s3_client=s3_client,
        s3_additional_kwargs=s3_additional_kwargs,
        dataset=dataset,
        ignore_index=ignore_index,
        parallelism=ray_args.get("parallelism", -1),
        version_ids=version_ids,
        pandas_kwargs=pandas_kwargs,
    )


@_utils.validate_distributed_kwargs(
    unsupported_kwargs=["boto3_session"],
)
def read_csv(
    path: str | list[str],
    path_suffix: str | list[str] | None = None,
    path_ignore_suffix: str | list[str] | None = None,
    version_id: str | dict[str, str] | None = None,
    ignore_empty: bool = True,
    use_threads: bool | int = True,
    last_modified_begin: datetime.datetime | None = None,
    last_modified_end: datetime.datetime | None = None,
    boto3_session: boto3.Session | None = None,
    s3_additional_kwargs: dict[str, Any] | None = None,
    dtype_backend: Literal["numpy_nullable", "pyarrow"] = "numpy_nullable",
    chunksize: int | None = None,
    dataset: bool = False,
    partition_filter: Callable[[dict[str, str]], bool] | None = None,
    ray_args: RaySettings | None = None,
    **pandas_kwargs: Any,
) -> pd.DataFrame | Iterator[pd.DataFrame]:
    """Read CSV file(s) from a received S3 prefix or list of S3 objects paths.

    This function accepts Unix shell-style wildcards in the path argument.
    * (matches everything), ? (matches any single character),
    [seq] (matches any character in seq), [!seq] (matches any character not in seq).
    If you want to use a path which includes Unix shell-style wildcard characters (`*, ?, []`),
    you can use `glob.escape(path)` before passing the path to this function.

    Note
    ----
    For partial and gradual reading use the argument ``chunksize`` instead of ``iterator``.

    Note
    ----
    In case of `use_threads=True` the number of threads
    that will be spawned will be gotten from os.cpu_count().

    Note
    ----
    The filter by last_modified begin last_modified end is applied after list all S3 files

    Parameters
    ----------
    path : Union[str, List[str]]
        S3 prefix (accepts Unix shell-style wildcards)
        (e.g. s3://bucket/prefix) or list of S3 objects paths (e.g. ``[s3://bucket/key0, s3://bucket/key1]``).
    path_suffix: Union[str, List[str], None]
        Suffix or List of suffixes to be read (e.g. [".csv"]).
        If None, will try to read all files. (default)
    path_ignore_suffix: Union[str, List[str], None]
        Suffix or List of suffixes for S3 keys to be ignored.(e.g. ["_SUCCESS"]).
        If None, will try to read all files. (default)
    version_id: Optional[Union[str, Dict[str, str]]]
        Version id of the object or mapping of object path to version id.
        (e.g. {'s3://bucket/key0': '121212', 's3://bucket/key1': '343434'})
    ignore_empty: bool
        Ignore files with 0 bytes.
    use_threads : Union[bool, int]
        True to enable concurrent requests, False to disable multiple threads.
        If enabled os.cpu_count() will be used as the max number of threads.
        If integer is provided, specified number is used.
    last_modified_begin
        Filter the s3 files by the Last modified date of the object.
        The filter is applied only after list all s3 files.
    last_modified_end: datetime, optional
        Filter the s3 files by the Last modified date of the object.
        The filter is applied only after list all s3 files.
    boto3_session : boto3.Session(), optional
        Boto3 Session. The default boto3 session will be used if boto3_session receive None.
    pyarrow_additional_kwargs: dict[str, Any], optional
        Forward to botocore requests, only "SSECustomerAlgorithm" and "SSECustomerKey" arguments will be considered.
    dtype_backend: str, optional
        Which dtype_backend to use, e.g. whether a DataFrame should have NumPy arrays,
        nullable dtypes are used for all dtypes that have a nullable implementation when
        “numpy_nullable” is set, pyarrow is used for all dtypes if “pyarrow” is set.

        The dtype_backends are still experimential. The "pyarrow" backend is only supported with Pandas 2.0 or above.
    chunksize: int, optional
        If specified, return an generator where chunksize is the number of rows to include in each chunk.
    dataset : bool
        If `True` read a CSV dataset instead of simple file(s) loading all the related partitions as columns.
    partition_filter : Optional[Callable[[Dict[str, str]], bool]]
        Callback Function filters to apply on PARTITION columns (PUSH-DOWN filter).
        This function MUST receive a single argument (Dict[str, str]) where keys are partitions
        names and values are partitions values. Partitions values will be always strings extracted from S3.
        This function MUST return a bool, True to read the partition or False to ignore it.
        Ignored if `dataset=False`.
        E.g ``lambda x: True if x["year"] == "2020" and x["month"] == "1" else False``
<<<<<<< HEAD
        https://aws-sdk-pandas.readthedocs.io/en/3.5.2/tutorials/023%20-%20Flexible%20Partitions%20Filter.html
=======
        https://aws-sdk-pandas.readthedocs.io/en/3.5.1/tutorials/023%20-%20Flexible%20Partitions%20Filter.html
    s3_additional_kwargs: dict[str, Any], optional
        Forwarded to botocore requests.
>>>>>>> 9249e3dd
    ray_args: typing.RaySettings, optional
        Parameters of the Ray Modin settings. Only used when distributed computing is used with Ray and Modin installed.
    pandas_kwargs :
        KEYWORD arguments forwarded to pandas.read_csv(). You can NOT pass `pandas_kwargs` explicitly, just add valid
        Pandas arguments in the function call and awswrangler will accept it.
        e.g. wr.s3.read_csv('s3://bucket/prefix/', sep='|', na_values=['null', 'none'], skip_blank_lines=True)
        https://pandas.pydata.org/pandas-docs/stable/reference/api/pandas.read_csv.html

    Returns
    -------
    Union[pandas.DataFrame, Generator[pandas.DataFrame, None, None]]
        Pandas DataFrame or a Generator in case of `chunksize != None`.

    Examples
    --------
    Reading all CSV files under a prefix

    >>> import awswrangler as wr
    >>> df = wr.s3.read_csv(path='s3://bucket/prefix/')

    Reading all CSV files under a prefix and using pandas_kwargs

    >>> import awswrangler as wr
    >>> df = wr.s3.read_csv('s3://bucket/prefix/', sep='|', na_values=['null', 'none'], skip_blank_lines=True)

    Reading all CSV files from a list

    >>> import awswrangler as wr
    >>> df = wr.s3.read_csv(path=['s3://bucket/filename0.csv', 's3://bucket/filename1.csv'])

    Reading in chunks of 100 lines

    >>> import awswrangler as wr
    >>> dfs = wr.s3.read_csv(path=['s3://bucket/filename0.csv', 's3://bucket/filename1.csv'], chunksize=100)
    >>> for df in dfs:
    >>>     print(df)  # 100 lines Pandas DataFrame

    Reading CSV Dataset with PUSH-DOWN filter over partitions

    >>> import awswrangler as wr
    >>> my_filter = lambda x: True if x["city"].startswith("new") else False
    >>> df = wr.s3.read_csv(path, dataset=True, partition_filter=my_filter)

    """
    if "pandas_kwargs" in pandas_kwargs:
        raise exceptions.InvalidArgument(
            "You can NOT pass `pandas_kwargs` explicitly, just add valid "
            "Pandas arguments in the function call and awswrangler will accept it."
            "e.g. wr.s3.read_csv('s3://bucket/prefix/', sep='|', skip_blank_lines=True)"
        )

    if dtype_backend != "numpy_nullable":
        pandas_kwargs["dtype_backend"] = dtype_backend

    s3_client = _utils.client(service_name="s3", session=boto3_session)
    ignore_index: bool = "index_col" not in pandas_kwargs
    return _read_text_format(
        read_format="csv",
        path=path,
        path_suffix=path_suffix,
        path_ignore_suffix=path_ignore_suffix,
        version_id=version_id,
        ignore_empty=ignore_empty,
        use_threads=use_threads,
        s3_client=s3_client,
        s3_additional_kwargs=s3_additional_kwargs,
        chunksize=chunksize,
        dataset=dataset,
        partition_filter=partition_filter,
        last_modified_begin=last_modified_begin,
        last_modified_end=last_modified_end,
        ignore_index=ignore_index,
        ray_args=ray_args,
        **pandas_kwargs,
    )


@_utils.validate_distributed_kwargs(
    unsupported_kwargs=["boto3_session"],
)
def read_fwf(
    path: str | list[str],
    path_suffix: str | list[str] | None = None,
    path_ignore_suffix: str | list[str] | None = None,
    version_id: str | dict[str, str] | None = None,
    ignore_empty: bool = True,
    use_threads: bool | int = True,
    last_modified_begin: datetime.datetime | None = None,
    last_modified_end: datetime.datetime | None = None,
    boto3_session: boto3.Session | None = None,
    s3_additional_kwargs: dict[str, Any] | None = None,
    chunksize: int | None = None,
    dataset: bool = False,
    partition_filter: Callable[[dict[str, str]], bool] | None = None,
    ray_args: RaySettings | None = None,
    **pandas_kwargs: Any,
) -> pd.DataFrame | Iterator[pd.DataFrame]:
    """Read fixed-width formatted file(s) from a received S3 prefix or list of S3 objects paths.

    This function accepts Unix shell-style wildcards in the path argument.
    * (matches everything), ? (matches any single character),
    [seq] (matches any character in seq), [!seq] (matches any character not in seq).
    If you want to use a path which includes Unix shell-style wildcard characters (`*, ?, []`),
    you can use `glob.escape(path)` before passing the path to this function.

    Note
    ----
    For partial and gradual reading use the argument ``chunksize`` instead of ``iterator``.

    Note
    ----
    In case of `use_threads=True` the number of threads
    that will be spawned will be gotten from os.cpu_count().

    Note
    ----
    The filter by last_modified begin last_modified end is applied after list all S3 files

    Parameters
    ----------
    path : Union[str, List[str]]
        S3 prefix (accepts Unix shell-style wildcards)
        (e.g. s3://bucket/prefix) or list of S3 objects paths (e.g. ``[s3://bucket/key0, s3://bucket/key1]``).
    path_suffix: Union[str, List[str], None]
        Suffix or List of suffixes to be read (e.g. [".txt"]).
        If None, will try to read all files. (default)
    path_ignore_suffix: Union[str, List[str], None]
        Suffix or List of suffixes for S3 keys to be ignored.(e.g. ["_SUCCESS"]).
        If None, will try to read all files. (default)
    version_id: Optional[Union[str, Dict[str, str]]]
        Version id of the object or mapping of object path to version id.
        (e.g. {'s3://bucket/key0': '121212', 's3://bucket/key1': '343434'})
    ignore_empty: bool
        Ignore files with 0 bytes.
    use_threads : Union[bool, int]
        True to enable concurrent requests, False to disable multiple threads.
        If enabled os.cpu_count() will be used as the max number of threads.
        If integer is provided, specified number is used.
    last_modified_begin
        Filter the s3 files by the Last modified date of the object.
        The filter is applied only after list all s3 files.
    last_modified_end: datetime, optional
        Filter the s3 files by the Last modified date of the object.
        The filter is applied only after list all s3 files.
    boto3_session : boto3.Session(), optional
        Boto3 Session. The default boto3 session will be used if boto3_session receive None.
    pyarrow_additional_kwargs: dict[str, Any], optional
        Forward to botocore requests, only "SSECustomerAlgorithm" and "SSECustomerKey" arguments will be considered.
    chunksize: int, optional
        If specified, return an generator where chunksize is the number of rows to include in each chunk.
    dataset: bool
        If `True` read a FWF dataset instead of simple file(s) loading all the related partitions as columns.
    partition_filter: Optional[Callable[[Dict[str, str]], bool]]
        Callback Function filters to apply on PARTITION columns (PUSH-DOWN filter).
        This function MUST receive a single argument (Dict[str, str]) where keys are partitions
        names and values are partitions values. Partitions values will be always strings extracted from S3.
        This function MUST return a bool, True to read the partition or False to ignore it.
        Ignored if `dataset=False`.
        E.g ``lambda x: True if x["year"] == "2020" and x["month"] == "1" else False``
<<<<<<< HEAD
        https://aws-sdk-pandas.readthedocs.io/en/3.5.2/tutorials/023%20-%20Flexible%20Partitions%20Filter.html
=======
        https://aws-sdk-pandas.readthedocs.io/en/3.5.1/tutorials/023%20-%20Flexible%20Partitions%20Filter.html
    s3_additional_kwargs: dict[str, Any], optional
        Forwarded to botocore requests.
>>>>>>> 9249e3dd
    ray_args: typing.RaySettings, optional
        Parameters of the Ray Modin settings. Only used when distributed computing is used with Ray and Modin installed.
    pandas_kwargs:
        KEYWORD arguments forwarded to pandas.read_fwf(). You can NOT pass `pandas_kwargs` explicit, just add valid
        Pandas arguments in the function call and awswrangler will accept it.
        e.g. wr.s3.read_fwf(path='s3://bucket/prefix/', widths=[1, 3], names=["c0", "c1"])
        https://pandas.pydata.org/pandas-docs/stable/reference/api/pandas.read_fwf.html

    Returns
    -------
    Union[pandas.DataFrame, Generator[pandas.DataFrame, None, None]]
        Pandas DataFrame or a Generator in case of `chunksize != None`.

    Examples
    --------
    Reading all fixed-width formatted (FWF) files under a prefix

    >>> import awswrangler as wr
    >>> df = wr.s3.read_fwf(path='s3://bucket/prefix/', widths=[1, 3], names=['c0', 'c1'])

    Reading all fixed-width formatted (FWF) files from a list

    >>> import awswrangler as wr
    >>> df = wr.s3.read_fwf(path=['s3://bucket/0.txt', 's3://bucket/1.txt'], widths=[1, 3], names=['c0', 'c1'])

    Reading in chunks of 100 lines

    >>> import awswrangler as wr
    >>> dfs = wr.s3.read_fwf(
    ...     path=['s3://bucket/0.txt', 's3://bucket/1.txt'],
    ...     chunksize=100,
    ...     widths=[1, 3],
    ...     names=["c0", "c1"]
    ... )
    >>> for df in dfs:
    >>>     print(df)  # 100 lines Pandas DataFrame

    Reading FWF Dataset with PUSH-DOWN filter over partitions

    >>> import awswrangler as wr
    >>> my_filter = lambda x: True if x["city"].startswith("new") else False
    >>> df = wr.s3.read_fwf(path, dataset=True, partition_filter=my_filter, widths=[1, 3], names=["c0", "c1"])

    """
    if "pandas_kwargs" in pandas_kwargs:
        raise exceptions.InvalidArgument(
            "You can NOT pass `pandas_kwargs` explicit, just add valid "
            "Pandas arguments in the function call and awswrangler will accept it."
            "e.g. wr.s3.read_fwf(path, widths=[1, 3], names=['c0', 'c1'])"
        )
    s3_client = _utils.client(service_name="s3", session=boto3_session)
    return _read_text_format(
        read_format="fwf",
        path=path,
        path_suffix=path_suffix,
        path_ignore_suffix=path_ignore_suffix,
        version_id=version_id,
        ignore_empty=ignore_empty,
        use_threads=use_threads,
        s3_client=s3_client,
        s3_additional_kwargs=s3_additional_kwargs,
        chunksize=chunksize,
        dataset=dataset,
        partition_filter=partition_filter,
        last_modified_begin=last_modified_begin,
        last_modified_end=last_modified_end,
        ignore_index=True,
        sort_index=False,
        ray_args=ray_args,
        **pandas_kwargs,
    )


@_utils.validate_distributed_kwargs(
    unsupported_kwargs=["boto3_session"],
)
def read_json(
    path: str | list[str],
    path_suffix: str | list[str] | None = None,
    path_ignore_suffix: str | list[str] | None = None,
    version_id: str | dict[str, str] | None = None,
    ignore_empty: bool = True,
    orient: str = "columns",
    use_threads: bool | int = True,
    last_modified_begin: datetime.datetime | None = None,
    last_modified_end: datetime.datetime | None = None,
    boto3_session: boto3.Session | None = None,
    s3_additional_kwargs: dict[str, Any] | None = None,
    dtype_backend: Literal["numpy_nullable", "pyarrow"] = "numpy_nullable",
    chunksize: int | None = None,
    dataset: bool = False,
    partition_filter: Callable[[dict[str, str]], bool] | None = None,
    ray_args: RaySettings | None = None,
    **pandas_kwargs: Any,
) -> pd.DataFrame | Iterator[pd.DataFrame]:
    """Read JSON file(s) from a received S3 prefix or list of S3 objects paths.

    This function accepts Unix shell-style wildcards in the path argument.
    * (matches everything), ? (matches any single character),
    [seq] (matches any character in seq), [!seq] (matches any character not in seq).
    If you want to use a path which includes Unix shell-style wildcard characters (`*, ?, []`),
    you can use `glob.escape(path)` before passing the path to this function.

    Note
    ----
    For partial and gradual reading use the argument ``chunksize`` instead of ``iterator``.

    Note
    ----
    In case of `use_threads=True` the number of threads
    that will be spawned will be gotten from os.cpu_count().

    Note
    ----
    The filter by last_modified begin last_modified end is applied after list all S3 files

    Parameters
    ----------
    path : Union[str, List[str]]
        S3 prefix (accepts Unix shell-style wildcards)
        (e.g. s3://bucket/prefix) or list of S3 objects paths (e.g. ``[s3://bucket/key0, s3://bucket/key1]``).
    path_suffix: Union[str, List[str], None]
        Suffix or List of suffixes to be read (e.g. [".json"]).
        If None, will try to read all files. (default)
    path_ignore_suffix: Union[str, List[str], None]
        Suffix or List of suffixes for S3 keys to be ignored.(e.g. ["_SUCCESS"]).
        If None, will try to read all files. (default)
    version_id: Optional[Union[str, Dict[str, str]]]
        Version id of the object or mapping of object path to version id.
        (e.g. {'s3://bucket/key0': '121212', 's3://bucket/key1': '343434'})
    ignore_empty: bool
        Ignore files with 0 bytes.
    orient : str
        Same as Pandas: https://pandas.pydata.org/pandas-docs/stable/reference/api/pandas.read_json.html
    use_threads : Union[bool, int]
        True to enable concurrent requests, False to disable multiple threads.
        If enabled os.cpu_count() will be used as the max number of threads.
        If integer is provided, specified number is used.
    last_modified_begin
        Filter the s3 files by the Last modified date of the object.
        The filter is applied only after list all s3 files.
    last_modified_end: datetime, optional
        Filter the s3 files by the Last modified date of the object.
        The filter is applied only after list all s3 files.
    boto3_session : boto3.Session(), optional
        Boto3 Session. The default boto3 session will be used if boto3_session receive None.
    pyarrow_additional_kwargs: dict[str, Any], optional
        Forward to botocore requests, only "SSECustomerAlgorithm" and "SSECustomerKey" arguments will be considered.
    dtype_backend: str, optional
        Which dtype_backend to use, e.g. whether a DataFrame should have NumPy arrays,
        nullable dtypes are used for all dtypes that have a nullable implementation when
        “numpy_nullable” is set, pyarrow is used for all dtypes if “pyarrow” is set.

        The dtype_backends are still experimential. The "pyarrow" backend is only supported with Pandas 2.0 or above.
    chunksize: int, optional
        If specified, return an generator where chunksize is the number of rows to include in each chunk.
    dataset: bool
        If `True` read a JSON dataset instead of simple file(s) loading all the related partitions as columns.
        If `True`, the `lines=True` will be assumed by default.
    partition_filter: Optional[Callable[[Dict[str, str]], bool]]
        Callback Function filters to apply on PARTITION columns (PUSH-DOWN filter).
        This function MUST receive a single argument (Dict[str, str]) where keys are partitions
        names and values are partitions values. Partitions values will be always strings extracted from S3.
        This function MUST return a bool, True to read the partition or False to ignore it.
        Ignored if `dataset=False`.
        E.g ``lambda x: True if x["year"] == "2020" and x["month"] == "1" else False``
<<<<<<< HEAD
        https://aws-sdk-pandas.readthedocs.io/en/3.5.2/tutorials/023%20-%20Flexible%20Partitions%20Filter.html
=======
        https://aws-sdk-pandas.readthedocs.io/en/3.5.1/tutorials/023%20-%20Flexible%20Partitions%20Filter.html
    s3_additional_kwargs: dict[str, Any], optional
        Forwarded to botocore requests.
>>>>>>> 9249e3dd
    ray_args: typing.RaySettings, optional
        Parameters of the Ray Modin settings. Only used when distributed computing is used with Ray and Modin installed.
    pandas_kwargs:
        KEYWORD arguments forwarded to pandas.read_json(). You can NOT pass `pandas_kwargs` explicit, just add valid
        Pandas arguments in the function call and awswrangler will accept it.
        e.g. wr.s3.read_json('s3://bucket/prefix/', lines=True, keep_default_dates=True)
        https://pandas.pydata.org/pandas-docs/stable/reference/api/pandas.read_json.html

    Returns
    -------
    Union[pandas.DataFrame, Generator[pandas.DataFrame, None, None]]
        Pandas DataFrame or a Generator in case of `chunksize != None`.

    Examples
    --------
    Reading all JSON files under a prefix

    >>> import awswrangler as wr
    >>> df = wr.s3.read_json(path='s3://bucket/prefix/')

    Reading all CSV files under a prefix and using pandas_kwargs

    >>> import awswrangler as wr
    >>> df = wr.s3.read_json('s3://bucket/prefix/', lines=True, keep_default_dates=True)

    Reading all JSON files from a list

    >>> import awswrangler as wr
    >>> df = wr.s3.read_json(path=['s3://bucket/filename0.json', 's3://bucket/filename1.json'])

    Reading in chunks of 100 lines

    >>> import awswrangler as wr
    >>> dfs = wr.s3.read_json(path=['s3://bucket/0.json', 's3://bucket/1.json'], chunksize=100, lines=True)
    >>> for df in dfs:
    >>>     print(df)  # 100 lines Pandas DataFrame

    Reading JSON Dataset with PUSH-DOWN filter over partitions

    >>> import awswrangler as wr
    >>> my_filter = lambda x: True if x["city"].startswith("new") else False
    >>> df = wr.s3.read_json(path, dataset=True, partition_filter=my_filter)

    """
    if "pandas_kwargs" in pandas_kwargs:
        raise exceptions.InvalidArgument(
            "You can NOT pass `pandas_kwargs` explicit, just add valid "
            "Pandas arguments in the function call and awswrangler will accept it."
            "e.g. wr.s3.read_json(path, lines=True, keep_default_dates=True)"
        )
    if dtype_backend != "numpy_nullable":
        pandas_kwargs["dtype_backend"] = dtype_backend

    s3_client = _utils.client(service_name="s3", session=boto3_session)

    if (dataset is True) and ("lines" not in pandas_kwargs):
        pandas_kwargs["lines"] = True
    pandas_kwargs["orient"] = orient
    ignore_index: bool = orient not in ("split", "index", "columns")

    return _read_text_format(
        read_format="json",
        path=path,
        path_suffix=path_suffix,
        path_ignore_suffix=path_ignore_suffix,
        version_id=version_id,
        ignore_empty=ignore_empty,
        use_threads=use_threads,
        s3_client=s3_client,
        s3_additional_kwargs=s3_additional_kwargs,
        chunksize=chunksize,
        dataset=dataset,
        partition_filter=partition_filter,
        last_modified_begin=last_modified_begin,
        last_modified_end=last_modified_end,
        ignore_index=ignore_index,
        ray_args=ray_args,
        **pandas_kwargs,
    )<|MERGE_RESOLUTION|>--- conflicted
+++ resolved
@@ -236,13 +236,9 @@
         This function MUST return a bool, True to read the partition or False to ignore it.
         Ignored if `dataset=False`.
         E.g ``lambda x: True if x["year"] == "2020" and x["month"] == "1" else False``
-<<<<<<< HEAD
         https://aws-sdk-pandas.readthedocs.io/en/3.5.2/tutorials/023%20-%20Flexible%20Partitions%20Filter.html
-=======
-        https://aws-sdk-pandas.readthedocs.io/en/3.5.1/tutorials/023%20-%20Flexible%20Partitions%20Filter.html
     s3_additional_kwargs: dict[str, Any], optional
         Forwarded to botocore requests.
->>>>>>> 9249e3dd
     ray_args: typing.RaySettings, optional
         Parameters of the Ray Modin settings. Only used when distributed computing is used with Ray and Modin installed.
     pandas_kwargs :
@@ -402,13 +398,9 @@
         This function MUST return a bool, True to read the partition or False to ignore it.
         Ignored if `dataset=False`.
         E.g ``lambda x: True if x["year"] == "2020" and x["month"] == "1" else False``
-<<<<<<< HEAD
         https://aws-sdk-pandas.readthedocs.io/en/3.5.2/tutorials/023%20-%20Flexible%20Partitions%20Filter.html
-=======
-        https://aws-sdk-pandas.readthedocs.io/en/3.5.1/tutorials/023%20-%20Flexible%20Partitions%20Filter.html
     s3_additional_kwargs: dict[str, Any], optional
         Forwarded to botocore requests.
->>>>>>> 9249e3dd
     ray_args: typing.RaySettings, optional
         Parameters of the Ray Modin settings. Only used when distributed computing is used with Ray and Modin installed.
     pandas_kwargs:
@@ -575,13 +567,9 @@
         This function MUST return a bool, True to read the partition or False to ignore it.
         Ignored if `dataset=False`.
         E.g ``lambda x: True if x["year"] == "2020" and x["month"] == "1" else False``
-<<<<<<< HEAD
         https://aws-sdk-pandas.readthedocs.io/en/3.5.2/tutorials/023%20-%20Flexible%20Partitions%20Filter.html
-=======
-        https://aws-sdk-pandas.readthedocs.io/en/3.5.1/tutorials/023%20-%20Flexible%20Partitions%20Filter.html
     s3_additional_kwargs: dict[str, Any], optional
         Forwarded to botocore requests.
->>>>>>> 9249e3dd
     ray_args: typing.RaySettings, optional
         Parameters of the Ray Modin settings. Only used when distributed computing is used with Ray and Modin installed.
     pandas_kwargs:
