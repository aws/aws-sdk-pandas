"""Amazon S3 List Module (PRIVATE)."""

import datetime
import fnmatch
import logging
from typing import TYPE_CHECKING, Any, Dict, Iterator, List, Optional, Sequence, Union

import boto3
import botocore.exceptions

from awswrangler import _utils, exceptions
from awswrangler._distributed import engine
from awswrangler.s3 import _fs

if TYPE_CHECKING:
    from mypy_boto3_s3 import S3Client

_logger: logging.Logger = logging.getLogger(__name__)


def _path2list(
    path: Union[str, Sequence[str]],
    s3_client: "S3Client",
    s3_additional_kwargs: Optional[Dict[str, Any]],
    last_modified_begin: Optional[datetime.datetime] = None,
    last_modified_end: Optional[datetime.datetime] = None,
    suffix: Union[str, List[str], None] = None,
    ignore_suffix: Union[str, List[str], None] = None,
    ignore_empty: bool = False,
) -> List[str]:
    """Convert Amazon S3 path to list of objects."""
    _suffix: Optional[List[str]] = [suffix] if isinstance(suffix, str) else suffix
    _ignore_suffix: Optional[List[str]] = [ignore_suffix] if isinstance(ignore_suffix, str) else ignore_suffix
    if isinstance(path, str):  # prefix
        paths: List[str] = [
            path
            for paths in _list_objects(
                path=path,
                s3_client=s3_client,
                suffix=_suffix,
                ignore_suffix=_ignore_suffix,
                last_modified_begin=last_modified_begin,
                last_modified_end=last_modified_end,
                ignore_empty=ignore_empty,
                s3_additional_kwargs=s3_additional_kwargs,
            )
            for path in paths
        ]
    elif isinstance(path, list):
        if last_modified_begin or last_modified_end:
            raise exceptions.InvalidArgumentCombination(
                "Specify a list of files or (last_modified_begin and last_modified_end)"
            )
        paths = path if _suffix is None else [x for x in path if x.endswith(tuple(_suffix))]
        paths = path if _ignore_suffix is None else [x for x in paths if x.endswith(tuple(_ignore_suffix)) is False]
    else:
        raise exceptions.InvalidArgumentType(f"{type(path)} is not a valid path type. Please, use str or List[str].")
    return paths


def _validate_datetimes(
    last_modified_begin: Optional[datetime.datetime] = None, last_modified_end: Optional[datetime.datetime] = None
) -> None:
    if (last_modified_begin is not None) and (last_modified_begin.tzinfo is None):
        raise exceptions.InvalidArgumentValue("Timezone is not defined for last_modified_begin.")
    if (last_modified_end is not None) and (last_modified_end.tzinfo is None):
        raise exceptions.InvalidArgumentValue("Timezone is not defined for last_modified_end.")
    if (last_modified_begin is not None) and (last_modified_end is not None):
        if last_modified_begin > last_modified_end:
            raise exceptions.InvalidArgumentValue("last_modified_begin is bigger than last_modified_end.")


def _prefix_cleanup(prefix: str) -> str:
    for n, c in enumerate(prefix):
        if c in ["*", "?", "["]:
            return prefix[:n]
    return prefix


def _list_objects(
    path: str,
    s3_client: "S3Client",
<<<<<<< HEAD
    s3_additional_kwargs: Optional[Dict[str, Any]],
=======
>>>>>>> a2a3a79e
    delimiter: Optional[str] = None,
    s3_additional_kwargs: Optional[Dict[str, Any]] = None,
    suffix: Union[str, List[str], None] = None,
    ignore_suffix: Union[str, List[str], None] = None,
    last_modified_begin: Optional[datetime.datetime] = None,
    last_modified_end: Optional[datetime.datetime] = None,
    ignore_empty: bool = False,
) -> Iterator[List[str]]:
    suffix: Union[List[str], None] = [suffix] if isinstance(suffix, str) else suffix
    ignore_suffix: Union[List[str], None] = [ignore_suffix] if isinstance(ignore_suffix, str) else ignore_suffix
    _validate_datetimes(last_modified_begin=last_modified_begin, last_modified_end=last_modified_end)
    bucket, pattern = _utils.parse_path(path=path)
    prefix: str = _prefix_cleanup(prefix=pattern)

    return _list_objects_paginate(
        bucket=bucket,
        pattern=pattern,
        prefix=prefix,
        s3_client=s3_client,
        delimiter=delimiter,
        suffix=suffix,
        ignore_suffix=ignore_suffix,
        last_modified_begin=last_modified_begin,
        last_modified_end=last_modified_end,
        ignore_empty=ignore_empty,
        s3_additional_kwargs=s3_additional_kwargs,
    )


@engine.dispatch_on_engine
def _list_objects_paginate(  # pylint: disable=too-many-branches
    bucket: str,
    pattern: str,
    prefix: str,
    s3_client: "S3Client",
    delimiter: Optional[str],
    s3_additional_kwargs: Optional[Dict[str, Any]],
    suffix: Union[List[str], None],
    ignore_suffix: Union[List[str], None],
    last_modified_begin: Optional[datetime.datetime],
    last_modified_end: Optional[datetime.datetime],
    ignore_empty: bool,
) -> Iterator[List[str]]:
    default_pagination: Dict[str, int] = {"PageSize": 1000}
    extra_kwargs: Dict[str, Any] = {"PaginationConfig": default_pagination}
    if s3_additional_kwargs:
        extra_kwargs = _fs.get_botocore_valid_kwargs(
            function_name="list_objects_v2", s3_additional_kwargs=s3_additional_kwargs
        )
        extra_kwargs["PaginationConfig"] = (
            s3_additional_kwargs["PaginationConfig"]
            if "PaginationConfig" in s3_additional_kwargs
            else default_pagination
        )
    paginator = s3_client.get_paginator("list_objects_v2")
    args: Dict[str, Any] = {"Bucket": bucket, "Prefix": prefix, **extra_kwargs}
    if delimiter is not None:
        args["Delimiter"] = delimiter
    _logger.debug("args: %s", args)
    response_iterator = paginator.paginate(**args)
    paths: List[str] = []

    for page in response_iterator:  # pylint: disable=too-many-nested-blocks
        if delimiter is None:
            contents = page.get("Contents")
            if contents is not None:
                for content in contents:
                    key: str = content["Key"]
                    if ignore_empty and content.get("Size", 0) == 0:
                        _logger.debug("Skipping empty file: %s", f"s3://{bucket}/{key}")
                    elif (content is not None) and ("Key" in content):
                        if (suffix is None) or key.endswith(tuple(suffix)):
                            if last_modified_begin is not None:
                                if content["LastModified"] < last_modified_begin:
                                    continue
                            if last_modified_end is not None:
                                if content["LastModified"] > last_modified_end:
                                    continue
                            paths.append(f"s3://{bucket}/{key}")
        else:
            prefixes = page.get("CommonPrefixes")
            if prefixes is not None:
                for pfx in prefixes:
                    if (pfx is not None) and ("Prefix" in pfx):
                        key = pfx["Prefix"]
                        paths.append(f"s3://{bucket}/{key}")

        if prefix != pattern:
            paths = fnmatch.filter(paths, f"s3://{bucket}/{pattern}")

        if ignore_suffix is not None:
            paths = [p for p in paths if p.endswith(tuple(ignore_suffix)) is False]

        if paths:
            yield paths
        paths = []


def does_object_exist(
    path: str,
    s3_additional_kwargs: Optional[Dict[str, Any]] = None,
    boto3_session: Optional[boto3.Session] = None,
    version_id: Optional[str] = None,
) -> bool:
    """Check if object exists on S3.

    Parameters
    ----------
    path: str
        S3 path (e.g. s3://bucket/key).
    s3_additional_kwargs : Optional[Dict[str, Any]]
        Forwarded to botocore requests.
        e.g. s3_additional_kwargs={'RequestPayer': 'requester'}
    boto3_session : boto3.Session(), optional
        Boto3 Session. The default boto3 session will be used if boto3_session receive None.
    version_id: str, optional
        Specific version of the object that should exist.

    Returns
    -------
    bool
        True if exists, False otherwise.

    Examples
    --------
    Using the default boto3 session

    >>> import awswrangler as wr
    >>> wr.s3.does_object_exist('s3://bucket/key_real')
    True
    >>> wr.s3.does_object_exist('s3://bucket/key_unreal')
    False

    Using a custom boto3 session

    >>> import boto3
    >>> import awswrangler as wr
    >>> wr.s3.does_object_exist('s3://bucket/key_real', boto3_session=boto3.Session())
    True
    >>> wr.s3.does_object_exist('s3://bucket/key_unreal', boto3_session=boto3.Session())
    False

    """
    s3_client = _utils.client(service_name="s3", session=boto3_session)
    bucket: str
    key: str
    bucket, key = _utils.parse_path(path=path)
    if s3_additional_kwargs:
        extra_kwargs: Dict[str, Any] = _fs.get_botocore_valid_kwargs(
            function_name="head_object", s3_additional_kwargs=s3_additional_kwargs
        )
    else:
        extra_kwargs = {}
    try:
        if version_id:
            extra_kwargs["VersionId"] = version_id
        s3_client.head_object(Bucket=bucket, Key=key, **extra_kwargs)
        return True
    except botocore.exceptions.ClientError as ex:
        if ex.response["ResponseMetadata"]["HTTPStatusCode"] == 404:
            return False
        raise ex


def list_directories(
    path: str,
    chunked: bool = False,
    s3_additional_kwargs: Optional[Dict[str, Any]] = None,
    boto3_session: Optional[boto3.Session] = None,
) -> Union[List[str], Iterator[List[str]]]:
    """List Amazon S3 objects from a prefix.

    This function accepts Unix shell-style wildcards in the path argument.
    * (matches everything), ? (matches any single character),
    [seq] (matches any character in seq), [!seq] (matches any character not in seq).
    If you want to use a path which includes Unix shell-style wildcard characters (`*, ?, []`),
    you can use `glob.escape(path)` before passing the path to this function.

    Parameters
    ----------
    path : str
        S3 path (e.g. s3://bucket/prefix).
    chunked: bool
        If True returns iterator, and a single list otherwise. False by default.
    s3_additional_kwargs : Optional[Dict[str, Any]]
        Forwarded to botocore requests.
        e.g. s3_additional_kwargs={'RequestPayer': 'requester'}
    boto3_session : boto3.Session(), optional
        Boto3 Session. The default boto3 session will be used if boto3_session receive None.

    Returns
    -------
    Union[List[str], Iterator[List[str]]]
        List of objects paths.

    Examples
    --------
    Using the default boto3 session

    >>> import awswrangler as wr
    >>> wr.s3.list_directories('s3://bucket/prefix/')
    ['s3://bucket/prefix/dir0/', 's3://bucket/prefix/dir1/', 's3://bucket/prefix/dir2/']

    Using a custom boto3 session

    >>> import boto3
    >>> import awswrangler as wr
    >>> wr.s3.list_directories('s3://bucket/prefix/', boto3_session=boto3.Session())
    ['s3://bucket/prefix/dir0/', 's3://bucket/prefix/dir1/', 's3://bucket/prefix/dir2/']

    """
    s3_client = _utils.client(service_name="s3", session=boto3_session)
    result_iterator = _list_objects(
        path=path,
        delimiter="/",
        s3_client=s3_client,
        s3_additional_kwargs=s3_additional_kwargs,
    )
    if chunked:
        return result_iterator
    return [path for paths in result_iterator for path in paths]


def list_objects(
    path: str,
    suffix: Union[str, List[str], None] = None,
    ignore_suffix: Union[str, List[str], None] = None,
    last_modified_begin: Optional[datetime.datetime] = None,
    last_modified_end: Optional[datetime.datetime] = None,
    ignore_empty: bool = False,
    chunked: bool = False,
    s3_additional_kwargs: Optional[Dict[str, Any]] = None,
    boto3_session: Optional[boto3.Session] = None,
) -> Union[List[str], Iterator[List[str]]]:
    """List Amazon S3 objects from a prefix.

    This function accepts Unix shell-style wildcards in the path argument.
    * (matches everything), ? (matches any single character),
    [seq] (matches any character in seq), [!seq] (matches any character not in seq).
    If you want to use a path which includes Unix shell-style wildcard characters (`*, ?, []`),
    you can use `glob.escape(path)` before passing the path to this function.

    Note
    ----
    The filter by last_modified begin last_modified end is applied after list all S3 files

    Parameters
    ----------
    path : str
        S3 path (e.g. s3://bucket/prefix).
    suffix: Union[str, List[str], None]
        Suffix or List of suffixes for filtering S3 keys.
    ignore_suffix: Union[str, List[str], None]
        Suffix or List of suffixes for S3 keys to be ignored.
    last_modified_begin
        Filter the s3 files by the Last modified date of the object.
        The filter is applied only after list all s3 files.
    last_modified_end: datetime, optional
        Filter the s3 files by the Last modified date of the object.
        The filter is applied only after list all s3 files.
    ignore_empty: bool
        Ignore files with 0 bytes.
    chunked: bool
        If True returns iterator, and a single list otherwise. False by default.
    s3_additional_kwargs : Optional[Dict[str, Any]]
        Forwarded to botocore requests.
        e.g. s3_additional_kwargs={'RequestPayer': 'requester'}
    boto3_session : boto3.Session(), optional
        Boto3 Session. The default boto3 session will be used if boto3_session receive None.

    Returns
    -------
    Union[List[str], Iterator[List[str]]]
        List of objects paths.

    Examples
    --------
    Using the default boto3 session

    >>> import awswrangler as wr
    >>> wr.s3.list_objects('s3://bucket/prefix')
    ['s3://bucket/prefix0', 's3://bucket/prefix1', 's3://bucket/prefix2']

    Using a custom boto3 session

    >>> import boto3
    >>> import awswrangler as wr
    >>> wr.s3.list_objects('s3://bucket/prefix', boto3_session=boto3.Session())
    ['s3://bucket/prefix0', 's3://bucket/prefix1', 's3://bucket/prefix2']

    """
    s3_client = _utils.client(service_name="s3", session=boto3_session)
    # On top of user provided ignore_suffix input, add "/"
    ignore_suffix_acc = set("/")
    if isinstance(ignore_suffix, str):
        ignore_suffix_acc.add(ignore_suffix)
    elif isinstance(ignore_suffix, list):
        ignore_suffix_acc.update(ignore_suffix)

    result_iterator = _list_objects(
        path=path,
        suffix=suffix,
        ignore_suffix=list(ignore_suffix_acc),
        last_modified_begin=last_modified_begin,
        last_modified_end=last_modified_end,
        ignore_empty=ignore_empty,
        s3_client=s3_client,
        s3_additional_kwargs=s3_additional_kwargs,
    )
    if chunked:
        return result_iterator
    return [path for paths in result_iterator for path in paths]


def list_buckets(boto3_session: Optional[boto3.Session] = None) -> List[str]:
    """List Amazon S3 buckets.

    Parameters
    ----------
    boto3_session : boto3.Session(), optional
        Boto3 Session. The default boto3 session to use, default to None.

    Returns
    -------
    List[str]
        List of bucket names.

    """
    client_s3 = _utils.client(service_name="s3", session=boto3_session)
    buckets = client_s3.list_buckets()["Buckets"]
    return [bucket["Name"] for bucket in buckets]<|MERGE_RESOLUTION|>--- conflicted
+++ resolved
@@ -80,10 +80,6 @@
 def _list_objects(
     path: str,
     s3_client: "S3Client",
-<<<<<<< HEAD
-    s3_additional_kwargs: Optional[Dict[str, Any]],
-=======
->>>>>>> a2a3a79e
     delimiter: Optional[str] = None,
     s3_additional_kwargs: Optional[Dict[str, Any]] = None,
     suffix: Union[str, List[str], None] = None,
