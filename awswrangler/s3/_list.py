"""Amazon S3 List Module (PRIVATE)."""

import datetime
import fnmatch
import logging
from typing import Any, Dict, List, Optional, Sequence, Union

import boto3
import botocore.exceptions

from awswrangler import _utils, exceptions

_logger: logging.Logger = logging.getLogger(__name__)


def _path2list(
    path: Union[str, Sequence[str]],
    boto3_session: boto3.Session,
    last_modified_begin: Optional[datetime.datetime] = None,
    last_modified_end: Optional[datetime.datetime] = None,
    suffix: Union[str, List[str], None] = None,
    ignore_suffix: Union[str, List[str], None] = None,
) -> List[str]:
    """Convert Amazon S3 path to list of objects."""
    _suffix: Optional[List[str]] = [suffix] if isinstance(suffix, str) else suffix
    _ignore_suffix: Optional[List[str]] = [ignore_suffix] if isinstance(ignore_suffix, str) else ignore_suffix
    if isinstance(path, str):  # prefix
        paths: List[str] = list_objects(
            path=path,
            suffix=_suffix,
            ignore_suffix=_ignore_suffix,
            boto3_session=boto3_session,
            last_modified_begin=last_modified_begin,
            last_modified_end=last_modified_end,
        )
    elif isinstance(path, list):
        if last_modified_begin or last_modified_end:
            raise exceptions.InvalidArgumentCombination(
                "Specify a list of files or (last_modified_begin and last_modified_end)"
            )
        paths = path if _suffix is None else [x for x in path if x.endswith(tuple(_suffix))]
        paths = path if _ignore_suffix is None else [x for x in paths if x.endswith(tuple(_ignore_suffix)) is False]
    else:
        raise exceptions.InvalidArgumentType(f"{type(path)} is not a valid path type. Please, use str or List[str].")
    return paths


def _validate_datetimes(
    last_modified_begin: Optional[datetime.datetime] = None, last_modified_end: Optional[datetime.datetime] = None
) -> None:
    if (last_modified_begin is not None) and (last_modified_begin.tzinfo is None):
        raise exceptions.InvalidArgumentValue("Timezone is not defined for last_modified_begin.")
    if (last_modified_end is not None) and (last_modified_end.tzinfo is None):
        raise exceptions.InvalidArgumentValue("Timezone is not defined for last_modified_end.")
    if (last_modified_begin is not None) and (last_modified_end is not None):
        if last_modified_begin > last_modified_end:
            raise exceptions.InvalidArgumentValue("last_modified_begin is bigger than last_modified_end.")


def _prefix_cleanup(prefix: str) -> str:
    for n, c in enumerate(prefix):
        if c in ["*", "?", "["]:
            return prefix[:n]
    return prefix


def _list_objects(  # pylint: disable=too-many-branches
    path: str,
    delimiter: Optional[str] = None,
    suffix: Union[str, List[str], None] = None,
    ignore_suffix: Union[str, List[str], None] = None,
    last_modified_begin: Optional[datetime.datetime] = None,
    last_modified_end: Optional[datetime.datetime] = None,
    boto3_session: Optional[boto3.Session] = None,
    wildcard_character: str = "*",
) -> List[str]:
    wildcard_prefix: str = path.split(wildcard_character)[0]
    bucket: str
<<<<<<< HEAD
    prefix: str
    bucket, prefix = _utils.parse_path(path=wildcard_prefix)
=======
    prefix_original: str
    bucket, prefix_original = _utils.parse_path(path=path)
    prefix: str = _prefix_cleanup(prefix=prefix_original)
>>>>>>> 16829ebd
    _suffix: Union[List[str], None] = [suffix] if isinstance(suffix, str) else suffix
    _ignore_suffix: Union[List[str], None] = [ignore_suffix] if isinstance(ignore_suffix, str) else ignore_suffix
    client_s3: boto3.client = _utils.client(service_name="s3", session=boto3_session)
    paginator = client_s3.get_paginator("list_objects_v2")
    args: Dict[str, Any] = {"Bucket": bucket, "Prefix": prefix, "PaginationConfig": {"PageSize": 1000}}
    if delimiter is not None:
        args["Delimiter"] = delimiter
    response_iterator = paginator.paginate(**args)
    paths: List[str] = []
    _validate_datetimes(last_modified_begin=last_modified_begin, last_modified_end=last_modified_end)

    for page in response_iterator:  # pylint: disable=too-many-nested-blocks
        if delimiter is None:
            contents: Optional[List[Dict[str, Any]]] = page.get("Contents")
            if contents is not None:
                for content in contents:
                    key: str = content["Key"]
                    if (content is not None) and ("Key" in content):
                        if (_suffix is None) or key.endswith(tuple(_suffix)):
                            if last_modified_begin is not None:
                                if content["LastModified"] < last_modified_begin:
                                    continue
                            if last_modified_end is not None:
                                if content["LastModified"] > last_modified_end:
                                    continue
                            paths.append(f"s3://{bucket}/{key}")
        else:
            prefixes: Optional[List[Optional[Dict[str, str]]]] = page.get("CommonPrefixes")
            if prefixes is not None:
                for pfx in prefixes:
                    if (pfx is not None) and ("Prefix" in pfx):
                        key = pfx["Prefix"]
                        paths.append(f"s3://{bucket}/{key}")

<<<<<<< HEAD
    if wildcard_character in path:
        paths = fnmatch.filter(paths, path)

    return paths if _ignore_suffix is None else [p for p in paths if p.endswith(tuple(_ignore_suffix)) is False]
=======
    if prefix != prefix_original:
        paths = fnmatch.filter(paths, path)

    if _ignore_suffix is not None:
        paths = [p for p in paths if p.endswith(tuple(_ignore_suffix)) is False]

    return paths
>>>>>>> 16829ebd


def does_object_exist(path: str, boto3_session: Optional[boto3.Session] = None) -> bool:
    """Check if object exists on S3.

    Parameters
    ----------
    path: str
        S3 path (e.g. s3://bucket/key).
    boto3_session : boto3.Session(), optional
        Boto3 Session. The default boto3 session will be used if boto3_session receive None.

    Returns
    -------
    bool
        True if exists, False otherwise.

    Examples
    --------
    Using the default boto3 session

    >>> import awswrangler as wr
    >>> wr.s3.does_object_exist('s3://bucket/key_real')
    True
    >>> wr.s3.does_object_exist('s3://bucket/key_unreal')
    False

    Using a custom boto3 session

    >>> import boto3
    >>> import awswrangler as wr
    >>> wr.s3.does_object_exist('s3://bucket/key_real', boto3_session=boto3.Session())
    True
    >>> wr.s3.does_object_exist('s3://bucket/key_unreal', boto3_session=boto3.Session())
    False

    """
    client_s3: boto3.client = _utils.client(service_name="s3", session=boto3_session)
    bucket: str
    key: str
    bucket, key = path.replace("s3://", "").split("/", 1)
    try:
        client_s3.head_object(Bucket=bucket, Key=key)
        return True
    except botocore.exceptions.ClientError as ex:
        if ex.response["ResponseMetadata"]["HTTPStatusCode"] == 404:
            return False
        raise ex


def list_directories(path: str, boto3_session: Optional[boto3.Session] = None) -> List[str]:
    """List Amazon S3 objects from a prefix.

    This function accepts Unix shell-style wildcards in the path argument.
    * (matches everything), ? (matches any single character),
    [seq] (matches any character in seq), [!seq] (matches any character not in seq).

    Parameters
    ----------
    path : str
        S3 path (e.g. s3://bucket/prefix).
    boto3_session : boto3.Session(), optional
        Boto3 Session. The default boto3 session will be used if boto3_session receive None.

    Returns
    -------
    List[str]
        List of objects paths.

    Examples
    --------
    Using the default boto3 session

    >>> import awswrangler as wr
    >>> wr.s3.list_directories('s3://bucket/prefix/')
    ['s3://bucket/prefix/dir0/', 's3://bucket/prefix/dir1/', 's3://bucket/prefix/dir2/']

    Using a custom boto3 session

    >>> import boto3
    >>> import awswrangler as wr
    >>> wr.s3.list_directories('s3://bucket/prefix/', boto3_session=boto3.Session())
    ['s3://bucket/prefix/dir0/', 's3://bucket/prefix/dir1/', 's3://bucket/prefix/dir2/']

    """
    return _list_objects(path=path, delimiter="/", boto3_session=boto3_session)


def list_objects(
    path: str,
    suffix: Union[str, List[str], None] = None,
    ignore_suffix: Union[str, List[str], None] = None,
    last_modified_begin: Optional[datetime.datetime] = None,
    last_modified_end: Optional[datetime.datetime] = None,
    boto3_session: Optional[boto3.Session] = None,
) -> List[str]:
    """List Amazon S3 objects from a prefix.

    This function accepts Unix shell-style wildcards in the path argument.
    * (matches everything), ? (matches any single character),
    [seq] (matches any character in seq), [!seq] (matches any character not in seq).

    Note
    ----
    The filter by last_modified begin last_modified end is applied after list all S3 files

    Parameters
    ----------
    path : str
        S3 path (e.g. s3://bucket/prefix).
    suffix: Union[str, List[str], None]
        Suffix or List of suffixes for filtering S3 keys.
    ignore_suffix: Union[str, List[str], None]
        Suffix or List of suffixes for S3 keys to be ignored.
    last_modified_begin
        Filter the s3 files by the Last modified date of the object.
        The filter is applied only after list all s3 files.
    last_modified_end: datetime, optional
        Filter the s3 files by the Last modified date of the object.
        The filter is applied only after list all s3 files.
    boto3_session : boto3.Session(), optional
        Boto3 Session. The default boto3 session will be used if boto3_session receive None.

    Returns
    -------
    List[str]
        List of objects paths.

    Examples
    --------
    Using the default boto3 session

    >>> import awswrangler as wr
    >>> wr.s3.list_objects('s3://bucket/prefix')
    ['s3://bucket/prefix0', 's3://bucket/prefix1', 's3://bucket/prefix2']

    Using a custom boto3 session

    >>> import boto3
    >>> import awswrangler as wr
    >>> wr.s3.list_objects('s3://bucket/prefix', boto3_session=boto3.Session())
    ['s3://bucket/prefix0', 's3://bucket/prefix1', 's3://bucket/prefix2']

    """
    paths: List[str] = _list_objects(
        path=path,
        delimiter=None,
        suffix=suffix,
        ignore_suffix=ignore_suffix,
        boto3_session=boto3_session,
        last_modified_begin=last_modified_begin,
        last_modified_end=last_modified_end,
    )
    return [p for p in paths if not p.endswith("/")]<|MERGE_RESOLUTION|>--- conflicted
+++ resolved
@@ -72,18 +72,11 @@
     last_modified_begin: Optional[datetime.datetime] = None,
     last_modified_end: Optional[datetime.datetime] = None,
     boto3_session: Optional[boto3.Session] = None,
-    wildcard_character: str = "*",
 ) -> List[str]:
-    wildcard_prefix: str = path.split(wildcard_character)[0]
     bucket: str
-<<<<<<< HEAD
-    prefix: str
-    bucket, prefix = _utils.parse_path(path=wildcard_prefix)
-=======
     prefix_original: str
     bucket, prefix_original = _utils.parse_path(path=path)
     prefix: str = _prefix_cleanup(prefix=prefix_original)
->>>>>>> 16829ebd
     _suffix: Union[List[str], None] = [suffix] if isinstance(suffix, str) else suffix
     _ignore_suffix: Union[List[str], None] = [ignore_suffix] if isinstance(ignore_suffix, str) else ignore_suffix
     client_s3: boto3.client = _utils.client(service_name="s3", session=boto3_session)
@@ -118,12 +111,6 @@
                         key = pfx["Prefix"]
                         paths.append(f"s3://{bucket}/{key}")
 
-<<<<<<< HEAD
-    if wildcard_character in path:
-        paths = fnmatch.filter(paths, path)
-
-    return paths if _ignore_suffix is None else [p for p in paths if p.endswith(tuple(_ignore_suffix)) is False]
-=======
     if prefix != prefix_original:
         paths = fnmatch.filter(paths, path)
 
@@ -131,7 +118,6 @@
         paths = [p for p in paths if p.endswith(tuple(_ignore_suffix)) is False]
 
     return paths
->>>>>>> 16829ebd
 
 
 def does_object_exist(path: str, boto3_session: Optional[boto3.Session] = None) -> bool:
