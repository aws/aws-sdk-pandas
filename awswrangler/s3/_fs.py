"""Amazon S3 filesystem abstraction layer (PRIVATE)."""

from __future__ import annotations

import concurrent.futures
import io
import itertools
import logging
import math
import socket
from contextlib import contextmanager
from errno import ESPIPE
from types import TracebackType
from typing import TYPE_CHECKING, Any, BinaryIO, Iterator, cast

import boto3
from botocore.exceptions import ReadTimeoutError
from botocore.loaders import Loader
from botocore.model import ServiceModel

from awswrangler import _utils, exceptions
from awswrangler._config import apply_configs
from awswrangler._distributed import engine
from awswrangler.s3._describe import _describe_object

if TYPE_CHECKING:
    from mypy_boto3_s3 import S3Client


_logger: logging.Logger = logging.getLogger(__name__)

_S3_RETRYABLE_ERRORS: tuple[Any, Any, Any] = (socket.timeout, ConnectionError, ReadTimeoutError)

_MIN_WRITE_BLOCK: int = 5_242_880  # 5 MB (5 * 2**20)
_MIN_PARALLEL_READ_BLOCK: int = 5_242_880  # 5 MB (5 * 2**20)

_BOTOCORE_LOADER = Loader()
_S3_JSON_MODEL = _BOTOCORE_LOADER.load_service_model(service_name="s3", type_name="service-2")
_S3_SERVICE_MODEL = ServiceModel(_S3_JSON_MODEL, service_name="s3")


def _snake_to_camel_case(s: str) -> str:
    return "".join(c.title() for c in s.split("_"))


def get_botocore_valid_kwargs(function_name: str, s3_additional_kwargs: dict[str, Any]) -> dict[str, Any]:
    """Filter and keep only the valid botocore key arguments."""
    s3_operation_model = _S3_SERVICE_MODEL.operation_model(_snake_to_camel_case(function_name))
    allowed_kwargs = s3_operation_model.input_shape.members.keys()  # type: ignore[union-attr]
    return {k: v for k, v in s3_additional_kwargs.items() if k in allowed_kwargs}


def _fetch_range(
    range_values: tuple[int, int],
    bucket: str,
    key: str,
    s3_client: "S3Client",
    boto3_kwargs: dict[str, Any],
    version_id: str | None = None,
) -> tuple[int, bytes]:
    start, end = range_values
    _logger.debug("Fetching: s3://%s/%s - VersionId: %s - Range: %s-%s", bucket, key, version_id, start, end)
    if version_id:
        boto3_kwargs["VersionId"] = version_id
    resp = _utils.try_it(
        f=s3_client.get_object,
        ex=_S3_RETRYABLE_ERRORS,
        base=0.5,
        max_num_tries=6,
        Bucket=bucket,
        Key=key,
        Range=f"bytes={start}-{end - 1}",
        **boto3_kwargs,
    )
    return start, resp["Body"].read()


class _UploadProxy:
    def __init__(self, use_threads: bool | int):
        self.closed = False
        self._exec: concurrent.futures.ThreadPoolExecutor | None
        self._results: list[dict[str, str | int]] = []
        self._cpus: int = _utils.ensure_cpu_count(use_threads=use_threads)
        if self._cpus > 1:
<<<<<<< HEAD
            self._exec = concurrent.futures.ThreadPoolExecutor(max_workers=self._cpus)
            self._futures: List[Any] = []
=======
            self._exec = concurrent.futures.ThreadPoolExecutor(max_workers=self._cpus)  # pylint: disable=R1732
            self._futures: list[Any] = []
>>>>>>> e80eedd9
        else:
            self._exec = None

    @staticmethod
    def _sort_by_part_number(parts: list[dict[str, str | int]]) -> list[dict[str, str | int]]:
        return sorted(parts, key=lambda k: k["PartNumber"])

    @staticmethod
    def _caller(
        bucket: str,
        key: str,
        part: int,
        upload_id: str,
        data: bytes,
        s3_client: "S3Client",
        boto3_kwargs: dict[str, Any],
    ) -> dict[str, str | int]:
        _logger.debug("Upload part %s started.", part)
        resp = _utils.try_it(
            f=s3_client.upload_part,
            ex=_S3_RETRYABLE_ERRORS,
            base=0.5,
            max_num_tries=6,
            Bucket=bucket,
            Key=key,
            Body=data,
            PartNumber=part,
            UploadId=upload_id,
            **boto3_kwargs,
        )
        _logger.debug("Upload part %s done.", part)
        return {"PartNumber": part, "ETag": resp["ETag"]}

    def upload(
        self,
        bucket: str,
        key: str,
        part: int,
        upload_id: str,
        data: bytes,
        s3_client: "S3Client",
        boto3_kwargs: dict[str, Any],
    ) -> None:
        """Upload Part."""
        if self._exec is not None:
            _utils.block_waiting_available_thread(seq=self._futures, max_workers=self._cpus)
            future = self._exec.submit(
                _UploadProxy._caller,
                bucket=bucket,
                key=key,
                part=part,
                upload_id=upload_id,
                data=data,
                s3_client=s3_client,
                boto3_kwargs=boto3_kwargs,
            )
            self._futures.append(future)
        else:
            self._results.append(
                self._caller(
                    bucket=bucket,
                    key=key,
                    part=part,
                    upload_id=upload_id,
                    data=data,
                    s3_client=s3_client,
                    boto3_kwargs=boto3_kwargs,
                )
            )

    def close(self) -> list[dict[str, str | int]]:
        """Close the proxy."""
        if self.closed is True:
            return []
        if self._exec is not None:
            try:
                for future in concurrent.futures.as_completed(self._futures):
                    self._results.append(future.result())
            finally:
                self._exec.shutdown(wait=True)
        self.closed = True
        return self._sort_by_part_number(parts=self._results)


class _S3ObjectBase(io.RawIOBase):
    """Class to abstract S3 objects as ordinary files."""

    def __init__(
        self,
        path: str,
        s3_block_size: int,
        mode: str,
        use_threads: bool | int,
        s3_client: "S3Client",
        s3_additional_kwargs: dict[str, str] | None,
        newline: str | None,
        encoding: str | None,
        version_id: str | None = None,
    ) -> None:
        super().__init__()
        self._use_threads = use_threads
        self._newline: str = "\n" if newline is None else newline
        self._encoding: str = "utf-8" if encoding is None else encoding
        self._bucket, self._key = _utils.parse_path(path=path)
        self._version_id = version_id
        if mode not in {"rb", "wb", "r", "w"}:
            raise NotImplementedError(f"File mode must be {'rb', 'wb', 'r', 'w'}, not {mode}")
        self._mode: str = "rb" if mode is None else mode
        self._one_shot_download: bool = False
        if 0 < s3_block_size < 3:
            raise exceptions.InvalidArgumentValue(
                "s3_block_size MUST > 2 to define a valid size or "
                "< 1 to avoid blocks and always execute one shot downloads."
            )
        if s3_block_size <= 0:
            _logger.debug("s3_block_size of %d, enabling one_shot_download.", s3_block_size)
            self._one_shot_download = True
        self._s3_block_size: int = s3_block_size
        self._s3_half_block_size: int = s3_block_size // 2
        self._s3_additional_kwargs: dict[str, str] = {} if s3_additional_kwargs is None else s3_additional_kwargs
        self._client: "S3Client" = s3_client
        self._loc: int = 0

        if self.readable() is True:
            self._cache: bytes = b""
            self._start: int = 0
            self._end: int = 0
            func = engine.dispatch_func(_describe_object, "python")
            _, desc = func(
                s3_client=self._client,
                path=path,
                s3_additional_kwargs=self._s3_additional_kwargs,
                version_id=version_id,
            )
            size: int | None = desc.get("ContentLength", None)
            if size is None:
                raise exceptions.InvalidArgumentValue(f"S3 object w/o defined size: {path}")
            self._size: int = size
            _logger.debug("self._size: %s", self._size)
            _logger.debug("self._s3_block_size: %s", self._s3_block_size)
        elif self.writable() is True:
            self._mpu: dict[str, Any] = {}
            self._buffer: io.BytesIO = io.BytesIO()
            self._parts_count: int = 0
            self._size = 0
            self._upload_proxy: _UploadProxy = _UploadProxy(use_threads=self._use_threads)
        else:
            raise RuntimeError(f"Invalid mode: {self._mode}")

    def __enter__(self) -> "_S3ObjectBase":
        return self

    def __exit__(
        self,
        exception_type: type[BaseException] | None,
        exception_value: BaseException | None,
        traceback: TracebackType | None,
    ) -> None:
        """Close the context."""
        _logger.debug("exc_type: %s", exception_type)
        _logger.debug("exc_value: %s", exception_value)
        _logger.debug("exc_traceback: %s", traceback)
        self.close()

    def __del__(self) -> None:
        """Delete object tear down."""
        self.close()

    def __next__(self) -> bytes:
        """Next line."""
        out: bytes | None = self.readline()
        if not out:
            raise StopIteration
        return out

    next = __next__

    def __iter__(self) -> "_S3ObjectBase":
        """Iterate over lines."""
        return self

    @staticmethod
    def _merge_range(ranges: list[tuple[int, bytes]]) -> bytes:
        return b"".join(data for start, data in sorted(ranges, key=lambda r: r[0]))

    def _fetch_range_proxy(self, start: int, end: int) -> bytes:
        _logger.debug("Fetching: s3://%s/%s - Range: %s-%s", self._bucket, self._key, start, end)
        boto3_kwargs: dict[str, Any] = get_botocore_valid_kwargs(
            function_name="get_object", s3_additional_kwargs=self._s3_additional_kwargs
        )
        cpus: int = _utils.ensure_cpu_count(use_threads=self._use_threads)
        range_size: int = end - start
        if cpus < 2 or range_size < (2 * _MIN_PARALLEL_READ_BLOCK):
            return _fetch_range(
                range_values=(start, end),
                bucket=self._bucket,
                key=self._key,
                s3_client=self._client,
                boto3_kwargs=boto3_kwargs,
                version_id=self._version_id,
            )[1]
        sizes: tuple[int, ...] = _utils.get_even_chunks_sizes(
            total_size=range_size, chunk_size=_MIN_PARALLEL_READ_BLOCK, upper_bound=False
        )
        ranges: list[tuple[int, int]] = []
        chunk_start: int = start
        for size in sizes:
            ranges.append((chunk_start, chunk_start + size))
            chunk_start += size
        with concurrent.futures.ThreadPoolExecutor(max_workers=cpus) as executor:
            return self._merge_range(
                ranges=list(
                    executor.map(
                        _fetch_range,
                        ranges,
                        itertools.repeat(self._bucket),
                        itertools.repeat(self._key),
                        itertools.repeat(self._client),
                        itertools.repeat(boto3_kwargs),
                        itertools.repeat(self._version_id),
                    )
                ),
            )

    def _fetch(self, start: int, end: int) -> None:
        if end > self._size:
            raise ValueError(f"Trying to fetch byte (at position {end - 1}) beyond file size ({self._size})")
        if start < 0:
            raise ValueError(f"Trying to fetch byte (at position {start}) beyond file range ({self._size})")

        if start >= self._start and end <= self._end:
            return None  # Does not require download

        if self._one_shot_download:
            self._start = 0
            self._end = self._size
            self._cache = self._fetch_range_proxy(self._start, self._end)
            return None

        if end - start >= self._s3_block_size:  # Fetching length greater than cache length
            self._cache = self._fetch_range_proxy(start, end)
            self._start = start
            self._end = end
            return None

        # Calculating block START and END positions
        _logger.debug("Downloading: %s (start) / %s (end)", start, end)
        mid: int = int(math.ceil((start + (end - 1)) / 2))
        new_block_start: int = mid - self._s3_half_block_size
        new_block_start = new_block_start + 1 if self._s3_block_size % 2 == 0 else new_block_start
        new_block_end: int = mid + self._s3_half_block_size + 1
        _logger.debug("new_block_start: %s / new_block_end: %s / mid: %s", new_block_start, new_block_end, mid)
        if new_block_start < 0 and new_block_end > self._size:  # both ends overflowing
            new_block_start = 0
            new_block_end = self._size
        elif new_block_end > self._size:  # right overflow
            new_block_start = new_block_start - (new_block_end - self._size)
            new_block_start = 0 if new_block_start < 0 else new_block_start
            new_block_end = self._size
        elif new_block_start < 0:  # left overflow
            new_block_end = new_block_end - new_block_start
            new_block_end = self._size if new_block_end > self._size else new_block_end
            new_block_start = 0
        _logger.debug(
            "new_block_start: %s / new_block_end: %s/ self._start: %s / self._end: %s",
            new_block_start,
            new_block_end,
            self._start,
            self._end,
        )

        # Calculating missing bytes in cache
        if (  # Full block download
            (new_block_start < self._start and new_block_end > self._end)
            or new_block_start > self._end
            or new_block_end < self._start
        ):
            self._cache = self._fetch_range_proxy(new_block_start, new_block_end)
        elif new_block_end > self._end:
            prune_diff: int = new_block_start - self._start
            self._cache = self._cache[prune_diff:] + self._fetch_range_proxy(self._end, new_block_end)
        elif new_block_start < self._start:
            prune_diff = new_block_end - self._end
            self._cache = self._fetch_range_proxy(new_block_start, self._start) + self._cache[:prune_diff]
        else:
            raise RuntimeError("AWSWrangler's cache calculation error.")
        self._start = new_block_start
        self._end = new_block_end

        return None

    def tell(self) -> int:
        """Return the current file location."""
        return self._loc

    def seek(self, loc: int, whence: int = 0) -> int:
        """Set current file location."""
        if self.readable() is False:
            raise OSError(ESPIPE, "Seek only available in read mode")
        if whence == 0:
            loc_tmp: int = loc
        elif whence == 1:
            loc_tmp = self._loc + loc
        elif whence == 2:
            loc_tmp = self._size + loc
        else:
            raise ValueError(f"invalid whence ({whence}, should be 0, 1 or 2).")
        if loc_tmp < 0:
            raise ValueError("Seek before start of file")
        self._loc = loc_tmp
        return self._loc

    def flush(self, force: bool = False) -> None:
        """Write buffered data to S3."""
        if self.closed:
            raise RuntimeError("I/O operation on closed file.")
        if self.writable() and self._buffer.closed is False:
            total_size: int = self._buffer.tell()
            if total_size < _MIN_WRITE_BLOCK and force is False:
                return None
            if total_size == 0:
                return None
            _logger.debug("Flushing: %s bytes", total_size)
            self._mpu = self._mpu or _utils.try_it(
                f=self._client.create_multipart_upload,  # type: ignore[arg-type]
                ex=_S3_RETRYABLE_ERRORS,
                base=0.5,
                max_num_tries=6,
                Bucket=self._bucket,
                Key=self._key,
                **get_botocore_valid_kwargs(
                    function_name="create_multipart_upload", s3_additional_kwargs=self._s3_additional_kwargs
                ),
            )
            self._buffer.seek(0)
            for chunk_size in _utils.get_even_chunks_sizes(
                total_size=total_size, chunk_size=_MIN_WRITE_BLOCK, upper_bound=False
            ):
                _logger.debug("chunk_size: %s bytes", chunk_size)
                self._parts_count += 1
                self._upload_proxy.upload(
                    bucket=self._bucket,
                    key=self._key,
                    part=self._parts_count,
                    upload_id=self._mpu["UploadId"],
                    data=self._buffer.read(chunk_size),
                    s3_client=self._client,
                    boto3_kwargs=get_botocore_valid_kwargs(
                        function_name="upload_part", s3_additional_kwargs=self._s3_additional_kwargs
                    ),
                )
            self._buffer.seek(0)
            self._buffer.truncate(0)
            self._buffer.close()
            self._buffer = io.BytesIO()
        return None

    def readable(self) -> bool:
        """Return whether this object is opened for reading."""
        return "r" in self._mode

    def seekable(self) -> bool:
        """Return whether this object is opened for seeking."""
        return self.readable()

    def writable(self) -> bool:
        """Return whether this object is opened for writing."""
        return "w" in self._mode

    def close(self) -> None:
        """Clean up the cache."""
        if self.closed:
            return None
        if self.writable():
            _logger.debug("Closing: %s parts", self._parts_count)
            if self._parts_count > 0:
                self.flush(force=True)
                parts: list[dict[str, str | int]] = self._upload_proxy.close()
                part_info: dict[str, list[dict[str, Any]]] = {"Parts": parts}
                _logger.debug("Running complete_multipart_upload...")
                _utils.try_it(
                    f=self._client.complete_multipart_upload,
                    ex=_S3_RETRYABLE_ERRORS,
                    base=0.5,
                    max_num_tries=6,
                    Bucket=self._bucket,
                    Key=self._key,
                    UploadId=self._mpu["UploadId"],
                    MultipartUpload=part_info,
                    **get_botocore_valid_kwargs(
                        function_name="complete_multipart_upload", s3_additional_kwargs=self._s3_additional_kwargs
                    ),
                )
                _logger.debug("complete_multipart_upload done!")
            elif self._buffer.tell() > 0:
                _logger.debug("put_object")
                _utils.try_it(
                    f=self._client.put_object,
                    ex=_S3_RETRYABLE_ERRORS,
                    base=0.5,
                    max_num_tries=6,
                    Bucket=self._bucket,
                    Key=self._key,
                    Body=self._buffer.getvalue(),
                    **get_botocore_valid_kwargs(
                        function_name="put_object", s3_additional_kwargs=self._s3_additional_kwargs
                    ),
                )
            self._parts_count = 0
            self._upload_proxy.close()
            self._buffer.seek(0)
            self._buffer.truncate(0)
            self._buffer.close()
        elif self.readable():
            self._cache = b""
        else:
            raise RuntimeError(f"Invalid mode: {self._mode}")
        super().close()
        return None

    def read(self, length: int = -1) -> bytes:
        """Return cached data and fetch on demand chunks."""
        if self.readable() is False:
            raise ValueError("File not in read mode.")
        if self.closed is True:
            raise ValueError("I/O operation on closed file.")
        if length < 0 or self._loc + length > self._size:
            length = self._size - self._loc

        self._fetch(self._loc, self._loc + length)
        out: bytes = self._cache[self._loc - self._start : self._loc - self._start + length]
        self._loc += len(out)
        return out

    def readline(self, length: int | None = -1) -> bytes:
        """Read until the next line terminator."""
        length = -1 if length is None else length
        end: int = self._loc + self._s3_block_size
        end = self._size if end > self._size else end
        self._fetch(self._loc, end)
        while True:
            found: int = self._cache[self._loc - self._start :].find(self._newline.encode(encoding=self._encoding))

            if 0 < length < found:
                return self.read(length + 1)
            if found >= 0:
                return self.read(found + 1)
            if self._end >= self._size:
                return self.read(-1)

            end = self._end + self._s3_half_block_size
            end = self._size if end > self._size else end
            self._fetch(self._loc, end)

    def write(self, data: bytes | bytearray | memoryview) -> int:  # type: ignore[override]
        """Write data to buffer and only upload on close() or if buffer is greater than or equal to _MIN_WRITE_BLOCK."""
        if self.writable() is False:
            raise RuntimeError("File not in write mode.")
        if self.closed:
            raise RuntimeError("I/O operation on closed file.")
        n: int = self._buffer.write(data)
        self._loc += n
        if self._buffer.tell() >= _MIN_WRITE_BLOCK:
            self.flush()
        return n


@contextmanager
@apply_configs
def open_s3_object(
    path: str,
    mode: str = "wb",
    version_id: str | None = None,
    use_threads: bool | int = False,
    s3_additional_kwargs: dict[str, str] | None = None,
    s3_block_size: int = -1,  # One shot download
    boto3_session: boto3.Session | None = None,
    s3_client: "S3Client" | None = None,
    newline: str | None = "\n",
    encoding: str | None = "utf-8",
) -> Iterator[_S3ObjectBase | io.TextIOWrapper]:
    """Return a _S3Object or TextIOWrapper based on the received mode."""
    s3obj: _S3ObjectBase | None = None
    text_s3obj: io.TextIOWrapper | None = None
    s3_client = _utils.client(service_name="s3", session=boto3_session) if not s3_client else s3_client
    try:
        s3obj = _S3ObjectBase(
            path=path,
            s3_block_size=s3_block_size,
            mode=mode,
            version_id=version_id,
            use_threads=use_threads,
            s3_client=s3_client,
            s3_additional_kwargs=s3_additional_kwargs,
            encoding=encoding,
            newline=newline,
        )
        if "b" in mode:  # binary
            yield s3obj
        else:  # text
            text_s3obj = io.TextIOWrapper(
                buffer=cast(BinaryIO, s3obj),
                encoding=encoding,
                newline=newline,
                line_buffering=False,
                write_through=False,
            )
            yield text_s3obj
    finally:
        if text_s3obj is not None and text_s3obj.closed is False:
            text_s3obj.close()
        if s3obj is not None and s3obj.closed is False:
            s3obj.close()<|MERGE_RESOLUTION|>--- conflicted
+++ resolved
@@ -82,13 +82,8 @@
         self._results: list[dict[str, str | int]] = []
         self._cpus: int = _utils.ensure_cpu_count(use_threads=use_threads)
         if self._cpus > 1:
-<<<<<<< HEAD
             self._exec = concurrent.futures.ThreadPoolExecutor(max_workers=self._cpus)
-            self._futures: List[Any] = []
-=======
-            self._exec = concurrent.futures.ThreadPoolExecutor(max_workers=self._cpus)  # pylint: disable=R1732
             self._futures: list[Any] = []
->>>>>>> e80eedd9
         else:
             self._exec = None
 
