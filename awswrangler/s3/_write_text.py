"""Amazon S3 Text Write Module (PRIVATE)."""

import csv
import logging
import uuid
from distutils.version import LooseVersion
from typing import Any, Dict, List, Optional, Tuple, Union

import boto3
import pandas as pd
from pandas.io.common import infer_compression

from awswrangler import _data_types, _utils, catalog, exceptions
from awswrangler._config import apply_configs
from awswrangler.s3._delete import delete_objects
from awswrangler.s3._fs import open_s3_object
from awswrangler.s3._write import _COMPRESSION_2_EXT, _apply_dtype, _sanitize, _validate_args
from awswrangler.s3._write_dataset import _to_dataset

_logger: logging.Logger = logging.getLogger(__name__)


def _get_write_details(path: str, pandas_kwargs: Dict[str, Any]) -> Tuple[str, Optional[str], Optional[str]]:
    if pandas_kwargs.get("compression", "infer") == "infer":
        pandas_kwargs["compression"] = infer_compression(path, compression="infer")
    mode: str = "w" if pandas_kwargs.get("compression") is None else "wb"
    encoding: Optional[str] = pandas_kwargs.get("encoding", None)
    newline: Optional[str] = pandas_kwargs.get("lineterminator", "")
    return mode, encoding, newline


def _to_text(
    file_format: str,
    df: pd.DataFrame,
    use_threads: bool,
    boto3_session: Optional[boto3.Session],
    s3_additional_kwargs: Optional[Dict[str, str]],
    path: Optional[str] = None,
    path_root: Optional[str] = None,
    filename_prefix: Optional[str] = uuid.uuid4().hex,
    **pandas_kwargs: Any,
) -> List[str]:
    if df.empty is True:
        raise exceptions.EmptyDataFrame()
    if path is None and path_root is not None:
        file_path: str = (
            f"{path_root}{filename_prefix}.{file_format}{_COMPRESSION_2_EXT.get(pandas_kwargs.get('compression'))}"
        )
    elif path is not None and path_root is None:
        file_path = path
    else:
        raise RuntimeError("path and path_root received at the same time.")

    mode, encoding, newline = _get_write_details(path=file_path, pandas_kwargs=pandas_kwargs)
    with open_s3_object(
        path=file_path,
        mode=mode,
        use_threads=use_threads,
        s3_additional_kwargs=s3_additional_kwargs,
        boto3_session=boto3_session,
        encoding=encoding,
        newline=newline,
    ) as f:
        _logger.debug("pandas_kwargs: %s", pandas_kwargs)
        if file_format == "csv":
            df.to_csv(f, mode=mode, **pandas_kwargs)
        elif file_format == "json":
            df.to_json(f, **pandas_kwargs)
    return [file_path]


@apply_configs
def to_csv(  # pylint: disable=too-many-arguments,too-many-locals,too-many-statements,too-many-branches
    df: pd.DataFrame,
    path: Optional[str] = None,
    sep: str = ",",
    index: bool = True,
    columns: Optional[List[str]] = None,
    use_threads: bool = True,
    boto3_session: Optional[boto3.Session] = None,
    s3_additional_kwargs: Optional[Dict[str, Any]] = None,
    sanitize_columns: bool = False,
    dataset: bool = False,
    filename_prefix: Optional[str] = None,
    partition_cols: Optional[List[str]] = None,
    bucketing_info: Optional[Tuple[List[str], int]] = None,
    concurrent_partitioning: bool = False,
    mode: Optional[str] = None,
    catalog_versioning: bool = False,
    database: Optional[str] = None,
    table: Optional[str] = None,
    table_type: Optional[str] = None,
    transaction_id: Optional[str] = None,
    dtype: Optional[Dict[str, str]] = None,
    description: Optional[str] = None,
    parameters: Optional[Dict[str, str]] = None,
    columns_comments: Optional[Dict[str, str]] = None,
    regular_partitions: bool = True,
    projection_enabled: bool = False,
    projection_types: Optional[Dict[str, str]] = None,
    projection_ranges: Optional[Dict[str, str]] = None,
    projection_values: Optional[Dict[str, str]] = None,
    projection_intervals: Optional[Dict[str, str]] = None,
    projection_digits: Optional[Dict[str, str]] = None,
    catalog_id: Optional[str] = None,
    **pandas_kwargs: Any,
) -> Dict[str, Union[List[str], Dict[str, List[str]]]]:
    """Write CSV file or dataset on Amazon S3.

    The concept of Dataset goes beyond the simple idea of ordinary files and enable more
    complex features like partitioning and catalog integration (Amazon Athena/AWS Glue Catalog).

    Note
    ----
    If database` and `table` arguments are passed, the table name and all column names
    will be automatically sanitized using `wr.catalog.sanitize_table_name` and `wr.catalog.sanitize_column_name`.
    Please, pass `sanitize_columns=True` to enforce this behaviour always.

    Note
    ----
    If `table` and `database` arguments are passed, `pandas_kwargs` will be ignored due
    restrictive quoting, date_format, escapechar and encoding required by Athena/Glue Catalog.

    Note
    ----
    Compression: The minimum acceptable version to achive it is Pandas 1.2.0 that requires Python >= 3.7.1.

    Note
    ----
    On `append` mode, the `parameters` will be upsert on an existing table.

    Note
    ----
    In case of `use_threads=True` the number of threads
    that will be spawned will be gotten from os.cpu_count().

    Parameters
    ----------
    df: pandas.DataFrame
        Pandas DataFrame https://pandas.pydata.org/pandas-docs/stable/reference/api/pandas.DataFrame.html
    path : str, optional
        Amazon S3 path (e.g. s3://bucket/prefix/filename.csv) (for dataset e.g. ``s3://bucket/prefix``).
        Required if dataset=False or when creating a new dataset
    sep : str
        String of length 1. Field delimiter for the output file.
    index : bool
        Write row names (index).
    columns : Optional[List[str]]
        Columns to write.
    use_threads : bool
        True to enable concurrent requests, False to disable multiple threads.
        If enabled os.cpu_count() will be used as the max number of threads.
    boto3_session : boto3.Session(), optional
        Boto3 Session. The default boto3 Session will be used if boto3_session receive None.
    s3_additional_kwargs : Optional[Dict[str, Any]]
        Forward to botocore requests. Valid parameters: "ACL", "Metadata", "ServerSideEncryption", "StorageClass",
        "SSECustomerAlgorithm", "SSECustomerKey", "SSEKMSKeyId", "SSEKMSEncryptionContext", "Tagging",
        "RequestPayer", "ExpectedBucketOwner".
        e.g. s3_additional_kwargs={'ServerSideEncryption': 'aws:kms', 'SSEKMSKeyId': 'YOUR_KMS_KEY_ARN'}
    sanitize_columns : bool
        True to sanitize columns names or False to keep it as is.
        True value is forced if `dataset=True`.
    dataset : bool
        If True store a parquet dataset instead of a ordinary file(s)
        If True, enable all follow arguments:
        partition_cols, mode, database, table, description, parameters, columns_comments, concurrent_partitioning,
        catalog_versioning, projection_enabled, projection_types, projection_ranges, projection_values,
        projection_intervals, projection_digits, catalog_id, schema_evolution.
    filename_prefix: str, optional
        If dataset=True, add a filename prefix to the output files.
    partition_cols: List[str], optional
        List of column names that will be used to create partitions. Only takes effect if dataset=True.
    bucketing_info: Tuple[List[str], int], optional
        Tuple consisting of the column names used for bucketing as the first element and the number of buckets as the
        second element.
        Only `str`, `int` and `bool` are supported as column data types for bucketing.
    concurrent_partitioning: bool
        If True will increase the parallelism level during the partitions writing. It will decrease the
        writing time and increase the memory usage.
        https://aws-data-wrangler.readthedocs.io/en/2.7.0/tutorials/022%20-%20Writing%20Partitions%20Concurrently.html
    mode : str, optional
        ``append`` (Default), ``overwrite``, ``overwrite_partitions``. Only takes effect if dataset=True.
        For details check the related tutorial:
        https://aws-data-wrangler.readthedocs.io/en/2.7.0/stubs/awswrangler.s3.to_parquet.html#awswrangler.s3.to_parquet
    catalog_versioning : bool
        If True and `mode="overwrite"`, creates an archived version of the table catalog before updating it.
    database : str, optional
        Glue/Athena catalog: Database name.
    table : str, optional
        Glue/Athena catalog: Table name.
    table_type: str, optional
        The type of the Glue Table. Set to EXTERNAL_TABLE if None
    transaction_id: str, optional
        The ID of the transaction when writing to a Governed Table.
    dtype : Dict[str, str], optional
        Dictionary of columns names and Athena/Glue types to be casted.
        Useful when you have columns with undetermined or mixed data types.
        (e.g. {'col name': 'bigint', 'col2 name': 'int'})
    description : str, optional
        Glue/Athena catalog: Table description
    parameters : Dict[str, str], optional
        Glue/Athena catalog: Key/value pairs to tag the table.
    columns_comments : Dict[str, str], optional
        Glue/Athena catalog:
        Columns names and the related comments (e.g. {'col0': 'Column 0.', 'col1': 'Column 1.', 'col2': 'Partition.'}).
    regular_partitions : bool
        Create regular partitions (Non projected partitions) on Glue Catalog.
        Disable when you will work only with Partition Projection.
        Keep enabled even when working with projections is useful to keep
        Redshift Spectrum working with the regular partitions.
    projection_enabled : bool
        Enable Partition Projection on Athena (https://docs.aws.amazon.com/athena/latest/ug/partition-projection.html)
    projection_types : Optional[Dict[str, str]]
        Dictionary of partitions names and Athena projections types.
        Valid types: "enum", "integer", "date", "injected"
        https://docs.aws.amazon.com/athena/latest/ug/partition-projection-supported-types.html
        (e.g. {'col_name': 'enum', 'col2_name': 'integer'})
    projection_ranges: Optional[Dict[str, str]]
        Dictionary of partitions names and Athena projections ranges.
        https://docs.aws.amazon.com/athena/latest/ug/partition-projection-supported-types.html
        (e.g. {'col_name': '0,10', 'col2_name': '-1,8675309'})
    projection_values: Optional[Dict[str, str]]
        Dictionary of partitions names and Athena projections values.
        https://docs.aws.amazon.com/athena/latest/ug/partition-projection-supported-types.html
        (e.g. {'col_name': 'A,B,Unknown', 'col2_name': 'foo,boo,bar'})
    projection_intervals: Optional[Dict[str, str]]
        Dictionary of partitions names and Athena projections intervals.
        https://docs.aws.amazon.com/athena/latest/ug/partition-projection-supported-types.html
        (e.g. {'col_name': '1', 'col2_name': '5'})
    projection_digits: Optional[Dict[str, str]]
        Dictionary of partitions names and Athena projections digits.
        https://docs.aws.amazon.com/athena/latest/ug/partition-projection-supported-types.html
        (e.g. {'col_name': '1', 'col2_name': '2'})
    catalog_id : str, optional
        The ID of the Data Catalog from which to retrieve Databases.
        If none is provided, the AWS account ID is used by default.
    pandas_kwargs :
        KEYWORD arguments forwarded to pandas.DataFrame.to_csv(). You can NOT pass `pandas_kwargs` explicit, just add
        valid Pandas arguments in the function call and Wrangler will accept it.
        e.g. wr.s3.to_csv(df, path, sep='|', na_rep='NULL', decimal=',')
        https://pandas.pydata.org/pandas-docs/stable/reference/api/pandas.DataFrame.to_csv.html

    Returns
    -------
    Dict[str, Union[List[str], Dict[str, List[str]]]]
        Dictionary with:
        'paths': List of all stored files paths on S3.
        'partitions_values': Dictionary of partitions added with keys as S3 path locations
        and values as a list of partitions values as str.

    Examples
    --------
    Writing single file

    >>> import awswrangler as wr
    >>> import pandas as pd
    >>> wr.s3.to_csv(
    ...     df=pd.DataFrame({'col': [1, 2, 3]}),
    ...     path='s3://bucket/prefix/my_file.csv',
    ... )
    {
        'paths': ['s3://bucket/prefix/my_file.csv'],
        'partitions_values': {}
    }

    Writing single file with pandas_kwargs

    >>> import awswrangler as wr
    >>> import pandas as pd
    >>> wr.s3.to_csv(
    ...     df=pd.DataFrame({'col': [1, 2, 3]}),
    ...     path='s3://bucket/prefix/my_file.csv',
    ...     sep='|',
    ...     na_rep='NULL',
    ...     decimal=','
    ... )
    {
        'paths': ['s3://bucket/prefix/my_file.csv'],
        'partitions_values': {}
    }

    Writing single file encrypted with a KMS key

    >>> import awswrangler as wr
    >>> import pandas as pd
    >>> wr.s3.to_csv(
    ...     df=pd.DataFrame({'col': [1, 2, 3]}),
    ...     path='s3://bucket/prefix/my_file.csv',
    ...     s3_additional_kwargs={
    ...         'ServerSideEncryption': 'aws:kms',
    ...         'SSEKMSKeyId': 'YOUR_KMS_KEY_ARN'
    ...     }
    ... )
    {
        'paths': ['s3://bucket/prefix/my_file.csv'],
        'partitions_values': {}
    }

    Writing partitioned dataset

    >>> import awswrangler as wr
    >>> import pandas as pd
    >>> wr.s3.to_csv(
    ...     df=pd.DataFrame({
    ...         'col': [1, 2, 3],
    ...         'col2': ['A', 'A', 'B']
    ...     }),
    ...     path='s3://bucket/prefix',
    ...     dataset=True,
    ...     partition_cols=['col2']
    ... )
    {
        'paths': ['s3://.../col2=A/x.csv', 's3://.../col2=B/y.csv'],
        'partitions_values: {
            's3://.../col2=A/': ['A'],
            's3://.../col2=B/': ['B']
        }
    }

    Writing bucketed dataset

    >>> import awswrangler as wr
    >>> import pandas as pd
    >>> wr.s3.to_csv(
    ...     df=pd.DataFrame({
    ...         'col': [1, 2, 3],
    ...         'col2': ['A', 'A', 'B']
    ...     }),
    ...     path='s3://bucket/prefix',
    ...     dataset=True,
    ...     bucketing_info=(["col2"], 2)
    ... )
    {
        'paths': ['s3://.../x_bucket-00000.csv', 's3://.../col2=B/x_bucket-00001.csv'],
        'partitions_values: {}
    }

    Writing dataset to S3 with metadata on Athena/Glue Catalog.

    >>> import awswrangler as wr
    >>> import pandas as pd
    >>> wr.s3.to_csv(
    ...     df=pd.DataFrame({
    ...         'col': [1, 2, 3],
    ...         'col2': ['A', 'A', 'B']
    ...     }),
    ...     path='s3://bucket/prefix',
    ...     dataset=True,
    ...     partition_cols=['col2'],
    ...     database='default',  # Athena/Glue database
    ...     table='my_table'  # Athena/Glue table
    ... )
    {
        'paths': ['s3://.../col2=A/x.csv', 's3://.../col2=B/y.csv'],
        'partitions_values: {
            's3://.../col2=A/': ['A'],
            's3://.../col2=B/': ['B']
        }
    }

    Writing dataset to Glue governed table

    >>> import awswrangler as wr
    >>> import pandas as pd
    >>> wr.s3.to_csv(
    ...     df=pd.DataFrame({
    ...         'col': [1, 2, 3],
    ...         'col2': ['A', 'A', 'B'],
    ...         'col3': [None, None, None]
    ...     }),
    ...     dataset=True,
    ...     mode='append',
    ...     database='default',  # Athena/Glue database
    ...     table='my_table',  # Athena/Glue table
    ...     table_type='GOVERNED',
    ...     transaction_id="xxx",
    ... )
    {
        'paths': ['s3://.../x.csv'],
        'partitions_values: {}
    }

    Writing dataset casting empty column data type

    >>> import awswrangler as wr
    >>> import pandas as pd
    >>> wr.s3.to_csv(
    ...     df=pd.DataFrame({
    ...         'col': [1, 2, 3],
    ...         'col2': ['A', 'A', 'B'],
    ...         'col3': [None, None, None]
    ...     }),
    ...     path='s3://bucket/prefix',
    ...     dataset=True,
    ...     database='default',  # Athena/Glue database
    ...     table='my_table'  # Athena/Glue table
    ...     dtype={'col3': 'date'}
    ... )
    {
        'paths': ['s3://.../x.csv'],
        'partitions_values: {}
    }

    """
    if "pandas_kwargs" in pandas_kwargs:
        raise exceptions.InvalidArgument(
            "You can NOT pass `pandas_kwargs` explicit, just add valid "
            "Pandas arguments in the function call and Wrangler will accept it."
            "e.g. wr.s3.to_csv(df, path, sep='|', na_rep='NULL', decimal=',', compression='gzip')"
        )
    if pandas_kwargs.get("compression") and str(pd.__version__) < LooseVersion("1.2.0"):
        raise exceptions.InvalidArgument(
            f"CSV compression on S3 is not supported for Pandas version {pd.__version__}. "
            "The minimum acceptable version to achive it is Pandas 1.2.0 that requires Python >=3.7.1."
        )
    _validate_args(
        df=df,
        table=table,
        database=database,
        dataset=dataset,
        path=path,
        partition_cols=partition_cols,
        bucketing_info=bucketing_info,
        mode=mode,
        description=description,
        parameters=parameters,
        columns_comments=columns_comments,
    )

    # Initializing defaults
    partition_cols = partition_cols if partition_cols else []
    dtype = dtype if dtype else {}
    partitions_values: Dict[str, List[str]] = {}
    mode = "append" if mode is None else mode
<<<<<<< HEAD
    if transaction_id:
        table_type = "GOVERNED"
=======
    filename_prefix = filename_prefix + uuid.uuid4().hex if filename_prefix else uuid.uuid4().hex
>>>>>>> 957812cd
    session: boto3.Session = _utils.ensure_session(session=boto3_session)

    # Sanitize table to respect Athena's standards
    if (sanitize_columns is True) or (database is not None and table is not None):
        df, dtype, partition_cols = _sanitize(df=df, dtype=dtype, partition_cols=partition_cols)

    # Evaluating dtype
    catalog_table_input: Optional[Dict[str, Any]] = None
    if database and table:
        catalog_table_input = catalog._get_table_input(  # pylint: disable=protected-access
            database=database, table=table, boto3_session=session, catalog_id=catalog_id
        )
        catalog_path: Optional[str] = None
        if catalog_table_input:
            table_type = catalog_table_input["TableType"]
            catalog_path = catalog_table_input["StorageDescriptor"]["Location"]
        if path is None:
            if catalog_path:
                path = catalog_path
            else:
                raise exceptions.InvalidArgumentValue(
                    "Glue table does not exist in the catalog. Please pass the `path` argument to create it."
                )
        elif path and catalog_path:
            if path.rstrip("/") != catalog_path.rstrip("/"):
                raise exceptions.InvalidArgumentValue(
                    f"The specified path: {path}, does not match the existing Glue catalog table path: {catalog_path}"
                )
        if pandas_kwargs.get("compression") not in ("gzip", "bz2", None):
            raise exceptions.InvalidArgumentCombination(
                "If database and table are given, you must use one of these compressions: gzip, bz2 or None."
            )

    df = _apply_dtype(df=df, dtype=dtype, catalog_table_input=catalog_table_input, mode=mode)

    paths: List[str] = []
    if dataset is False:
        pandas_kwargs["sep"] = sep
        pandas_kwargs["index"] = index
        pandas_kwargs["columns"] = columns
        _to_text(
            file_format="csv",
            df=df,
            use_threads=use_threads,
            path=path,
            boto3_session=session,
            s3_additional_kwargs=s3_additional_kwargs,
            **pandas_kwargs,
        )
        paths = [path]  # type: ignore
    else:
        if database and table:
            quoting: Optional[int] = csv.QUOTE_NONE
            escapechar: Optional[str] = "\\"
            header: Union[bool, List[str]] = False
            date_format: Optional[str] = "%Y-%m-%d %H:%M:%S.%f"
            pd_kwargs: Dict[str, Any] = {}
            compression: Optional[str] = pandas_kwargs.get("compression", None)
        else:
            quoting = pandas_kwargs.get("quoting", None)
            escapechar = pandas_kwargs.get("escapechar", None)
            header = pandas_kwargs.get("header", True)
            date_format = pandas_kwargs.get("date_format", None)
            compression = pandas_kwargs.get("compression", None)
            pd_kwargs = pandas_kwargs.copy()
            pd_kwargs.pop("quoting", None)
            pd_kwargs.pop("escapechar", None)
            pd_kwargs.pop("header", None)
            pd_kwargs.pop("date_format", None)
            pd_kwargs.pop("compression", None)

        df = df[columns] if columns else df
        columns_types: Dict[str, str] = {}
        partitions_types: Dict[str, str] = {}
        if database and table:
            columns_types, partitions_types = _data_types.athena_types_from_pandas_partitioned(
                df=df, index=index, partition_cols=partition_cols, dtype=dtype, index_left=True
            )
            if (catalog_table_input is None) and (table_type == "GOVERNED"):
                catalog._create_csv_table(  # pylint: disable=protected-access
                    database=database,
                    table=table,
                    path=path,
                    columns_types=columns_types,
                    table_type=table_type,
                    partitions_types=partitions_types,
                    bucketing_info=bucketing_info,
                    description=description,
                    parameters=parameters,
                    columns_comments=columns_comments,
                    boto3_session=session,
                    mode=mode,
                    catalog_versioning=catalog_versioning,
                    sep=sep,
                    projection_enabled=projection_enabled,
                    projection_types=projection_types,
                    projection_ranges=projection_ranges,
                    projection_values=projection_values,
                    projection_intervals=projection_intervals,
                    projection_digits=projection_digits,
                    catalog_table_input=catalog_table_input,
                    catalog_id=catalog_id,
                    compression=pandas_kwargs.get("compression"),
                    skip_header_line_count=None,
                )
                catalog_table_input = catalog._get_table_input(  # pylint: disable=protected-access
                    database=database, table=table, boto3_session=session, catalog_id=catalog_id
                )
        paths, partitions_values = _to_dataset(
            func=_to_text,
            concurrent_partitioning=concurrent_partitioning,
            df=df,
            path_root=path,  # type: ignore
            index=index,
            sep=sep,
            compression=compression,
<<<<<<< HEAD
            catalog_id=catalog_id,
            database=database,
            table=table,
            table_type=table_type,
            transaction_id=transaction_id,
=======
            filename_prefix=filename_prefix,
>>>>>>> 957812cd
            use_threads=use_threads,
            partition_cols=partition_cols,
            partitions_types=partitions_types,
            bucketing_info=bucketing_info,
            mode=mode,
            boto3_session=session,
            s3_additional_kwargs=s3_additional_kwargs,
            file_format="csv",
            quoting=quoting,
            escapechar=escapechar,
            header=header,
            date_format=date_format,
            **pd_kwargs,
        )
        if database and table:
            try:
                catalog._create_csv_table(  # pylint: disable=protected-access
                    database=database,
                    table=table,
                    path=path,
                    columns_types=columns_types,
                    table_type=table_type,
                    partitions_types=partitions_types,
                    bucketing_info=bucketing_info,
                    description=description,
                    parameters=parameters,
                    columns_comments=columns_comments,
                    boto3_session=session,
                    mode=mode,
                    catalog_versioning=catalog_versioning,
                    sep=sep,
                    projection_enabled=projection_enabled,
                    projection_types=projection_types,
                    projection_ranges=projection_ranges,
                    projection_values=projection_values,
                    projection_intervals=projection_intervals,
                    projection_digits=projection_digits,
                    catalog_table_input=catalog_table_input,
                    catalog_id=catalog_id,
                    compression=pandas_kwargs.get("compression"),
                    skip_header_line_count=None,
                )
                if partitions_values and (regular_partitions is True) and (table_type != "GOVERNED"):
                    _logger.debug("partitions_values:\n%s", partitions_values)
                    catalog.add_csv_partitions(
                        database=database,
                        table=table,
                        partitions_values=partitions_values,
                        bucketing_info=bucketing_info,
                        boto3_session=session,
                        sep=sep,
                        catalog_id=catalog_id,
                        columns_types=columns_types,
                        compression=pandas_kwargs.get("compression"),
                    )
            except Exception:
                _logger.debug("Catalog write failed, cleaning up S3 (paths: %s).", paths)
                delete_objects(
                    path=paths,
                    use_threads=use_threads,
                    boto3_session=session,
                    s3_additional_kwargs=s3_additional_kwargs,
                )
                raise
    return {"paths": paths, "partitions_values": partitions_values}


def to_json(
    df: pd.DataFrame,
    path: str,
    boto3_session: Optional[boto3.Session] = None,
    s3_additional_kwargs: Optional[Dict[str, Any]] = None,
    use_threads: bool = True,
    **pandas_kwargs: Any,
) -> List[str]:
    """Write JSON file on Amazon S3.

    Note
    ----
    In case of `use_threads=True` the number of threads
    that will be spawned will be gotten from os.cpu_count().

    Note
    ----
    Compression: The minimum acceptable version to achive it is Pandas 1.2.0 that requires Python >= 3.7.1.

    Parameters
    ----------
    df: pandas.DataFrame
        Pandas DataFrame https://pandas.pydata.org/pandas-docs/stable/reference/api/pandas.DataFrame.html
    path : str
        Amazon S3 path (e.g. s3://bucket/filename.csv).
    boto3_session : boto3.Session(), optional
        Boto3 Session. The default boto3 Session will be used if boto3_session receive None.
    s3_additional_kwargs : Optional[Dict[str, Any]]
        Forward to botocore requests. Valid parameters: "ACL", "Metadata", "ServerSideEncryption", "StorageClass",
        "SSECustomerAlgorithm", "SSECustomerKey", "SSEKMSKeyId", "SSEKMSEncryptionContext", "Tagging",
        "RequestPayer", "ExpectedBucketOwner".
        e.g. s3_additional_kwargs={'ServerSideEncryption': 'aws:kms', 'SSEKMSKeyId': 'YOUR_KMS_KEY_ARN'}
    use_threads : bool
        True to enable concurrent requests, False to disable multiple threads.
        If enabled os.cpu_count() will be used as the max number of threads.
    pandas_kwargs:
        KEYWORD arguments forwarded to pandas.DataFrame.to_json(). You can NOT pass `pandas_kwargs` explicit, just add
        valid Pandas arguments in the function call and Wrangler will accept it.
        e.g. wr.s3.to_json(df, path, lines=True, date_format='iso')
        https://pandas.pydata.org/pandas-docs/stable/reference/api/pandas.DataFrame.to_json.html

    Returns
    -------
    List[str]
        List of written files.

    Examples
    --------
    Writing JSON file

    >>> import awswrangler as wr
    >>> import pandas as pd
    >>> wr.s3.to_json(
    ...     df=pd.DataFrame({'col': [1, 2, 3]}),
    ...     path='s3://bucket/filename.json',
    ... )

    Writing JSON file using pandas_kwargs

    >>> import awswrangler as wr
    >>> import pandas as pd
    >>> wr.s3.to_json(
    ...     df=pd.DataFrame({'col': [1, 2, 3]}),
    ...     path='s3://bucket/filename.json',
    ...     lines=True,
    ...     date_format='iso'
    ... )

    Writing CSV file encrypted with a KMS key

    >>> import awswrangler as wr
    >>> import pandas as pd
    >>> wr.s3.to_json(
    ...     df=pd.DataFrame({'col': [1, 2, 3]}),
    ...     path='s3://bucket/filename.json',
    ...     s3_additional_kwargs={
    ...         'ServerSideEncryption': 'aws:kms',
    ...         'SSEKMSKeyId': 'YOUR_KMS_KEY_ARN'
    ...     }
    ... )

    """
    if "pandas_kwargs" in pandas_kwargs:
        raise exceptions.InvalidArgument(
            "You can NOT pass `pandas_kwargs` explicit, just add valid "
            "Pandas arguments in the function call and Wrangler will accept it."
            "e.g. wr.s3.to_json(df, path, lines=True, date_format='iso')"
        )
    if pandas_kwargs.get("compression") and str(pd.__version__) < LooseVersion("1.2.0"):
        raise exceptions.InvalidArgument(
            f"JSON compression on S3 is not supported for Pandas version {pd.__version__}. "
            "The minimum acceptable version to achive it is Pandas 1.2.0 that requires Python >=3.7.1."
        )
    return _to_text(
        file_format="json",
        df=df,
        path=path,
        use_threads=use_threads,
        boto3_session=boto3_session,
        s3_additional_kwargs=s3_additional_kwargs,
        **pandas_kwargs,
    )<|MERGE_RESOLUTION|>--- conflicted
+++ resolved
@@ -432,12 +432,9 @@
     dtype = dtype if dtype else {}
     partitions_values: Dict[str, List[str]] = {}
     mode = "append" if mode is None else mode
-<<<<<<< HEAD
     if transaction_id:
         table_type = "GOVERNED"
-=======
     filename_prefix = filename_prefix + uuid.uuid4().hex if filename_prefix else uuid.uuid4().hex
->>>>>>> 957812cd
     session: boto3.Session = _utils.ensure_session(session=boto3_session)
 
     # Sanitize table to respect Athena's standards
@@ -554,15 +551,12 @@
             index=index,
             sep=sep,
             compression=compression,
-<<<<<<< HEAD
             catalog_id=catalog_id,
             database=database,
             table=table,
             table_type=table_type,
             transaction_id=transaction_id,
-=======
             filename_prefix=filename_prefix,
->>>>>>> 957812cd
             use_threads=use_threads,
             partition_cols=partition_cols,
             partitions_types=partitions_types,
