"""Amazon S3 Text Write Module (PRIVATE)."""

import csv
import logging
import uuid
from typing import TYPE_CHECKING, Any, Dict, List, Optional, Tuple, Union, cast

import boto3
import pandas as pd
from pandas.io.common import infer_compression

from awswrangler import _config, _data_types, _utils, catalog, exceptions, lakeformation
from awswrangler._config import apply_configs
from awswrangler._distributed import engine
from awswrangler._utils import copy_df_shallow
from awswrangler.s3._delete import delete_objects
from awswrangler.s3._fs import open_s3_object
from awswrangler.s3._write import _COMPRESSION_2_EXT, _apply_dtype, _sanitize, _validate_args
from awswrangler.s3._write_dataset import _to_dataset
from awswrangler.typing import BucketingInfoTuple, GlueTableSettings, _S3WriteDataReturnValue

if TYPE_CHECKING:
    from mypy_boto3_s3 import S3Client

_logger: logging.Logger = logging.getLogger(__name__)


def _get_write_details(path: str, pandas_kwargs: Dict[str, Any]) -> Tuple[str, Optional[str], Optional[str]]:
    if pandas_kwargs.get("compression", "infer") == "infer":
        pandas_kwargs["compression"] = infer_compression(path, compression="infer")
    mode: str = "w" if pandas_kwargs.get("compression") is None else "wb"
    encoding: Optional[str] = pandas_kwargs.get("encoding", "utf-8")
    newline: Optional[str] = pandas_kwargs.get("lineterminator", "")
    return mode, encoding, newline


@engine.dispatch_on_engine
def _to_text(  # pylint: disable=unused-argument
    df: pd.DataFrame,
    file_format: str,
    use_threads: Union[bool, int],
    s3_client: Optional["S3Client"],
    s3_additional_kwargs: Optional[Dict[str, str]],
    path: Optional[str] = None,
    path_root: Optional[str] = None,
    filename_prefix: Optional[str] = None,
    bucketing: bool = False,
    **pandas_kwargs: Any,
) -> List[str]:
<<<<<<< HEAD
=======
    s3_client = s3_client if s3_client else _utils.client(service_name="s3")
>>>>>>> 57196a82
    if df.empty is True:
        _logger.warning("Empty DataFrame will be written.")
    if path is None and path_root is not None:
        file_path: str = (
            f"{path_root}{filename_prefix}.{file_format}{_COMPRESSION_2_EXT.get(pandas_kwargs.get('compression'))}"
        )
    elif path is not None and path_root is None:
        file_path = path
    else:
        raise RuntimeError("path and path_root received at the same time.")

    mode, encoding, newline = _get_write_details(path=file_path, pandas_kwargs=pandas_kwargs)
    with open_s3_object(
        path=file_path,
        mode=mode,
        use_threads=use_threads,
        s3_client=s3_client,
        s3_additional_kwargs=s3_additional_kwargs,
        encoding=encoding,
        newline=newline,
    ) as f:
        _logger.debug("pandas_kwargs: %s", pandas_kwargs)
        if file_format == "csv":
            df.to_csv(f, mode=mode, **pandas_kwargs)
        elif file_format == "json":
            df.to_json(f, **pandas_kwargs)
    return [file_path]


@apply_configs
def to_csv(  # pylint: disable=too-many-arguments,too-many-locals,too-many-statements,too-many-branches
    df: pd.DataFrame,
    path: Optional[str] = None,
    sep: str = ",",
    index: bool = True,
    columns: Optional[List[str]] = None,
    use_threads: Union[bool, int] = True,
    boto3_session: Optional[boto3.Session] = None,
    s3_additional_kwargs: Optional[Dict[str, Any]] = None,
    sanitize_columns: bool = False,
    dataset: bool = False,
    filename_prefix: Optional[str] = None,
    partition_cols: Optional[List[str]] = None,
    bucketing_info: Optional[BucketingInfoTuple] = None,
    concurrent_partitioning: bool = False,
    mode: Optional[str] = None,
    catalog_versioning: bool = False,
    schema_evolution: bool = False,
    dtype: Optional[Dict[str, str]] = None,
    database: Optional[str] = None,
    table: Optional[str] = None,
    glue_table_settings: Optional[GlueTableSettings] = None,
    projection_params: Optional[Dict[str, Any]] = None,
    catalog_id: Optional[str] = None,
    **pandas_kwargs: Any,
) -> _S3WriteDataReturnValue:
    """Write CSV file or dataset on Amazon S3.

    The concept of Dataset goes beyond the simple idea of ordinary files and enable more
    complex features like partitioning and catalog integration (Amazon Athena/AWS Glue Catalog).

    Note
    ----
    If database` and `table` arguments are passed, the table name and all column names
    will be automatically sanitized using `wr.catalog.sanitize_table_name` and `wr.catalog.sanitize_column_name`.
    Please, pass `sanitize_columns=True` to enforce this behaviour always.

    Note
    ----
    If `table` and `database` arguments are passed, `pandas_kwargs` will be ignored due
    restrictive quoting, date_format, escapechar and encoding required by Athena/Glue Catalog.

    Note
    ----
    Compression: The minimum acceptable version to achieve it is Pandas 1.2.0 that requires Python >= 3.7.1.

    Note
    ----
    In case of `use_threads=True` the number of threads
    that will be spawned will be gotten from os.cpu_count().

    Parameters
    ----------
    df: pandas.DataFrame
        Pandas DataFrame https://pandas.pydata.org/pandas-docs/stable/reference/api/pandas.DataFrame.html
    path : str, optional
        Amazon S3 path (e.g. s3://bucket/prefix/filename.csv) (for dataset e.g. ``s3://bucket/prefix``).
        Required if dataset=False or when creating a new dataset
    sep : str
        String of length 1. Field delimiter for the output file.
    index : bool
        Write row names (index).
    columns : Optional[List[str]]
        Columns to write.
    use_threads : bool, int
        True to enable concurrent requests, False to disable multiple threads.
        If enabled os.cpu_count() will be used as the max number of threads.
        If integer is provided, specified number is used.
    boto3_session : boto3.Session(), optional
        Boto3 Session. The default boto3 Session will be used if boto3_session receive None.
    s3_additional_kwargs : Optional[Dict[str, Any]]
        Forwarded to botocore requests.
        e.g. s3_additional_kwargs={'ServerSideEncryption': 'aws:kms', 'SSEKMSKeyId': 'YOUR_KMS_KEY_ARN'}
    sanitize_columns : bool
        True to sanitize columns names or False to keep it as is.
        True value is forced if `dataset=True`.
    dataset : bool
        If True store as a dataset instead of ordinary file(s)
        If True, enable all follow arguments:
        partition_cols, mode, database, table, description, parameters, columns_comments, concurrent_partitioning,
        catalog_versioning, projection_params, catalog_id, schema_evolution.
    filename_prefix: str, optional
        If dataset=True, add a filename prefix to the output files.
    partition_cols: List[str], optional
        List of column names that will be used to create partitions. Only takes effect if dataset=True.
    bucketing_info: Tuple[List[str], int], optional
        Tuple consisting of the column names used for bucketing as the first element and the number of buckets as the
        second element.
        Only `str`, `int` and `bool` are supported as column data types for bucketing.
    concurrent_partitioning: bool
        If True will increase the parallelism level during the partitions writing. It will decrease the
        writing time and increase the memory usage.
        https://aws-sdk-pandas.readthedocs.io/en/3.0.0rc2/tutorials/022%20-%20Writing%20Partitions%20Concurrently.html
    mode : str, optional
        ``append`` (Default), ``overwrite``, ``overwrite_partitions``. Only takes effect if dataset=True.
        For details check the related tutorial:
        https://aws-sdk-pandas.readthedocs.io/en/3.0.0rc2/stubs/awswrangler.s3.to_parquet.html#awswrangler.s3.to_parquet
    catalog_versioning : bool
        If True and `mode="overwrite"`, creates an archived version of the table catalog before updating it.
    schema_evolution : bool
        If True allows schema evolution (new or missing columns), otherwise a exception will be raised.
        (Only considered if dataset=True and mode in ("append", "overwrite_partitions")). False by default.
        Related tutorial:
        https://aws-sdk-pandas.readthedocs.io/en/3.0.0rc2/tutorials/014%20-%20Schema%20Evolution.html
    database : str, optional
        Glue/Athena catalog: Database name.
    table : str, optional
        Glue/Athena catalog: Table name.
    glue_table_settings: dict (GlueTableSettings), optional
        Settings for writing to the Glue table.
    dtype : Dict[str, str], optional
        Dictionary of columns names and Athena/Glue types to be casted.
        Useful when you have columns with undetermined or mixed data types.
        (e.g. {'col name': 'bigint', 'col2 name': 'int'})
    projection_params : Optional[Dict[str, Any]]
        Enable Partition Projection on Athena (https://docs.aws.amazon.com/athena/latest/ug/partition-projection.html)
        Following projection parameters are supported:

        .. list-table:: Projection Parameters
           :header-rows: 1

           * - Name
             - Type
             - Description
           * - projection_types
             - Optional[Dict[str, str]]
             - Dictionary of partitions names and Athena projections types.
               Valid types: "enum", "integer", "date", "injected"
               https://docs.aws.amazon.com/athena/latest/ug/partition-projection-supported-types.html
               (e.g. {'col_name': 'enum', 'col2_name': 'integer'})
           * - projection_ranges
             - Optional[Dict[str, str]]
             - Dictionary of partitions names and Athena projections ranges.
               https://docs.aws.amazon.com/athena/latest/ug/partition-projection-supported-types.html
               (e.g. {'col_name': '0,10', 'col2_name': '-1,8675309'})
           * - projection_values
             - Optional[Dict[str, str]]
             - Dictionary of partitions names and Athena projections values.
               https://docs.aws.amazon.com/athena/latest/ug/partition-projection-supported-types.html
               (e.g. {'col_name': 'A,B,Unknown', 'col2_name': 'foo,boo,bar'})
           * - projection_intervals
             - Optional[Dict[str, str]]
             - Dictionary of partitions names and Athena projections intervals.
               https://docs.aws.amazon.com/athena/latest/ug/partition-projection-supported-types.html
               (e.g. {'col_name': '1', 'col2_name': '5'})
           * - projection_digits
             - Optional[Dict[str, str]]
             - Dictionary of partitions names and Athena projections digits.
               https://docs.aws.amazon.com/athena/latest/ug/partition-projection-supported-types.html
               (e.g. {'col_name': '1', 'col2_name': '2'})
           * - projection_formats
             - Optional[Dict[str, str]]
             - Dictionary of partitions names and Athena projections formats.
               https://docs.aws.amazon.com/athena/latest/ug/partition-projection-supported-types.html
               (e.g. {'col_date': 'yyyy-MM-dd', 'col2_timestamp': 'yyyy-MM-dd HH:mm:ss'})
           * - projection_storage_location_template
             - Optional[str]
             - Value which is allows Athena to properly map partition values if the S3 file locations do not follow
               a typical `.../column=value/...` pattern.
               https://docs.aws.amazon.com/athena/latest/ug/partition-projection-setting-up.html
               (e.g. s3://bucket/table_root/a=${a}/${b}/some_static_subdirectory/${c}/)
    catalog_id : str, optional
        The ID of the Data Catalog from which to retrieve Databases.
        If none is provided, the AWS account ID is used by default.
    pandas_kwargs :
        KEYWORD arguments forwarded to pandas.DataFrame.to_csv(). You can NOT pass `pandas_kwargs` explicit, just add
        valid Pandas arguments in the function call and awswrangler will accept it.
        e.g. wr.s3.to_csv(df, path, sep='|', na_rep='NULL', decimal=',')
        https://pandas.pydata.org/pandas-docs/stable/reference/api/pandas.DataFrame.to_csv.html

    Returns
    -------
    wr.typing._S3WriteDataReturnValue
        Dictionary with:
        'paths': List of all stored files paths on S3.
        'partitions_values': Dictionary of partitions added with keys as S3 path locations
        and values as a list of partitions values as str.

    Examples
    --------
    Writing single file

    >>> import awswrangler as wr
    >>> import pandas as pd
    >>> wr.s3.to_csv(
    ...     df=pd.DataFrame({'col': [1, 2, 3]}),
    ...     path='s3://bucket/prefix/my_file.csv',
    ... )
    {
        'paths': ['s3://bucket/prefix/my_file.csv'],
        'partitions_values': {}
    }

    Writing single file with pandas_kwargs

    >>> import awswrangler as wr
    >>> import pandas as pd
    >>> wr.s3.to_csv(
    ...     df=pd.DataFrame({'col': [1, 2, 3]}),
    ...     path='s3://bucket/prefix/my_file.csv',
    ...     sep='|',
    ...     na_rep='NULL',
    ...     decimal=','
    ... )
    {
        'paths': ['s3://bucket/prefix/my_file.csv'],
        'partitions_values': {}
    }

    Writing single file encrypted with a KMS key

    >>> import awswrangler as wr
    >>> import pandas as pd
    >>> wr.s3.to_csv(
    ...     df=pd.DataFrame({'col': [1, 2, 3]}),
    ...     path='s3://bucket/prefix/my_file.csv',
    ...     s3_additional_kwargs={
    ...         'ServerSideEncryption': 'aws:kms',
    ...         'SSEKMSKeyId': 'YOUR_KMS_KEY_ARN'
    ...     }
    ... )
    {
        'paths': ['s3://bucket/prefix/my_file.csv'],
        'partitions_values': {}
    }

    Writing partitioned dataset

    >>> import awswrangler as wr
    >>> import pandas as pd
    >>> wr.s3.to_csv(
    ...     df=pd.DataFrame({
    ...         'col': [1, 2, 3],
    ...         'col2': ['A', 'A', 'B']
    ...     }),
    ...     path='s3://bucket/prefix',
    ...     dataset=True,
    ...     partition_cols=['col2']
    ... )
    {
        'paths': ['s3://.../col2=A/x.csv', 's3://.../col2=B/y.csv'],
        'partitions_values: {
            's3://.../col2=A/': ['A'],
            's3://.../col2=B/': ['B']
        }
    }

    Writing bucketed dataset

    >>> import awswrangler as wr
    >>> import pandas as pd
    >>> wr.s3.to_csv(
    ...     df=pd.DataFrame({
    ...         'col': [1, 2, 3],
    ...         'col2': ['A', 'A', 'B']
    ...     }),
    ...     path='s3://bucket/prefix',
    ...     dataset=True,
    ...     bucketing_info=(["col2"], 2)
    ... )
    {
        'paths': ['s3://.../x_bucket-00000.csv', 's3://.../col2=B/x_bucket-00001.csv'],
        'partitions_values: {}
    }

    Writing dataset to S3 with metadata on Athena/Glue Catalog.

    >>> import awswrangler as wr
    >>> import pandas as pd
    >>> wr.s3.to_csv(
    ...     df=pd.DataFrame({
    ...         'col': [1, 2, 3],
    ...         'col2': ['A', 'A', 'B']
    ...     }),
    ...     path='s3://bucket/prefix',
    ...     dataset=True,
    ...     partition_cols=['col2'],
    ...     database='default',  # Athena/Glue database
    ...     table='my_table'  # Athena/Glue table
    ... )
    {
        'paths': ['s3://.../col2=A/x.csv', 's3://.../col2=B/y.csv'],
        'partitions_values: {
            's3://.../col2=A/': ['A'],
            's3://.../col2=B/': ['B']
        }
    }

    Writing dataset to Glue governed table

    >>> import awswrangler as wr
    >>> import pandas as pd
    >>> wr.s3.to_csv(
    ...     df=pd.DataFrame({
    ...         'col': [1, 2, 3],
    ...         'col2': ['A', 'A', 'B'],
    ...         'col3': [None, None, None]
    ...     }),
    ...     dataset=True,
    ...     mode='append',
    ...     database='default',  # Athena/Glue database
    ...     table='my_table',  # Athena/Glue table
    ...     glue_table_settings=wr.typing.GlueTableSettings(
    ...         table_type="GOVERNED",
    ...         transaction_id="xxx",
    ...     ),
    ... )
    {
        'paths': ['s3://.../x.csv'],
        'partitions_values: {}
    }

    Writing dataset casting empty column data type

    >>> import awswrangler as wr
    >>> import pandas as pd
    >>> wr.s3.to_csv(
    ...     df=pd.DataFrame({
    ...         'col': [1, 2, 3],
    ...         'col2': ['A', 'A', 'B'],
    ...         'col3': [None, None, None]
    ...     }),
    ...     path='s3://bucket/prefix',
    ...     dataset=True,
    ...     database='default',  # Athena/Glue database
    ...     table='my_table'  # Athena/Glue table
    ...     dtype={'col3': 'date'}
    ... )
    {
        'paths': ['s3://.../x.csv'],
        'partitions_values: {}
    }

    """
    if "pandas_kwargs" in pandas_kwargs:
        raise exceptions.InvalidArgument(
            "You can NOT pass `pandas_kwargs` explicit, just add valid "
            "Pandas arguments in the function call and awswrangler will accept it."
            "e.g. wr.s3.to_csv(df, path, sep='|', na_rep='NULL', decimal=',', compression='gzip')"
        )

    glue_table_settings = cast(
        GlueTableSettings,
        glue_table_settings if glue_table_settings else {},
    )

    table_type = glue_table_settings.get("table_type")
    transaction_id = glue_table_settings.get("transaction_id")
    description = glue_table_settings.get("description")
    parameters = glue_table_settings.get("parameters")
    columns_comments = glue_table_settings.get("columns_comments")
    regular_partitions = glue_table_settings.get("regular_partitions", True)

    _validate_args(
        df=df,
        table=table,
        database=database,
        dataset=dataset,
        path=path,
        partition_cols=partition_cols,
        bucketing_info=bucketing_info,
        mode=mode,
        description=description,
        parameters=parameters,
        columns_comments=columns_comments,
        execution_engine=engine.get(),
    )

    # Initializing defaults
    partition_cols = partition_cols if partition_cols else []
    dtype = dtype if dtype else {}
    partitions_values: Dict[str, List[str]] = {}
    mode = "append" if mode is None else mode
    commit_trans: bool = False
    if transaction_id:
        table_type = "GOVERNED"

    filename_prefix = filename_prefix + uuid.uuid4().hex if filename_prefix else uuid.uuid4().hex
    s3_client = _utils.client(service_name="s3", session=boto3_session)

    # Sanitize table to respect Athena's standards
    if (sanitize_columns is True) or (database is not None and table is not None):
        df, dtype, partition_cols = _sanitize(
            df=copy_df_shallow(df),
            dtype=dtype,
            partition_cols=partition_cols,
        )

    # Evaluating dtype
    catalog_table_input: Optional[Dict[str, Any]] = None
    if database and table:
        catalog_table_input = catalog._get_table_input(  # pylint: disable=protected-access
            database=database,
            table=table,
            boto3_session=boto3_session,
            transaction_id=transaction_id,
            catalog_id=catalog_id,
        )

        catalog_path: Optional[str] = None
        if catalog_table_input:
            table_type = catalog_table_input["TableType"]
            catalog_path = catalog_table_input.get("StorageDescriptor", {}).get("Location")
        if path is None:
            if catalog_path:
                path = catalog_path
            else:
                raise exceptions.InvalidArgumentValue(
                    "Glue table does not exist in the catalog. Please pass the `path` argument to create it."
                )
        elif path and catalog_path:
            if path.rstrip("/") != catalog_path.rstrip("/"):
                raise exceptions.InvalidArgumentValue(
                    f"The specified path: {path}, does not match the existing Glue catalog table path: {catalog_path}"
                )
        if pandas_kwargs.get("compression") not in ("gzip", "bz2", None):
            raise exceptions.InvalidArgumentCombination(
                "If database and table are given, you must use one of these compressions: gzip, bz2 or None."
            )
        if (table_type == "GOVERNED") and (not transaction_id):
            _logger.debug("`transaction_id` not specified for GOVERNED table, starting transaction")
            transaction_id = lakeformation.start_transaction(
                read_only=False,
                boto3_session=boto3_session,
            )
            commit_trans = True

    df = _apply_dtype(df=df, dtype=dtype, catalog_table_input=catalog_table_input, mode=mode)

    paths: List[str] = []
    if dataset is False:
        pandas_kwargs["sep"] = sep
        pandas_kwargs["index"] = index
        pandas_kwargs["columns"] = columns
        _to_text(
            df,
            file_format="csv",
            use_threads=use_threads,
            path=path,
            s3_client=s3_client,
            s3_additional_kwargs=s3_additional_kwargs,
            **pandas_kwargs,
        )
        paths = [path]  # type: ignore[list-item]
    else:
        compression: Optional[str] = pandas_kwargs.get("compression", None)
        if database and table:
            quoting: Optional[int] = csv.QUOTE_NONE
            escapechar: Optional[str] = "\\"
            header: Union[bool, List[str]] = pandas_kwargs.get("header", False)
            date_format: Optional[str] = "%Y-%m-%d %H:%M:%S.%f"
            pd_kwargs: Dict[str, Any] = {}
        else:
            quoting = pandas_kwargs.get("quoting", None)
            escapechar = pandas_kwargs.get("escapechar", None)
            header = pandas_kwargs.get("header", True)
            date_format = pandas_kwargs.get("date_format", None)
            pd_kwargs = pandas_kwargs.copy()
            pd_kwargs.pop("quoting", None)
            pd_kwargs.pop("escapechar", None)
            pd_kwargs.pop("header", None)
            pd_kwargs.pop("date_format", None)
            pd_kwargs.pop("compression", None)

        df = df[columns] if columns else df

        columns_types: Dict[str, str] = {}
        partitions_types: Dict[str, str] = {}

        if database and table:
            columns_types, partitions_types = _data_types.athena_types_from_pandas_partitioned(
                df=df, index=index, partition_cols=partition_cols, dtype=dtype, index_left=True
            )
            if schema_evolution is False:
                _utils.check_schema_changes(columns_types=columns_types, table_input=catalog_table_input, mode=mode)

            create_table_args: Dict[str, Any] = {
                "database": database,
                "table": table,
                "path": path,
                "columns_types": columns_types,
                "table_type": table_type,
                "partitions_types": partitions_types,
                "bucketing_info": bucketing_info,
                "description": description,
                "parameters": parameters,
                "columns_comments": columns_comments,
                "boto3_session": boto3_session,
                "mode": mode,
                "transaction_id": transaction_id,
                "schema_evolution": schema_evolution,
                "catalog_versioning": catalog_versioning,
                "sep": sep,
                "projection_params": projection_params,
                "catalog_table_input": catalog_table_input,
                "catalog_id": catalog_id,
                "compression": pandas_kwargs.get("compression"),
                "skip_header_line_count": True if header else None,
                "serde_library": None,
                "serde_parameters": None,
            }

            if (catalog_table_input is None) and (table_type == "GOVERNED"):
                catalog._create_csv_table(**create_table_args)  # pylint: disable=protected-access
                catalog_table_input = catalog._get_table_input(  # pylint: disable=protected-access
                    database=database,
                    table=table,
                    boto3_session=boto3_session,
                    transaction_id=transaction_id,
                    catalog_id=catalog_id,
                )
                create_table_args["catalog_table_input"] = catalog_table_input

        paths, partitions_values = _to_dataset(
            func=_to_text,
            concurrent_partitioning=concurrent_partitioning,
            df=df,
            path_root=path,  # type: ignore[arg-type]
            index=index,
            sep=sep,
            compression=compression,
            catalog_id=catalog_id,
            database=database,
            table=table,
            table_type=table_type,
            transaction_id=transaction_id,
            filename_prefix=filename_prefix,
            use_threads=use_threads,
            partition_cols=partition_cols,
            partitions_types=partitions_types,
            bucketing_info=bucketing_info,
            mode=mode,
            boto3_session=boto3_session,
            s3_additional_kwargs=s3_additional_kwargs,
            file_format="csv",
            quoting=quoting,
            escapechar=escapechar,
            header=header,
            date_format=date_format,
            **pd_kwargs,
        )
        if database and table:
            try:
                serde_info: Dict[str, Any] = {}
                if catalog_table_input:
                    serde_info = catalog_table_input["StorageDescriptor"]["SerdeInfo"]
                create_table_args["serde_library"] = serde_info.get("SerializationLibrary", None)
                create_table_args["serde_parameters"] = serde_info.get("Parameters", None)
                catalog._create_csv_table(**create_table_args)  # pylint: disable=protected-access
                if partitions_values and (regular_partitions is True) and (table_type != "GOVERNED"):
                    _logger.debug("partitions_values:\n%s", partitions_values)
                    catalog.add_csv_partitions(
                        database=database,
                        table=table,
                        partitions_values=partitions_values,
                        bucketing_info=bucketing_info,
                        boto3_session=boto3_session,
                        sep=sep,
                        serde_library=create_table_args["serde_library"],
                        serde_parameters=create_table_args["serde_parameters"],
                        catalog_id=catalog_id,
                        columns_types=columns_types,
                        compression=pandas_kwargs.get("compression"),
                    )
                if commit_trans:
                    lakeformation.commit_transaction(
                        transaction_id=transaction_id,  # type: ignore[arg-type]
                        boto3_session=boto3_session,
                    )
            except Exception:
                _logger.debug("Catalog write failed, cleaning up S3 (paths: %s).", paths)
                delete_objects(
                    path=paths,
                    use_threads=use_threads,
                    boto3_session=boto3_session,
                    s3_additional_kwargs=s3_additional_kwargs,
                )
                raise
    return {"paths": paths, "partitions_values": partitions_values}


@apply_configs
def to_json(  # pylint: disable=too-many-arguments,too-many-locals,too-many-statements,too-many-branches
    df: pd.DataFrame,
    path: Optional[str] = None,
    index: bool = True,
    columns: Optional[List[str]] = None,
    use_threads: Union[bool, int] = True,
    boto3_session: Optional[boto3.Session] = None,
    s3_additional_kwargs: Optional[Dict[str, Any]] = None,
    sanitize_columns: bool = False,
    dataset: bool = False,
    filename_prefix: Optional[str] = None,
    partition_cols: Optional[List[str]] = None,
    bucketing_info: Optional[BucketingInfoTuple] = None,
    concurrent_partitioning: bool = False,
    mode: Optional[str] = None,
    catalog_versioning: bool = False,
    schema_evolution: bool = True,
    dtype: Optional[Dict[str, str]] = None,
    database: Optional[str] = None,
    table: Optional[str] = None,
    glue_table_settings: Optional[GlueTableSettings] = None,
    projection_params: Optional[Dict[str, Any]] = None,
    catalog_id: Optional[str] = None,
    **pandas_kwargs: Any,
) -> _S3WriteDataReturnValue:
    """Write JSON file on Amazon S3.

    Note
    ----
    In case of `use_threads=True` the number of threads
    that will be spawned will be gotten from os.cpu_count().

    Note
    ----
    Compression: The minimum acceptable version to achive it is Pandas 1.2.0 that requires Python >= 3.7.1.

    Parameters
    ----------
    df: pandas.DataFrame
        Pandas DataFrame https://pandas.pydata.org/pandas-docs/stable/reference/api/pandas.DataFrame.html
    path : str
        Amazon S3 path (e.g. s3://bucket/filename.json).
    index : bool
        Write row names (index).
    columns : Optional[List[str]]
        Columns to write.
    use_threads : bool, int
        True to enable concurrent requests, False to disable multiple threads.
        If enabled os.cpu_count() will be used as the max number of threads.
        If integer is provided, specified number is used.
    boto3_session : boto3.Session(), optional
        Boto3 Session. The default boto3 Session will be used if boto3_session receive None.
    s3_additional_kwargs : Optional[Dict[str, Any]]
        Forwarded to botocore requests.
        e.g. s3_additional_kwargs={'ServerSideEncryption': 'aws:kms', 'SSEKMSKeyId': 'YOUR_KMS_KEY_ARN'}
    sanitize_columns : bool
        True to sanitize columns names or False to keep it as is.
        True value is forced if `dataset=True`.
    dataset : bool
        If True store as a dataset instead of ordinary file(s)
        If True, enable all follow arguments:
        partition_cols, mode, database, table, description, parameters, columns_comments, concurrent_partitioning,
        catalog_versioning, projection_params, catalog_id, schema_evolution.
    filename_prefix: str, optional
        If dataset=True, add a filename prefix to the output files.
    partition_cols: List[str], optional
        List of column names that will be used to create partitions. Only takes effect if dataset=True.
    bucketing_info: Tuple[List[str], int], optional
        Tuple consisting of the column names used for bucketing as the first element and the number of buckets as the
        second element.
        Only `str`, `int` and `bool` are supported as column data types for bucketing.
    concurrent_partitioning: bool
        If True will increase the parallelism level during the partitions writing. It will decrease the
        writing time and increase the memory usage.
        https://aws-sdk-pandas.readthedocs.io/en/3.0.0rc2/tutorials/022%20-%20Writing%20Partitions%20Concurrently.html
    mode : str, optional
        ``append`` (Default), ``overwrite``, ``overwrite_partitions``. Only takes effect if dataset=True.
        For details check the related tutorial:
        https://aws-sdk-pandas.readthedocs.io/en/3.0.0rc2/stubs/awswrangler.s3.to_parquet.html#awswrangler.s3.to_parquet
    catalog_versioning : bool
        If True and `mode="overwrite"`, creates an archived version of the table catalog before updating it.
    schema_evolution : bool
        If True allows schema evolution (new or missing columns), otherwise a exception will be raised.
        (Only considered if dataset=True and mode in ("append", "overwrite_partitions"))
        Related tutorial:
        https://aws-sdk-pandas.readthedocs.io/en/3.0.0rc2/tutorials/014%20-%20Schema%20Evolution.html
    database : str, optional
        Glue/Athena catalog: Database name.
    table : str, optional
        Glue/Athena catalog: Table name.
    glue_table_settings: dict (GlueTableSettings), optional
        Settings for writing to the Glue table.
    dtype : Dict[str, str], optional
        Dictionary of columns names and Athena/Glue types to be casted.
        Useful when you have columns with undetermined or mixed data types.
        (e.g. {'col name': 'bigint', 'col2 name': 'int'})
    projection_params : Optional[Dict[str, Any]]
        Enable Partition Projection on Athena (https://docs.aws.amazon.com/athena/latest/ug/partition-projection.html)
        Following projection parameters are supported:

        .. list-table:: Projection Parameters
           :header-rows: 1

           * - Name
             - Type
             - Description
           * - projection_types
             - Optional[Dict[str, str]]
             - Dictionary of partitions names and Athena projections types.
               Valid types: "enum", "integer", "date", "injected"
               https://docs.aws.amazon.com/athena/latest/ug/partition-projection-supported-types.html
               (e.g. {'col_name': 'enum', 'col2_name': 'integer'})
           * - projection_ranges
             - Optional[Dict[str, str]]
             - Dictionary of partitions names and Athena projections ranges.
               https://docs.aws.amazon.com/athena/latest/ug/partition-projection-supported-types.html
               (e.g. {'col_name': '0,10', 'col2_name': '-1,8675309'})
           * - projection_values
             - Optional[Dict[str, str]]
             - Dictionary of partitions names and Athena projections values.
               https://docs.aws.amazon.com/athena/latest/ug/partition-projection-supported-types.html
               (e.g. {'col_name': 'A,B,Unknown', 'col2_name': 'foo,boo,bar'})
           * - projection_intervals
             - Optional[Dict[str, str]]
             - Dictionary of partitions names and Athena projections intervals.
               https://docs.aws.amazon.com/athena/latest/ug/partition-projection-supported-types.html
               (e.g. {'col_name': '1', 'col2_name': '5'})
           * - projection_digits
             - Optional[Dict[str, str]]
             - Dictionary of partitions names and Athena projections digits.
               https://docs.aws.amazon.com/athena/latest/ug/partition-projection-supported-types.html
               (e.g. {'col_name': '1', 'col2_name': '2'})
           * - projection_formats
             - Optional[Dict[str, str]]
             - Dictionary of partitions names and Athena projections formats.
               https://docs.aws.amazon.com/athena/latest/ug/partition-projection-supported-types.html
               (e.g. {'col_date': 'yyyy-MM-dd', 'col2_timestamp': 'yyyy-MM-dd HH:mm:ss'})
           * - projection_storage_location_template
             - Optional[str]
             - Value which is allows Athena to properly map partition values if the S3 file locations do not follow
               a typical `.../column=value/...` pattern.
               https://docs.aws.amazon.com/athena/latest/ug/partition-projection-setting-up.html
               (e.g. s3://bucket/table_root/a=${a}/${b}/some_static_subdirectory/${c}/)
    catalog_id : str, optional
        The ID of the Data Catalog from which to retrieve Databases.
        If none is provided, the AWS account ID is used by default.
    pandas_kwargs:
        KEYWORD arguments forwarded to pandas.DataFrame.to_json(). You can NOT pass `pandas_kwargs` explicit, just add
        valid Pandas arguments in the function call and awswrangler will accept it.
        e.g. wr.s3.to_json(df, path, lines=True, date_format='iso')
        https://pandas.pydata.org/pandas-docs/stable/reference/api/pandas.DataFrame.to_json.html

    Returns
    -------
    wr.typing._S3WriteDataReturnValue
        Dictionary with:
        'paths': List of all stored files paths on S3.
        'partitions_values': Dictionary of partitions added with keys as S3 path locations
        and values as a list of partitions values as str.

    Examples
    --------
    Writing JSON file

    >>> import awswrangler as wr
    >>> import pandas as pd
    >>> wr.s3.to_json(
    ...     df=pd.DataFrame({'col': [1, 2, 3]}),
    ...     path='s3://bucket/filename.json',
    ... )

    Writing JSON file using pandas_kwargs

    >>> import awswrangler as wr
    >>> import pandas as pd
    >>> wr.s3.to_json(
    ...     df=pd.DataFrame({'col': [1, 2, 3]}),
    ...     path='s3://bucket/filename.json',
    ...     lines=True,
    ...     date_format='iso'
    ... )

    Writing CSV file encrypted with a KMS key

    >>> import awswrangler as wr
    >>> import pandas as pd
    >>> wr.s3.to_json(
    ...     df=pd.DataFrame({'col': [1, 2, 3]}),
    ...     path='s3://bucket/filename.json',
    ...     s3_additional_kwargs={
    ...         'ServerSideEncryption': 'aws:kms',
    ...         'SSEKMSKeyId': 'YOUR_KMS_KEY_ARN'
    ...     }
    ... )

    """
    if "pandas_kwargs" in pandas_kwargs:
        raise exceptions.InvalidArgument(
            "You can NOT pass `pandas_kwargs` explicit, just add valid "
            "Pandas arguments in the function call and awswrangler will accept it."
            "e.g. wr.s3.to_json(df, path, lines=True, date_format='iso')"
        )

    glue_table_settings = cast(
        GlueTableSettings,
        glue_table_settings if glue_table_settings else {},
    )

    table_type = glue_table_settings.get("table_type")
    transaction_id = glue_table_settings.get("transaction_id")
    description = glue_table_settings.get("description")
    parameters = glue_table_settings.get("parameters")
    columns_comments = glue_table_settings.get("columns_comments")
    regular_partitions = glue_table_settings.get("regular_partitions", True)

    _validate_args(
        df=df,
        table=table,
        database=database,
        dataset=dataset,
        path=path,
        partition_cols=partition_cols,
        bucketing_info=bucketing_info,
        mode=mode,
        description=description,
        parameters=parameters,
        columns_comments=columns_comments,
        execution_engine=engine.get(),
    )

    # Initializing defaults
    partition_cols = partition_cols if partition_cols else []
    dtype = dtype if dtype else {}
    partitions_values: Dict[str, List[str]] = {}
    mode = "append" if mode is None else mode
    commit_trans: bool = False
    if transaction_id:
        table_type = "GOVERNED"

    filename_prefix = filename_prefix + uuid.uuid4().hex if filename_prefix else uuid.uuid4().hex
    s3_client = _utils.client(service_name="s3", session=boto3_session)

    # Sanitize table to respect Athena's standards
    if (sanitize_columns is True) or (database is not None and table is not None):
        df, dtype, partition_cols = _sanitize(
            df=copy_df_shallow(df),
            dtype=dtype,
            partition_cols=partition_cols,
        )

    # Evaluating dtype
    catalog_table_input: Optional[Dict[str, Any]] = None

    if database and table:
        catalog_table_input = catalog._get_table_input(  # pylint: disable=protected-access
            database=database,
            table=table,
            boto3_session=boto3_session,
            transaction_id=transaction_id,
            catalog_id=catalog_id,
        )
        catalog_path: Optional[str] = None
        if catalog_table_input:
            table_type = catalog_table_input["TableType"]
            catalog_path = catalog_table_input.get("StorageDescriptor", {}).get("Location")
        if path is None:
            if catalog_path:
                path = catalog_path
            else:
                raise exceptions.InvalidArgumentValue(
                    "Glue table does not exist in the catalog. Please pass the `path` argument to create it."
                )
        elif path and catalog_path:
            if path.rstrip("/") != catalog_path.rstrip("/"):
                raise exceptions.InvalidArgumentValue(
                    f"The specified path: {path}, does not match the existing Glue catalog table path: {catalog_path}"
                )
        if pandas_kwargs.get("compression") not in ("gzip", "bz2", None):
            raise exceptions.InvalidArgumentCombination(
                "If database and table are given, you must use one of these compressions: gzip, bz2 or None."
            )
        if (table_type == "GOVERNED") and (not transaction_id):
            _logger.debug("`transaction_id` not specified for GOVERNED table, starting transaction")
            transaction_id = lakeformation.start_transaction(
                read_only=False,
                boto3_session=boto3_session,
            )
            commit_trans = True

    df = _apply_dtype(df=df, dtype=dtype, catalog_table_input=catalog_table_input, mode=mode)

    if dataset is False:
        output_paths = _to_text(
            df,
            file_format="json",
            path=path,
            use_threads=use_threads,
            s3_client=s3_client,
            s3_additional_kwargs=s3_additional_kwargs,
            **pandas_kwargs,
        )
        return {"paths": output_paths, "partitions_values": {}}

    compression: Optional[str] = pandas_kwargs.pop("compression", None)
    df = df[columns] if columns else df

    columns_types: Dict[str, str] = {}
    partitions_types: Dict[str, str] = {}

    if database and table:
        columns_types, partitions_types = _data_types.athena_types_from_pandas_partitioned(
            df=df, index=index, partition_cols=partition_cols, dtype=dtype
        )
        if schema_evolution is False:
            _utils.check_schema_changes(columns_types=columns_types, table_input=catalog_table_input, mode=mode)

        create_table_args: Dict[str, Any] = {
            "database": database,
            "table": table,
            "path": path,
            "columns_types": columns_types,
            "table_type": table_type,
            "partitions_types": partitions_types,
            "bucketing_info": bucketing_info,
            "description": description,
            "parameters": parameters,
            "columns_comments": columns_comments,
            "boto3_session": boto3_session,
            "mode": mode,
            "transaction_id": transaction_id,
            "catalog_versioning": catalog_versioning,
            "schema_evolution": schema_evolution,
            "projection_params": projection_params,
            "catalog_table_input": catalog_table_input,
            "catalog_id": catalog_id,
            "compression": compression,
            "serde_library": None,
            "serde_parameters": None,
        }

        if (catalog_table_input is None) and (table_type == "GOVERNED"):
            catalog._create_json_table(**create_table_args)  # pylint: disable=protected-access
            catalog_table_input = catalog._get_table_input(  # pylint: disable=protected-access
                database=database,
                table=table,
                boto3_session=boto3_session,
                transaction_id=transaction_id,
                catalog_id=catalog_id,
            )
            create_table_args["catalog_table_input"] = catalog_table_input

    paths, partitions_values = _to_dataset(
        func=_to_text,
        concurrent_partitioning=concurrent_partitioning,
        df=df,
        path_root=path,  # type: ignore[arg-type]
        filename_prefix=filename_prefix,
        index=index,
        compression=compression,
        catalog_id=catalog_id,
        database=database,
        table=table,
        table_type=table_type,
        transaction_id=transaction_id,
        use_threads=use_threads,
        partition_cols=partition_cols,
        partitions_types=partitions_types,
        bucketing_info=bucketing_info,
        mode=mode,
        boto3_session=boto3_session,
        s3_additional_kwargs=s3_additional_kwargs,
        file_format="json",
        **pandas_kwargs,
    )
    if database and table:
        try:
            serde_info: Dict[str, Any] = {}
            if catalog_table_input:
                serde_info = catalog_table_input["StorageDescriptor"]["SerdeInfo"]
            create_table_args["serde_library"] = serde_info.get("SerializationLibrary", None)
            create_table_args["serde_parameters"] = serde_info.get("Parameters", None)
            catalog._create_json_table(**create_table_args)  # pylint: disable=protected-access
            if partitions_values and (regular_partitions is True) and (table_type != "GOVERNED"):
                _logger.debug("partitions_values:\n%s", partitions_values)
                catalog.add_json_partitions(
                    database=database,
                    table=table,
                    partitions_values=partitions_values,
                    bucketing_info=bucketing_info,
                    boto3_session=boto3_session,
                    serde_library=create_table_args["serde_library"],
                    serde_parameters=create_table_args["serde_parameters"],
                    catalog_id=catalog_id,
                    columns_types=columns_types,
                    compression=compression,
                )
                if commit_trans:
                    lakeformation.commit_transaction(
                        transaction_id=transaction_id,  # type: ignore[arg-type]
                        boto3_session=boto3_session,
                    )
        except Exception:
            _logger.debug("Catalog write failed, cleaning up S3 (paths: %s).", paths)
            delete_objects(
                path=paths,
                use_threads=use_threads,
                boto3_session=boto3_session,
                s3_additional_kwargs=s3_additional_kwargs,
            )
            raise
    return {"paths": paths, "partitions_values": partitions_values}<|MERGE_RESOLUTION|>--- conflicted
+++ resolved
@@ -9,7 +9,7 @@
 import pandas as pd
 from pandas.io.common import infer_compression
 
-from awswrangler import _config, _data_types, _utils, catalog, exceptions, lakeformation
+from awswrangler import _data_types, _utils, catalog, exceptions, lakeformation
 from awswrangler._config import apply_configs
 from awswrangler._distributed import engine
 from awswrangler._utils import copy_df_shallow
@@ -47,10 +47,7 @@
     bucketing: bool = False,
     **pandas_kwargs: Any,
 ) -> List[str]:
-<<<<<<< HEAD
-=======
     s3_client = s3_client if s3_client else _utils.client(service_name="s3")
->>>>>>> 57196a82
     if df.empty is True:
         _logger.warning("Empty DataFrame will be written.")
     if path is None and path_root is not None:
