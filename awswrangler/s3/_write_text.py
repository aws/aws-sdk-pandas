--- conflicted
+++ resolved
@@ -682,11 +682,8 @@
     schema_evolution: bool = True,
     database: Optional[str] = None,
     table: Optional[str] = None,
-<<<<<<< HEAD
     table_type: Optional[str] = None,
     transaction_id: Optional[str] = None,
-=======
->>>>>>> d00f0013
     dtype: Optional[Dict[str, str]] = None,
     description: Optional[str] = None,
     parameters: Optional[Dict[str, str]] = None,
@@ -767,13 +764,10 @@
         Glue/Athena catalog: Database name.
     table : str, optional
         Glue/Athena catalog: Table name.
-<<<<<<< HEAD
     table_type: str, optional
         The type of the Glue Table. Set to EXTERNAL_TABLE if None
     transaction_id: str, optional
         The ID of the transaction when writing to a Governed Table.
-=======
->>>>>>> d00f0013
     dtype : Dict[str, str], optional
         Dictionary of columns names and Athena/Glue types to be casted.
         Useful when you have columns with undetermined or mixed data types.
@@ -894,12 +888,9 @@
     dtype = dtype if dtype else {}
     partitions_values: Dict[str, List[str]] = {}
     mode = "append" if mode is None else mode
-<<<<<<< HEAD
     commit_trans: bool = False
     if transaction_id:
         table_type = "GOVERNED"
-=======
->>>>>>> d00f0013
     filename_prefix = filename_prefix + uuid.uuid4().hex if filename_prefix else uuid.uuid4().hex
     session: boto3.Session = _utils.ensure_session(session=boto3_session)
 
@@ -909,7 +900,7 @@
 
     # Evaluating dtype
     catalog_table_input: Optional[Dict[str, Any]] = None
-<<<<<<< HEAD
+
     if database and table:
         catalog_table_input = catalog._get_table_input(  # pylint: disable=protected-access
             database=database, table=table, boto3_session=session, transaction_id=transaction_id, catalog_id=catalog_id
@@ -918,13 +909,6 @@
         if catalog_table_input:
             table_type = catalog_table_input["TableType"]
             catalog_path = catalog_table_input.get("StorageDescriptor", {}).get("Location")
-=======
-    if database is not None and table is not None:
-        catalog_table_input = catalog._get_table_input(  # pylint: disable=protected-access
-            database=database, table=table, boto3_session=session, catalog_id=catalog_id
-        )
-        catalog_path = catalog_table_input["StorageDescriptor"]["Location"] if catalog_table_input else None
->>>>>>> d00f0013
         if path is None:
             if catalog_path:
                 path = catalog_path
@@ -941,14 +925,11 @@
             raise exceptions.InvalidArgumentCombination(
                 "If database and table are given, you must use one of these compressions: gzip, bz2 or None."
             )
-<<<<<<< HEAD
         if (table_type == "GOVERNED") and (not transaction_id):
             _logger.debug("`transaction_id` not specified for GOVERNED table, starting transaction")
             transaction_id = lakeformation.start_transaction(read_only=False, boto3_session=boto3_session)
             commit_trans = True
 
-=======
->>>>>>> d00f0013
     df = _apply_dtype(df=df, dtype=dtype, catalog_table_input=catalog_table_input, mode=mode)
 
     if dataset is False:
@@ -967,18 +948,13 @@
 
     columns_types: Dict[str, str] = {}
     partitions_types: Dict[str, str] = {}
-<<<<<<< HEAD
 
     if database and table:
-=======
-    if (database is not None) and (table is not None):
->>>>>>> d00f0013
         columns_types, partitions_types = _data_types.athena_types_from_pandas_partitioned(
             df=df, index=index, partition_cols=partition_cols, dtype=dtype
         )
         if schema_evolution is False:
             _utils.check_schema_changes(columns_types=columns_types, table_input=catalog_table_input, mode=mode)
-<<<<<<< HEAD
 
         if (catalog_table_input is None) and (table_type == "GOVERNED"):
             catalog._create_json_table(  # pylint: disable=protected-access
@@ -1017,8 +993,6 @@
                 catalog_id=catalog_id,
             )
 
-=======
->>>>>>> d00f0013
     paths, partitions_values = _to_dataset(
         func=_to_text,
         concurrent_partitioning=concurrent_partitioning,
@@ -1027,7 +1001,6 @@
         filename_prefix=filename_prefix,
         index=index,
         compression=compression,
-<<<<<<< HEAD
         catalog_id=catalog_id,
         database=database,
         table=table,
@@ -1036,10 +1009,6 @@
         use_threads=use_threads,
         partition_cols=partition_cols,
         partitions_types=partitions_types,
-=======
-        use_threads=use_threads,
-        partition_cols=partition_cols,
->>>>>>> d00f0013
         bucketing_info=bucketing_info,
         mode=mode,
         boto3_session=session,
@@ -1058,10 +1027,7 @@
                 table=table,
                 path=path,  # type: ignore
                 columns_types=columns_types,
-<<<<<<< HEAD
                 table_type=table_type,
-=======
->>>>>>> d00f0013
                 partitions_types=partitions_types,
                 bucketing_info=bucketing_info,
                 description=description,
@@ -1069,10 +1035,7 @@
                 columns_comments=columns_comments,
                 boto3_session=session,
                 mode=mode,
-<<<<<<< HEAD
                 transaction_id=transaction_id,
-=======
->>>>>>> d00f0013
                 catalog_versioning=catalog_versioning,
                 schema_evolution=schema_evolution,
                 projection_enabled=projection_enabled,
@@ -1087,11 +1050,7 @@
                 serde_library=serde_library,
                 serde_parameters=serde_parameters,
             )
-<<<<<<< HEAD
             if partitions_values and (regular_partitions is True) and (table_type != "GOVERNED"):
-=======
-            if partitions_values and (regular_partitions is True):
->>>>>>> d00f0013
                 _logger.debug("partitions_values:\n%s", partitions_values)
                 catalog.add_json_partitions(
                     database=database,
@@ -1105,13 +1064,10 @@
                     columns_types=columns_types,
                     compression=pandas_kwargs.get("compression"),
                 )
-<<<<<<< HEAD
                 if commit_trans:
                     lakeformation.commit_transaction(
                         transaction_id=transaction_id, boto3_session=boto3_session  # type: ignore
                     )
-=======
->>>>>>> d00f0013
         except Exception:
             _logger.debug("Catalog write failed, cleaning up S3 (paths: %s).", paths)
             delete_objects(
