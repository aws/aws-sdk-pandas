"""Amazon S3 Text Write Module (PRIVATE)."""

import csv
import logging
import uuid
from distutils.version import LooseVersion
from typing import Any, Dict, List, Optional, Tuple, Union

import boto3
import pandas as pd
from pandas.io.common import infer_compression

from awswrangler import _data_types, _utils, catalog, exceptions
from awswrangler._config import apply_configs
from awswrangler.s3._delete import delete_objects
from awswrangler.s3._fs import open_s3_object
from awswrangler.s3._write import _COMPRESSION_2_EXT, _apply_dtype, _sanitize, _validate_args
from awswrangler.s3._write_dataset import _to_dataset

_logger: logging.Logger = logging.getLogger(__name__)


def _get_write_details(path: str, pandas_kwargs: Dict[str, Any]) -> Tuple[str, Optional[str], Optional[str]]:
    if pandas_kwargs.get("compression", "infer") == "infer":
        pandas_kwargs["compression"] = infer_compression(path, compression="infer")
    mode: str = "w" if pandas_kwargs.get("compression") is None else "wb"
    encoding: Optional[str] = pandas_kwargs.get("encoding", None)
    newline: Optional[str] = pandas_kwargs.get("lineterminator", "")
    return mode, encoding, newline


def _to_text(
    file_format: str,
    df: pd.DataFrame,
    use_threads: bool,
    boto3_session: Optional[boto3.Session],
    s3_additional_kwargs: Optional[Dict[str, str]],
    path: Optional[str] = None,
    path_root: Optional[str] = None,
    filename_prefix: Optional[str] = uuid.uuid4().hex,
    **pandas_kwargs: Any,
) -> List[str]:
    if df.empty is True:
        raise exceptions.EmptyDataFrame()
    if path is None and path_root is not None:
        file_path: str = (
            f"{path_root}{filename_prefix}.{file_format}{_COMPRESSION_2_EXT.get(pandas_kwargs.get('compression'))}"
        )
    elif path is not None and path_root is None:
        file_path = path
    else:
        raise RuntimeError("path and path_root received at the same time.")

    mode, encoding, newline = _get_write_details(path=file_path, pandas_kwargs=pandas_kwargs)
    with open_s3_object(
        path=file_path,
        mode=mode,
        use_threads=use_threads,
        s3_additional_kwargs=s3_additional_kwargs,
        boto3_session=boto3_session,
        encoding=encoding,
        newline=newline,
    ) as f:
        _logger.debug("pandas_kwargs: %s", pandas_kwargs)
        if file_format == "csv":
            df.to_csv(f, mode=mode, **pandas_kwargs)
        elif file_format == "json":
            df.to_json(f, **pandas_kwargs)
    return [file_path]


@apply_configs
def to_csv(  # pylint: disable=too-many-arguments,too-many-locals,too-many-statements,too-many-branches
    df: pd.DataFrame,
    path: Optional[str] = None,
    sep: str = ",",
    index: bool = True,
    columns: Optional[List[str]] = None,
    use_threads: bool = True,
    boto3_session: Optional[boto3.Session] = None,
    s3_additional_kwargs: Optional[Dict[str, Any]] = None,
    sanitize_columns: bool = False,
    dataset: bool = False,
    filename_prefix: Optional[str] = None,
    partition_cols: Optional[List[str]] = None,
    bucketing_info: Optional[Tuple[List[str], int]] = None,
    concurrent_partitioning: bool = False,
    mode: Optional[str] = None,
    catalog_versioning: bool = False,
    database: Optional[str] = None,
    table: Optional[str] = None,
    table_type: Optional[str] = None,
    transaction_id: Optional[str] = None,
    dtype: Optional[Dict[str, str]] = None,
    description: Optional[str] = None,
    parameters: Optional[Dict[str, str]] = None,
    columns_comments: Optional[Dict[str, str]] = None,
    regular_partitions: bool = True,
    projection_enabled: bool = False,
    projection_types: Optional[Dict[str, str]] = None,
    projection_ranges: Optional[Dict[str, str]] = None,
    projection_values: Optional[Dict[str, str]] = None,
    projection_intervals: Optional[Dict[str, str]] = None,
    projection_digits: Optional[Dict[str, str]] = None,
    catalog_id: Optional[str] = None,
    **pandas_kwargs: Any,
) -> Dict[str, Union[List[str], Dict[str, List[str]]]]:
    """Write CSV file or dataset on Amazon S3.

    The concept of Dataset goes beyond the simple idea of ordinary files and enable more
    complex features like partitioning and catalog integration (Amazon Athena/AWS Glue Catalog).

    Note
    ----
    If database` and `table` arguments are passed, the table name and all column names
    will be automatically sanitized using `wr.catalog.sanitize_table_name` and `wr.catalog.sanitize_column_name`.
    Please, pass `sanitize_columns=True` to enforce this behaviour always.

    Note
    ----
    If `table` and `database` arguments are passed, `pandas_kwargs` will be ignored due
    restrictive quoting, date_format, escapechar and encoding required by Athena/Glue Catalog.

    Note
    ----
    Compression: The minimum acceptable version to achive it is Pandas 1.2.0 that requires Python >= 3.7.1.

    Note
    ----
    On `append` mode, the `parameters` will be upsert on an existing table.

    Note
    ----
    In case of `use_threads=True` the number of threads
    that will be spawned will be gotten from os.cpu_count().

    Parameters
    ----------
    df: pandas.DataFrame
        Pandas DataFrame https://pandas.pydata.org/pandas-docs/stable/reference/api/pandas.DataFrame.html
    path : str, optional
        Amazon S3 path (e.g. s3://bucket/prefix/filename.csv) (for dataset e.g. ``s3://bucket/prefix``).
        Required if dataset=False or when creating a new dataset
    sep : str
        String of length 1. Field delimiter for the output file.
    index : bool
        Write row names (index).
    columns : Optional[List[str]]
        Columns to write.
    use_threads : bool
        True to enable concurrent requests, False to disable multiple threads.
        If enabled os.cpu_count() will be used as the max number of threads.
    boto3_session : boto3.Session(), optional
        Boto3 Session. The default boto3 Session will be used if boto3_session receive None.
    s3_additional_kwargs : Optional[Dict[str, Any]]
        Forward to botocore requests. Valid parameters: "ACL", "Metadata", "ServerSideEncryption", "StorageClass",
        "SSECustomerAlgorithm", "SSECustomerKey", "SSEKMSKeyId", "SSEKMSEncryptionContext", "Tagging",
        "RequestPayer", "ExpectedBucketOwner".
        e.g. s3_additional_kwargs={'ServerSideEncryption': 'aws:kms', 'SSEKMSKeyId': 'YOUR_KMS_KEY_ARN'}
    sanitize_columns : bool
        True to sanitize columns names or False to keep it as is.
        True value is forced if `dataset=True`.
    dataset : bool
        If True store a parquet dataset instead of a ordinary file(s)
        If True, enable all follow arguments:
        partition_cols, mode, database, table, description, parameters, columns_comments, concurrent_partitioning,
        catalog_versioning, projection_enabled, projection_types, projection_ranges, projection_values,
        projection_intervals, projection_digits, catalog_id, schema_evolution.
    filename_prefix: str, optional
        If dataset=True, add a filename prefix to the output files.
    partition_cols: List[str], optional
        List of column names that will be used to create partitions. Only takes effect if dataset=True.
    bucketing_info: Tuple[List[str], int], optional
        Tuple consisting of the column names used for bucketing as the first element and the number of buckets as the
        second element.
        Only `str`, `int` and `bool` are supported as column data types for bucketing.
    concurrent_partitioning: bool
        If True will increase the parallelism level during the partitions writing. It will decrease the
        writing time and increase the memory usage.
        https://aws-data-wrangler.readthedocs.io/en/2.7.0/tutorials/022%20-%20Writing%20Partitions%20Concurrently.html
    mode : str, optional
        ``append`` (Default), ``overwrite``, ``overwrite_partitions``. Only takes effect if dataset=True.
        For details check the related tutorial:
        https://aws-data-wrangler.readthedocs.io/en/2.7.0/stubs/awswrangler.s3.to_parquet.html#awswrangler.s3.to_parquet
    catalog_versioning : bool
        If True and `mode="overwrite"`, creates an archived version of the table catalog before updating it.
    database : str, optional
        Glue/Athena catalog: Database name.
    table : str, optional
        Glue/Athena catalog: Table name.
    table_type: str, optional
        The type of the Glue Table. Set to EXTERNAL_TABLE if None
    transaction_id: str, optional
        The ID of the transaction when writing to a Governed Table.
    dtype : Dict[str, str], optional
        Dictionary of columns names and Athena/Glue types to be casted.
        Useful when you have columns with undetermined or mixed data types.
        (e.g. {'col name': 'bigint', 'col2 name': 'int'})
    description : str, optional
        Glue/Athena catalog: Table description
    parameters : Dict[str, str], optional
        Glue/Athena catalog: Key/value pairs to tag the table.
    columns_comments : Dict[str, str], optional
        Glue/Athena catalog:
        Columns names and the related comments (e.g. {'col0': 'Column 0.', 'col1': 'Column 1.', 'col2': 'Partition.'}).
    regular_partitions : bool
        Create regular partitions (Non projected partitions) on Glue Catalog.
        Disable when you will work only with Partition Projection.
        Keep enabled even when working with projections is useful to keep
        Redshift Spectrum working with the regular partitions.
    projection_enabled : bool
        Enable Partition Projection on Athena (https://docs.aws.amazon.com/athena/latest/ug/partition-projection.html)
    projection_types : Optional[Dict[str, str]]
        Dictionary of partitions names and Athena projections types.
        Valid types: "enum", "integer", "date", "injected"
        https://docs.aws.amazon.com/athena/latest/ug/partition-projection-supported-types.html
        (e.g. {'col_name': 'enum', 'col2_name': 'integer'})
    projection_ranges: Optional[Dict[str, str]]
        Dictionary of partitions names and Athena projections ranges.
        https://docs.aws.amazon.com/athena/latest/ug/partition-projection-supported-types.html
        (e.g. {'col_name': '0,10', 'col2_name': '-1,8675309'})
    projection_values: Optional[Dict[str, str]]
        Dictionary of partitions names and Athena projections values.
        https://docs.aws.amazon.com/athena/latest/ug/partition-projection-supported-types.html
        (e.g. {'col_name': 'A,B,Unknown', 'col2_name': 'foo,boo,bar'})
    projection_intervals: Optional[Dict[str, str]]
        Dictionary of partitions names and Athena projections intervals.
        https://docs.aws.amazon.com/athena/latest/ug/partition-projection-supported-types.html
        (e.g. {'col_name': '1', 'col2_name': '5'})
    projection_digits: Optional[Dict[str, str]]
        Dictionary of partitions names and Athena projections digits.
        https://docs.aws.amazon.com/athena/latest/ug/partition-projection-supported-types.html
        (e.g. {'col_name': '1', 'col2_name': '2'})
    catalog_id : str, optional
        The ID of the Data Catalog from which to retrieve Databases.
        If none is provided, the AWS account ID is used by default.
    pandas_kwargs :
        KEYWORD arguments forwarded to pandas.DataFrame.to_csv(). You can NOT pass `pandas_kwargs` explicit, just add
        valid Pandas arguments in the function call and Wrangler will accept it.
        e.g. wr.s3.to_csv(df, path, sep='|', na_rep='NULL', decimal=',')
        https://pandas.pydata.org/pandas-docs/stable/reference/api/pandas.DataFrame.to_csv.html

    Returns
    -------
    Dict[str, Union[List[str], Dict[str, List[str]]]]
        Dictionary with:
        'paths': List of all stored files paths on S3.
        'partitions_values': Dictionary of partitions added with keys as S3 path locations
        and values as a list of partitions values as str.

    Examples
    --------
    Writing single file

    >>> import awswrangler as wr
    >>> import pandas as pd
    >>> wr.s3.to_csv(
    ...     df=pd.DataFrame({'col': [1, 2, 3]}),
    ...     path='s3://bucket/prefix/my_file.csv',
    ... )
    {
        'paths': ['s3://bucket/prefix/my_file.csv'],
        'partitions_values': {}
    }

    Writing single file with pandas_kwargs

    >>> import awswrangler as wr
    >>> import pandas as pd
    >>> wr.s3.to_csv(
    ...     df=pd.DataFrame({'col': [1, 2, 3]}),
    ...     path='s3://bucket/prefix/my_file.csv',
    ...     sep='|',
    ...     na_rep='NULL',
    ...     decimal=','
    ... )
    {
        'paths': ['s3://bucket/prefix/my_file.csv'],
        'partitions_values': {}
    }

    Writing single file encrypted with a KMS key

    >>> import awswrangler as wr
    >>> import pandas as pd
    >>> wr.s3.to_csv(
    ...     df=pd.DataFrame({'col': [1, 2, 3]}),
    ...     path='s3://bucket/prefix/my_file.csv',
    ...     s3_additional_kwargs={
    ...         'ServerSideEncryption': 'aws:kms',
    ...         'SSEKMSKeyId': 'YOUR_KMS_KEY_ARN'
    ...     }
    ... )
    {
        'paths': ['s3://bucket/prefix/my_file.csv'],
        'partitions_values': {}
    }

    Writing partitioned dataset

    >>> import awswrangler as wr
    >>> import pandas as pd
    >>> wr.s3.to_csv(
    ...     df=pd.DataFrame({
    ...         'col': [1, 2, 3],
    ...         'col2': ['A', 'A', 'B']
    ...     }),
    ...     path='s3://bucket/prefix',
    ...     dataset=True,
    ...     partition_cols=['col2']
    ... )
    {
        'paths': ['s3://.../col2=A/x.csv', 's3://.../col2=B/y.csv'],
        'partitions_values: {
            's3://.../col2=A/': ['A'],
            's3://.../col2=B/': ['B']
        }
    }

    Writing bucketed dataset

    >>> import awswrangler as wr
    >>> import pandas as pd
    >>> wr.s3.to_csv(
    ...     df=pd.DataFrame({
    ...         'col': [1, 2, 3],
    ...         'col2': ['A', 'A', 'B']
    ...     }),
    ...     path='s3://bucket/prefix',
    ...     dataset=True,
    ...     bucketing_info=(["col2"], 2)
    ... )
    {
        'paths': ['s3://.../x_bucket-00000.csv', 's3://.../col2=B/x_bucket-00001.csv'],
        'partitions_values: {}
    }

    Writing dataset to S3 with metadata on Athena/Glue Catalog.

    >>> import awswrangler as wr
    >>> import pandas as pd
    >>> wr.s3.to_csv(
    ...     df=pd.DataFrame({
    ...         'col': [1, 2, 3],
    ...         'col2': ['A', 'A', 'B']
    ...     }),
    ...     path='s3://bucket/prefix',
    ...     dataset=True,
    ...     partition_cols=['col2'],
    ...     database='default',  # Athena/Glue database
    ...     table='my_table'  # Athena/Glue table
    ... )
    {
        'paths': ['s3://.../col2=A/x.csv', 's3://.../col2=B/y.csv'],
        'partitions_values: {
            's3://.../col2=A/': ['A'],
            's3://.../col2=B/': ['B']
        }
    }

    Writing dataset to Glue governed table

    >>> import awswrangler as wr
    >>> import pandas as pd
    >>> wr.s3.to_csv(
    ...     df=pd.DataFrame({
    ...         'col': [1, 2, 3],
    ...         'col2': ['A', 'A', 'B'],
    ...         'col3': [None, None, None]
    ...     }),
    ...     dataset=True,
    ...     mode='append',
    ...     database='default',  # Athena/Glue database
    ...     table='my_table',  # Athena/Glue table
    ...     table_type='GOVERNED',
    ...     transaction_id="xxx",
    ... )
    {
        'paths': ['s3://.../x.csv'],
        'partitions_values: {}
    }

    Writing dataset casting empty column data type

    >>> import awswrangler as wr
    >>> import pandas as pd
    >>> wr.s3.to_csv(
    ...     df=pd.DataFrame({
    ...         'col': [1, 2, 3],
    ...         'col2': ['A', 'A', 'B'],
    ...         'col3': [None, None, None]
    ...     }),
    ...     path='s3://bucket/prefix',
    ...     dataset=True,
    ...     database='default',  # Athena/Glue database
    ...     table='my_table'  # Athena/Glue table
    ...     dtype={'col3': 'date'}
    ... )
    {
        'paths': ['s3://.../x.csv'],
        'partitions_values: {}
    }

    """
    if "pandas_kwargs" in pandas_kwargs:
        raise exceptions.InvalidArgument(
            "You can NOT pass `pandas_kwargs` explicit, just add valid "
            "Pandas arguments in the function call and Wrangler will accept it."
            "e.g. wr.s3.to_csv(df, path, sep='|', na_rep='NULL', decimal=',', compression='gzip')"
        )
    if pandas_kwargs.get("compression") and str(pd.__version__) < LooseVersion("1.2.0"):
        raise exceptions.InvalidArgument(
            f"CSV compression on S3 is not supported for Pandas version {pd.__version__}. "
            "The minimum acceptable version to achive it is Pandas 1.2.0 that requires Python >=3.7.1."
        )
    _validate_args(
        df=df,
        table=table,
        database=database,
        dataset=dataset,
        path=path,
        partition_cols=partition_cols,
        bucketing_info=bucketing_info,
        mode=mode,
        description=description,
        parameters=parameters,
        columns_comments=columns_comments,
    )

    # Initializing defaults
    partition_cols = partition_cols if partition_cols else []
    dtype = dtype if dtype else {}
    partitions_values: Dict[str, List[str]] = {}
    mode = "append" if mode is None else mode
    if transaction_id:
        table_type = "GOVERNED"
    filename_prefix = filename_prefix + uuid.uuid4().hex if filename_prefix else uuid.uuid4().hex
    session: boto3.Session = _utils.ensure_session(session=boto3_session)

    # Sanitize table to respect Athena's standards
    if (sanitize_columns is True) or (database is not None and table is not None):
        df, dtype, partition_cols = _sanitize(df=df, dtype=dtype, partition_cols=partition_cols)

    # Evaluating dtype
    catalog_table_input: Optional[Dict[str, Any]] = None
    if database and table:
        catalog_table_input = catalog._get_table_input(  # pylint: disable=protected-access
            database=database, table=table, boto3_session=session, catalog_id=catalog_id
        )
        catalog_path: Optional[str] = None
        if catalog_table_input:
            table_type = catalog_table_input["TableType"]
            catalog_path = catalog_table_input["StorageDescriptor"]["Location"]
        if path is None:
            if catalog_path:
                path = catalog_path
            else:
                raise exceptions.InvalidArgumentValue(
                    "Glue table does not exist in the catalog. Please pass the `path` argument to create it."
                )
        elif path and catalog_path:
            if path.rstrip("/") != catalog_path.rstrip("/"):
                raise exceptions.InvalidArgumentValue(
                    f"The specified path: {path}, does not match the existing Glue catalog table path: {catalog_path}"
                )
        if pandas_kwargs.get("compression") not in ("gzip", "bz2", None):
            raise exceptions.InvalidArgumentCombination(
                "If database and table are given, you must use one of these compressions: gzip, bz2 or None."
            )

    df = _apply_dtype(df=df, dtype=dtype, catalog_table_input=catalog_table_input, mode=mode)

    paths: List[str] = []
    if dataset is False:
        pandas_kwargs["sep"] = sep
        pandas_kwargs["index"] = index
        pandas_kwargs["columns"] = columns
        _to_text(
            file_format="csv",
            df=df,
            use_threads=use_threads,
            path=path,
            boto3_session=session,
            s3_additional_kwargs=s3_additional_kwargs,
            **pandas_kwargs,
        )
        paths = [path]  # type: ignore
    else:
        if database and table:
            quoting: Optional[int] = csv.QUOTE_NONE
            escapechar: Optional[str] = "\\"
            header: Union[bool, List[str]] = False
            date_format: Optional[str] = "%Y-%m-%d %H:%M:%S.%f"
            pd_kwargs: Dict[str, Any] = {}
            compression: Optional[str] = pandas_kwargs.get("compression", None)
        else:
            quoting = pandas_kwargs.get("quoting", None)
            escapechar = pandas_kwargs.get("escapechar", None)
            header = pandas_kwargs.get("header", True)
            date_format = pandas_kwargs.get("date_format", None)
            compression = pandas_kwargs.get("compression", None)
            pd_kwargs = pandas_kwargs.copy()
            pd_kwargs.pop("quoting", None)
            pd_kwargs.pop("escapechar", None)
            pd_kwargs.pop("header", None)
            pd_kwargs.pop("date_format", None)
            pd_kwargs.pop("compression", None)

        df = df[columns] if columns else df
        columns_types: Dict[str, str] = {}
        partitions_types: Dict[str, str] = {}
        if database and table:
            columns_types, partitions_types = _data_types.athena_types_from_pandas_partitioned(
                df=df, index=index, partition_cols=partition_cols, dtype=dtype, index_left=True
            )
            if (catalog_table_input is None) and (table_type == "GOVERNED"):
                catalog._create_csv_table(  # pylint: disable=protected-access
                    database=database,
                    table=table,
                    path=path,
                    columns_types=columns_types,
                    table_type=table_type,
                    partitions_types=partitions_types,
                    bucketing_info=bucketing_info,
                    description=description,
                    parameters=parameters,
                    columns_comments=columns_comments,
                    boto3_session=session,
                    mode=mode,
                    catalog_versioning=catalog_versioning,
                    sep=sep,
                    projection_enabled=projection_enabled,
                    projection_types=projection_types,
                    projection_ranges=projection_ranges,
                    projection_values=projection_values,
                    projection_intervals=projection_intervals,
                    projection_digits=projection_digits,
                    catalog_table_input=catalog_table_input,
                    catalog_id=catalog_id,
                    compression=pandas_kwargs.get("compression"),
                    skip_header_line_count=None,
                    serde_library=None,
                    serde_parameters=None,
                )
                catalog_table_input = catalog._get_table_input(  # pylint: disable=protected-access
                    database=database, table=table, boto3_session=session, catalog_id=catalog_id
                )
        paths, partitions_values = _to_dataset(
            func=_to_text,
            concurrent_partitioning=concurrent_partitioning,
            df=df,
            path_root=path,  # type: ignore
            index=index,
            sep=sep,
            compression=compression,
            catalog_id=catalog_id,
            database=database,
            table=table,
            table_type=table_type,
            transaction_id=transaction_id,
            filename_prefix=filename_prefix,
            use_threads=use_threads,
            partition_cols=partition_cols,
            partitions_types=partitions_types,
            bucketing_info=bucketing_info,
            mode=mode,
            boto3_session=session,
            s3_additional_kwargs=s3_additional_kwargs,
            file_format="csv",
            quoting=quoting,
            escapechar=escapechar,
            header=header,
            date_format=date_format,
            **pd_kwargs,
        )
        if database and table:
            try:
<<<<<<< HEAD
=======
                columns_types, partitions_types = _data_types.athena_types_from_pandas_partitioned(
                    df=df, index=index, partition_cols=partition_cols, dtype=dtype, index_left=True
                )
                serde_info: Dict[str, Any] = {}
                if catalog_table_input:
                    serde_info = catalog_table_input["StorageDescriptor"]["SerdeInfo"]
                serde_library: Optional[str] = serde_info.get("SerializationLibrary", None)
                serde_parameters: Optional[Dict[str, str]] = serde_info.get("Parameters", None)
>>>>>>> ad394351
                catalog._create_csv_table(  # pylint: disable=protected-access
                    database=database,
                    table=table,
                    path=path,
                    columns_types=columns_types,
                    table_type=table_type,
                    partitions_types=partitions_types,
                    bucketing_info=bucketing_info,
                    description=description,
                    parameters=parameters,
                    columns_comments=columns_comments,
                    boto3_session=session,
                    mode=mode,
                    catalog_versioning=catalog_versioning,
                    sep=sep,
                    projection_enabled=projection_enabled,
                    projection_types=projection_types,
                    projection_ranges=projection_ranges,
                    projection_values=projection_values,
                    projection_intervals=projection_intervals,
                    projection_digits=projection_digits,
                    catalog_table_input=catalog_table_input,
                    catalog_id=catalog_id,
                    compression=pandas_kwargs.get("compression"),
                    skip_header_line_count=None,
                    serde_library=serde_library,
                    serde_parameters=serde_parameters,
                )
                if partitions_values and (regular_partitions is True) and (table_type != "GOVERNED"):
                    _logger.debug("partitions_values:\n%s", partitions_values)
                    catalog.add_csv_partitions(
                        database=database,
                        table=table,
                        partitions_values=partitions_values,
                        bucketing_info=bucketing_info,
                        boto3_session=session,
                        sep=sep,
                        serde_library=serde_library,
                        serde_parameters=serde_parameters,
                        catalog_id=catalog_id,
                        columns_types=columns_types,
                        compression=pandas_kwargs.get("compression"),
                    )
            except Exception:
                _logger.debug("Catalog write failed, cleaning up S3 (paths: %s).", paths)
                delete_objects(
                    path=paths,
                    use_threads=use_threads,
                    boto3_session=session,
                    s3_additional_kwargs=s3_additional_kwargs,
                )
                raise
    return {"paths": paths, "partitions_values": partitions_values}


def to_json(
    df: pd.DataFrame,
    path: str,
    boto3_session: Optional[boto3.Session] = None,
    s3_additional_kwargs: Optional[Dict[str, Any]] = None,
    use_threads: bool = True,
    **pandas_kwargs: Any,
) -> List[str]:
    """Write JSON file on Amazon S3.

    Note
    ----
    In case of `use_threads=True` the number of threads
    that will be spawned will be gotten from os.cpu_count().

    Note
    ----
    Compression: The minimum acceptable version to achive it is Pandas 1.2.0 that requires Python >= 3.7.1.

    Parameters
    ----------
    df: pandas.DataFrame
        Pandas DataFrame https://pandas.pydata.org/pandas-docs/stable/reference/api/pandas.DataFrame.html
    path : str
        Amazon S3 path (e.g. s3://bucket/filename.csv).
    boto3_session : boto3.Session(), optional
        Boto3 Session. The default boto3 Session will be used if boto3_session receive None.
    s3_additional_kwargs : Optional[Dict[str, Any]]
        Forward to botocore requests. Valid parameters: "ACL", "Metadata", "ServerSideEncryption", "StorageClass",
        "SSECustomerAlgorithm", "SSECustomerKey", "SSEKMSKeyId", "SSEKMSEncryptionContext", "Tagging",
        "RequestPayer", "ExpectedBucketOwner".
        e.g. s3_additional_kwargs={'ServerSideEncryption': 'aws:kms', 'SSEKMSKeyId': 'YOUR_KMS_KEY_ARN'}
    use_threads : bool
        True to enable concurrent requests, False to disable multiple threads.
        If enabled os.cpu_count() will be used as the max number of threads.
    pandas_kwargs:
        KEYWORD arguments forwarded to pandas.DataFrame.to_json(). You can NOT pass `pandas_kwargs` explicit, just add
        valid Pandas arguments in the function call and Wrangler will accept it.
        e.g. wr.s3.to_json(df, path, lines=True, date_format='iso')
        https://pandas.pydata.org/pandas-docs/stable/reference/api/pandas.DataFrame.to_json.html

    Returns
    -------
    List[str]
        List of written files.

    Examples
    --------
    Writing JSON file

    >>> import awswrangler as wr
    >>> import pandas as pd
    >>> wr.s3.to_json(
    ...     df=pd.DataFrame({'col': [1, 2, 3]}),
    ...     path='s3://bucket/filename.json',
    ... )

    Writing JSON file using pandas_kwargs

    >>> import awswrangler as wr
    >>> import pandas as pd
    >>> wr.s3.to_json(
    ...     df=pd.DataFrame({'col': [1, 2, 3]}),
    ...     path='s3://bucket/filename.json',
    ...     lines=True,
    ...     date_format='iso'
    ... )

    Writing CSV file encrypted with a KMS key

    >>> import awswrangler as wr
    >>> import pandas as pd
    >>> wr.s3.to_json(
    ...     df=pd.DataFrame({'col': [1, 2, 3]}),
    ...     path='s3://bucket/filename.json',
    ...     s3_additional_kwargs={
    ...         'ServerSideEncryption': 'aws:kms',
    ...         'SSEKMSKeyId': 'YOUR_KMS_KEY_ARN'
    ...     }
    ... )

    """
    if "pandas_kwargs" in pandas_kwargs:
        raise exceptions.InvalidArgument(
            "You can NOT pass `pandas_kwargs` explicit, just add valid "
            "Pandas arguments in the function call and Wrangler will accept it."
            "e.g. wr.s3.to_json(df, path, lines=True, date_format='iso')"
        )
    if pandas_kwargs.get("compression") and str(pd.__version__) < LooseVersion("1.2.0"):
        raise exceptions.InvalidArgument(
            f"JSON compression on S3 is not supported for Pandas version {pd.__version__}. "
            "The minimum acceptable version to achive it is Pandas 1.2.0 that requires Python >=3.7.1."
        )
    return _to_text(
        file_format="json",
        df=df,
        path=path,
        use_threads=use_threads,
        boto3_session=boto3_session,
        s3_additional_kwargs=s3_additional_kwargs,
        **pandas_kwargs,
    )<|MERGE_RESOLUTION|>--- conflicted
+++ resolved
@@ -575,8 +575,6 @@
         )
         if database and table:
             try:
-<<<<<<< HEAD
-=======
                 columns_types, partitions_types = _data_types.athena_types_from_pandas_partitioned(
                     df=df, index=index, partition_cols=partition_cols, dtype=dtype, index_left=True
                 )
@@ -585,7 +583,6 @@
                     serde_info = catalog_table_input["StorageDescriptor"]["SerdeInfo"]
                 serde_library: Optional[str] = serde_info.get("SerializationLibrary", None)
                 serde_parameters: Optional[Dict[str, str]] = serde_info.get("Parameters", None)
->>>>>>> ad394351
                 catalog._create_csv_table(  # pylint: disable=protected-access
                     database=database,
                     table=table,
