"""Amazon S3 Text Write Module (PRIVATE)."""

import csv
import logging
import uuid
from distutils.version import LooseVersion
from typing import Any, Dict, List, Optional, Tuple, Union

import boto3
import pandas as pd
from pandas.io.common import infer_compression

from awswrangler import _data_types, _utils, catalog, exceptions, lakeformation
from awswrangler._config import apply_configs
from awswrangler.s3._delete import delete_objects
from awswrangler.s3._fs import open_s3_object
from awswrangler.s3._write import _COMPRESSION_2_EXT, _apply_dtype, _check_schema_changes, _sanitize, _validate_args
from awswrangler.s3._write_dataset import _to_dataset

_logger: logging.Logger = logging.getLogger(__name__)


def _get_write_details(path: str, pandas_kwargs: Dict[str, Any]) -> Tuple[str, Optional[str], Optional[str]]:
    if pandas_kwargs.get("compression", "infer") == "infer":
        pandas_kwargs["compression"] = infer_compression(path, compression="infer")
    mode: str = "w" if pandas_kwargs.get("compression") is None else "wb"
    encoding: Optional[str] = pandas_kwargs.get("encoding", None)
    newline: Optional[str] = pandas_kwargs.get("lineterminator", "")
    return mode, encoding, newline


def _to_text(
    file_format: str,
    df: pd.DataFrame,
    use_threads: bool,
    boto3_session: Optional[boto3.Session],
    s3_additional_kwargs: Optional[Dict[str, str]],
    path: Optional[str] = None,
    path_root: Optional[str] = None,
    filename_prefix: Optional[str] = uuid.uuid4().hex,
    **pandas_kwargs: Any,
) -> List[str]:
    if df.empty is True:
        raise exceptions.EmptyDataFrame()
    if path is None and path_root is not None:
        file_path: str = (
            f"{path_root}{filename_prefix}.{file_format}{_COMPRESSION_2_EXT.get(pandas_kwargs.get('compression'))}"
        )
    elif path is not None and path_root is None:
        file_path = path
    else:
        raise RuntimeError("path and path_root received at the same time.")

    mode, encoding, newline = _get_write_details(path=file_path, pandas_kwargs=pandas_kwargs)
    with open_s3_object(
        path=file_path,
        mode=mode,
        use_threads=use_threads,
        s3_additional_kwargs=s3_additional_kwargs,
        boto3_session=boto3_session,
        encoding=encoding,
        newline=newline,
    ) as f:
        _logger.debug("pandas_kwargs: %s", pandas_kwargs)
        if file_format == "csv":
            df.to_csv(f, mode=mode, **pandas_kwargs)
        elif file_format == "json":
            df.to_json(f, **pandas_kwargs)
    return [file_path]


@apply_configs
def to_csv(  # pylint: disable=too-many-arguments,too-many-locals,too-many-statements,too-many-branches
    df: pd.DataFrame,
    path: Optional[str] = None,
    sep: str = ",",
    index: bool = True,
    columns: Optional[List[str]] = None,
    use_threads: bool = True,
    boto3_session: Optional[boto3.Session] = None,
    s3_additional_kwargs: Optional[Dict[str, Any]] = None,
    sanitize_columns: bool = False,
    dataset: bool = False,
    filename_prefix: Optional[str] = None,
    partition_cols: Optional[List[str]] = None,
    bucketing_info: Optional[Tuple[List[str], int]] = None,
    concurrent_partitioning: bool = False,
    mode: Optional[str] = None,
    catalog_versioning: bool = False,
    schema_evolution: bool = False,
    database: Optional[str] = None,
    table: Optional[str] = None,
    table_type: Optional[str] = None,
    transaction_id: Optional[str] = None,
    dtype: Optional[Dict[str, str]] = None,
    description: Optional[str] = None,
    parameters: Optional[Dict[str, str]] = None,
    columns_comments: Optional[Dict[str, str]] = None,
    regular_partitions: bool = True,
    projection_enabled: bool = False,
    projection_types: Optional[Dict[str, str]] = None,
    projection_ranges: Optional[Dict[str, str]] = None,
    projection_values: Optional[Dict[str, str]] = None,
    projection_intervals: Optional[Dict[str, str]] = None,
    projection_digits: Optional[Dict[str, str]] = None,
    catalog_id: Optional[str] = None,
    **pandas_kwargs: Any,
) -> Dict[str, Union[List[str], Dict[str, List[str]]]]:
    """Write CSV file or dataset on Amazon S3.

    The concept of Dataset goes beyond the simple idea of ordinary files and enable more
    complex features like partitioning and catalog integration (Amazon Athena/AWS Glue Catalog).

    Note
    ----
    If database` and `table` arguments are passed, the table name and all column names
    will be automatically sanitized using `wr.catalog.sanitize_table_name` and `wr.catalog.sanitize_column_name`.
    Please, pass `sanitize_columns=True` to enforce this behaviour always.

    Note
    ----
    If `table` and `database` arguments are passed, `pandas_kwargs` will be ignored due
    restrictive quoting, date_format, escapechar and encoding required by Athena/Glue Catalog.

    Note
    ----
    Compression: The minimum acceptable version to achive it is Pandas 1.2.0 that requires Python >= 3.7.1.

    Note
    ----
    On `append` mode, the `parameters` will be upsert on an existing table.

    Note
    ----
    In case of `use_threads=True` the number of threads
    that will be spawned will be gotten from os.cpu_count().

    Parameters
    ----------
    df: pandas.DataFrame
        Pandas DataFrame https://pandas.pydata.org/pandas-docs/stable/reference/api/pandas.DataFrame.html
    path : str, optional
        Amazon S3 path (e.g. s3://bucket/prefix/filename.csv) (for dataset e.g. ``s3://bucket/prefix``).
        Required if dataset=False or when creating a new dataset
    sep : str
        String of length 1. Field delimiter for the output file.
    index : bool
        Write row names (index).
    columns : Optional[List[str]]
        Columns to write.
    use_threads : bool
        True to enable concurrent requests, False to disable multiple threads.
        If enabled os.cpu_count() will be used as the max number of threads.
    boto3_session : boto3.Session(), optional
        Boto3 Session. The default boto3 Session will be used if boto3_session receive None.
    s3_additional_kwargs : Optional[Dict[str, Any]]
        Forward to botocore requests. Valid parameters: "ACL", "Metadata", "ServerSideEncryption", "StorageClass",
        "SSECustomerAlgorithm", "SSECustomerKey", "SSEKMSKeyId", "SSEKMSEncryptionContext", "Tagging",
        "RequestPayer", "ExpectedBucketOwner".
        e.g. s3_additional_kwargs={'ServerSideEncryption': 'aws:kms', 'SSEKMSKeyId': 'YOUR_KMS_KEY_ARN'}
    sanitize_columns : bool
        True to sanitize columns names or False to keep it as is.
        True value is forced if `dataset=True`.
    dataset : bool
        If True store as a dataset instead of ordinary file(s)
        If True, enable all follow arguments:
        partition_cols, mode, database, table, description, parameters, columns_comments, concurrent_partitioning,
        catalog_versioning, projection_enabled, projection_types, projection_ranges, projection_values,
        projection_intervals, projection_digits, catalog_id, schema_evolution.
    filename_prefix: str, optional
        If dataset=True, add a filename prefix to the output files.
    partition_cols: List[str], optional
        List of column names that will be used to create partitions. Only takes effect if dataset=True.
    bucketing_info: Tuple[List[str], int], optional
        Tuple consisting of the column names used for bucketing as the first element and the number of buckets as the
        second element.
        Only `str`, `int` and `bool` are supported as column data types for bucketing.
    concurrent_partitioning: bool
        If True will increase the parallelism level during the partitions writing. It will decrease the
        writing time and increase the memory usage.
        https://aws-data-wrangler.readthedocs.io/en/2.9.0/tutorials/022%20-%20Writing%20Partitions%20Concurrently.html
    mode : str, optional
        ``append`` (Default), ``overwrite``, ``overwrite_partitions``. Only takes effect if dataset=True.
        For details check the related tutorial:
        https://aws-data-wrangler.readthedocs.io/en/2.9.0/stubs/awswrangler.s3.to_parquet.html#awswrangler.s3.to_parquet
    catalog_versioning : bool
        If True and `mode="overwrite"`, creates an archived version of the table catalog before updating it.
    schema_evolution : bool
        If True allows schema evolution (new or missing columns), otherwise a exception will be raised.
        (Only considered if dataset=True and mode in ("append", "overwrite_partitions"))
        Related tutorial:
        https://aws-data-wrangler.readthedocs.io/en/2.9.0/tutorials/014%20-%20Schema%20Evolution.html
    database : str, optional
        Glue/Athena catalog: Database name.
    table : str, optional
        Glue/Athena catalog: Table name.
    table_type: str, optional
        The type of the Glue Table. Set to EXTERNAL_TABLE if None
    transaction_id: str, optional
        The ID of the transaction when writing to a Governed Table.
    dtype : Dict[str, str], optional
        Dictionary of columns names and Athena/Glue types to be casted.
        Useful when you have columns with undetermined or mixed data types.
        (e.g. {'col name': 'bigint', 'col2 name': 'int'})
    description : str, optional
        Glue/Athena catalog: Table description
    parameters : Dict[str, str], optional
        Glue/Athena catalog: Key/value pairs to tag the table.
    columns_comments : Dict[str, str], optional
        Glue/Athena catalog:
        Columns names and the related comments (e.g. {'col0': 'Column 0.', 'col1': 'Column 1.', 'col2': 'Partition.'}).
    regular_partitions : bool
        Create regular partitions (Non projected partitions) on Glue Catalog.
        Disable when you will work only with Partition Projection.
        Keep enabled even when working with projections is useful to keep
        Redshift Spectrum working with the regular partitions.
    projection_enabled : bool
        Enable Partition Projection on Athena (https://docs.aws.amazon.com/athena/latest/ug/partition-projection.html)
    projection_types : Optional[Dict[str, str]]
        Dictionary of partitions names and Athena projections types.
        Valid types: "enum", "integer", "date", "injected"
        https://docs.aws.amazon.com/athena/latest/ug/partition-projection-supported-types.html
        (e.g. {'col_name': 'enum', 'col2_name': 'integer'})
    projection_ranges: Optional[Dict[str, str]]
        Dictionary of partitions names and Athena projections ranges.
        https://docs.aws.amazon.com/athena/latest/ug/partition-projection-supported-types.html
        (e.g. {'col_name': '0,10', 'col2_name': '-1,8675309'})
    projection_values: Optional[Dict[str, str]]
        Dictionary of partitions names and Athena projections values.
        https://docs.aws.amazon.com/athena/latest/ug/partition-projection-supported-types.html
        (e.g. {'col_name': 'A,B,Unknown', 'col2_name': 'foo,boo,bar'})
    projection_intervals: Optional[Dict[str, str]]
        Dictionary of partitions names and Athena projections intervals.
        https://docs.aws.amazon.com/athena/latest/ug/partition-projection-supported-types.html
        (e.g. {'col_name': '1', 'col2_name': '5'})
    projection_digits: Optional[Dict[str, str]]
        Dictionary of partitions names and Athena projections digits.
        https://docs.aws.amazon.com/athena/latest/ug/partition-projection-supported-types.html
        (e.g. {'col_name': '1', 'col2_name': '2'})
    catalog_id : str, optional
        The ID of the Data Catalog from which to retrieve Databases.
        If none is provided, the AWS account ID is used by default.
    pandas_kwargs :
        KEYWORD arguments forwarded to pandas.DataFrame.to_csv(). You can NOT pass `pandas_kwargs` explicit, just add
        valid Pandas arguments in the function call and Wrangler will accept it.
        e.g. wr.s3.to_csv(df, path, sep='|', na_rep='NULL', decimal=',')
        https://pandas.pydata.org/pandas-docs/stable/reference/api/pandas.DataFrame.to_csv.html

    Returns
    -------
    Dict[str, Union[List[str], Dict[str, List[str]]]]
        Dictionary with:
        'paths': List of all stored files paths on S3.
        'partitions_values': Dictionary of partitions added with keys as S3 path locations
        and values as a list of partitions values as str.

    Examples
    --------
    Writing single file

    >>> import awswrangler as wr
    >>> import pandas as pd
    >>> wr.s3.to_csv(
    ...     df=pd.DataFrame({'col': [1, 2, 3]}),
    ...     path='s3://bucket/prefix/my_file.csv',
    ... )
    {
        'paths': ['s3://bucket/prefix/my_file.csv'],
        'partitions_values': {}
    }

    Writing single file with pandas_kwargs

    >>> import awswrangler as wr
    >>> import pandas as pd
    >>> wr.s3.to_csv(
    ...     df=pd.DataFrame({'col': [1, 2, 3]}),
    ...     path='s3://bucket/prefix/my_file.csv',
    ...     sep='|',
    ...     na_rep='NULL',
    ...     decimal=','
    ... )
    {
        'paths': ['s3://bucket/prefix/my_file.csv'],
        'partitions_values': {}
    }

    Writing single file encrypted with a KMS key

    >>> import awswrangler as wr
    >>> import pandas as pd
    >>> wr.s3.to_csv(
    ...     df=pd.DataFrame({'col': [1, 2, 3]}),
    ...     path='s3://bucket/prefix/my_file.csv',
    ...     s3_additional_kwargs={
    ...         'ServerSideEncryption': 'aws:kms',
    ...         'SSEKMSKeyId': 'YOUR_KMS_KEY_ARN'
    ...     }
    ... )
    {
        'paths': ['s3://bucket/prefix/my_file.csv'],
        'partitions_values': {}
    }

    Writing partitioned dataset

    >>> import awswrangler as wr
    >>> import pandas as pd
    >>> wr.s3.to_csv(
    ...     df=pd.DataFrame({
    ...         'col': [1, 2, 3],
    ...         'col2': ['A', 'A', 'B']
    ...     }),
    ...     path='s3://bucket/prefix',
    ...     dataset=True,
    ...     partition_cols=['col2']
    ... )
    {
        'paths': ['s3://.../col2=A/x.csv', 's3://.../col2=B/y.csv'],
        'partitions_values: {
            's3://.../col2=A/': ['A'],
            's3://.../col2=B/': ['B']
        }
    }

    Writing bucketed dataset

    >>> import awswrangler as wr
    >>> import pandas as pd
    >>> wr.s3.to_csv(
    ...     df=pd.DataFrame({
    ...         'col': [1, 2, 3],
    ...         'col2': ['A', 'A', 'B']
    ...     }),
    ...     path='s3://bucket/prefix',
    ...     dataset=True,
    ...     bucketing_info=(["col2"], 2)
    ... )
    {
        'paths': ['s3://.../x_bucket-00000.csv', 's3://.../col2=B/x_bucket-00001.csv'],
        'partitions_values: {}
    }

    Writing dataset to S3 with metadata on Athena/Glue Catalog.

    >>> import awswrangler as wr
    >>> import pandas as pd
    >>> wr.s3.to_csv(
    ...     df=pd.DataFrame({
    ...         'col': [1, 2, 3],
    ...         'col2': ['A', 'A', 'B']
    ...     }),
    ...     path='s3://bucket/prefix',
    ...     dataset=True,
    ...     partition_cols=['col2'],
    ...     database='default',  # Athena/Glue database
    ...     table='my_table'  # Athena/Glue table
    ... )
    {
        'paths': ['s3://.../col2=A/x.csv', 's3://.../col2=B/y.csv'],
        'partitions_values: {
            's3://.../col2=A/': ['A'],
            's3://.../col2=B/': ['B']
        }
    }

    Writing dataset to Glue governed table

    >>> import awswrangler as wr
    >>> import pandas as pd
    >>> wr.s3.to_csv(
    ...     df=pd.DataFrame({
    ...         'col': [1, 2, 3],
    ...         'col2': ['A', 'A', 'B'],
    ...         'col3': [None, None, None]
    ...     }),
    ...     dataset=True,
    ...     mode='append',
    ...     database='default',  # Athena/Glue database
    ...     table='my_table',  # Athena/Glue table
    ...     table_type='GOVERNED',
    ...     transaction_id="xxx",
    ... )
    {
        'paths': ['s3://.../x.csv'],
        'partitions_values: {}
    }

    Writing dataset casting empty column data type

    >>> import awswrangler as wr
    >>> import pandas as pd
    >>> wr.s3.to_csv(
    ...     df=pd.DataFrame({
    ...         'col': [1, 2, 3],
    ...         'col2': ['A', 'A', 'B'],
    ...         'col3': [None, None, None]
    ...     }),
    ...     path='s3://bucket/prefix',
    ...     dataset=True,
    ...     database='default',  # Athena/Glue database
    ...     table='my_table'  # Athena/Glue table
    ...     dtype={'col3': 'date'}
    ... )
    {
        'paths': ['s3://.../x.csv'],
        'partitions_values: {}
    }

    """
    if "pandas_kwargs" in pandas_kwargs:
        raise exceptions.InvalidArgument(
            "You can NOT pass `pandas_kwargs` explicit, just add valid "
            "Pandas arguments in the function call and Wrangler will accept it."
            "e.g. wr.s3.to_csv(df, path, sep='|', na_rep='NULL', decimal=',', compression='gzip')"
        )
    if pandas_kwargs.get("compression") and str(pd.__version__) < LooseVersion("1.2.0"):
        raise exceptions.InvalidArgument(
            f"CSV compression on S3 is not supported for Pandas version {pd.__version__}. "
            "The minimum acceptable version to achive it is Pandas 1.2.0 that requires Python >=3.7.1."
        )
    _validate_args(
        df=df,
        table=table,
        database=database,
        dataset=dataset,
        path=path,
        partition_cols=partition_cols,
        bucketing_info=bucketing_info,
        mode=mode,
        description=description,
        parameters=parameters,
        columns_comments=columns_comments,
    )

    # Initializing defaults
    partition_cols = partition_cols if partition_cols else []
    dtype = dtype if dtype else {}
    partitions_values: Dict[str, List[str]] = {}
    mode = "append" if mode is None else mode
    commit_trans: bool = False
    if transaction_id:
        table_type = "GOVERNED"
    filename_prefix = filename_prefix + uuid.uuid4().hex if filename_prefix else uuid.uuid4().hex
    session: boto3.Session = _utils.ensure_session(session=boto3_session)

    # Sanitize table to respect Athena's standards
    if (sanitize_columns is True) or (database is not None and table is not None):
        df, dtype, partition_cols = _sanitize(df=df, dtype=dtype, partition_cols=partition_cols)

    # Evaluating dtype
    catalog_table_input: Optional[Dict[str, Any]] = None
    if database and table:
        catalog_table_input = catalog._get_table_input(  # pylint: disable=protected-access
            database=database, table=table, boto3_session=session, transaction_id=transaction_id, catalog_id=catalog_id
        )
<<<<<<< HEAD

        catalog_path: Optional[str] = None
        if catalog_table_input:
            table_type = catalog_table_input["TableType"]
            catalog_path = catalog_table_input.get("StorageDescriptor", {}).get("Location")
=======
        catalog_path = catalog_table_input.get("StorageDescriptor", {}).get("Location") if catalog_table_input else None
>>>>>>> 2e039ec0
        if path is None:
            if catalog_path:
                path = catalog_path
            else:
                raise exceptions.InvalidArgumentValue(
                    "Glue table does not exist in the catalog. Please pass the `path` argument to create it."
                )
        elif path and catalog_path:
            if path.rstrip("/") != catalog_path.rstrip("/"):
                raise exceptions.InvalidArgumentValue(
                    f"The specified path: {path}, does not match the existing Glue catalog table path: {catalog_path}"
                )
        if pandas_kwargs.get("compression") not in ("gzip", "bz2", None):
            raise exceptions.InvalidArgumentCombination(
                "If database and table are given, you must use one of these compressions: gzip, bz2 or None."
            )
        if (table_type == "GOVERNED") and (not transaction_id):
            _logger.debug("`transaction_id` not specified for GOVERNED table, starting transaction")
            transaction_id = lakeformation.start_transaction(read_only=False, boto3_session=boto3_session)
            commit_trans = True

    df = _apply_dtype(df=df, dtype=dtype, catalog_table_input=catalog_table_input, mode=mode)

    paths: List[str] = []
    if dataset is False:
        pandas_kwargs["sep"] = sep
        pandas_kwargs["index"] = index
        pandas_kwargs["columns"] = columns
        _to_text(
            file_format="csv",
            df=df,
            use_threads=use_threads,
            path=path,
            boto3_session=session,
            s3_additional_kwargs=s3_additional_kwargs,
            **pandas_kwargs,
        )
        paths = [path]  # type: ignore
    else:
        if database and table:
            quoting: Optional[int] = csv.QUOTE_NONE
            escapechar: Optional[str] = "\\"
            header: Union[bool, List[str]] = pandas_kwargs.get("header", False)
            date_format: Optional[str] = "%Y-%m-%d %H:%M:%S.%f"
            pd_kwargs: Dict[str, Any] = {}
            compression: Optional[str] = pandas_kwargs.get("compression", None)
        else:
            quoting = pandas_kwargs.get("quoting", None)
            escapechar = pandas_kwargs.get("escapechar", None)
            header = pandas_kwargs.get("header", True)
            date_format = pandas_kwargs.get("date_format", None)
            compression = pandas_kwargs.get("compression", None)
            pd_kwargs = pandas_kwargs.copy()
            pd_kwargs.pop("quoting", None)
            pd_kwargs.pop("escapechar", None)
            pd_kwargs.pop("header", None)
            pd_kwargs.pop("date_format", None)
            pd_kwargs.pop("compression", None)

        df = df[columns] if columns else df

        columns_types: Dict[str, str] = {}
        partitions_types: Dict[str, str] = {}
<<<<<<< HEAD
        if database and table:
=======
        if (database is not None) and (table is not None):
>>>>>>> 2e039ec0
            columns_types, partitions_types = _data_types.athena_types_from_pandas_partitioned(
                df=df, index=index, partition_cols=partition_cols, dtype=dtype, index_left=True
            )
            if schema_evolution is False:
                _check_schema_changes(columns_types=columns_types, table_input=catalog_table_input, mode=mode)
<<<<<<< HEAD
            if (catalog_table_input is None) and (table_type == "GOVERNED"):
                catalog._create_csv_table(  # pylint: disable=protected-access
                    database=database,
                    table=table,
                    path=path,
                    columns_types=columns_types,
                    table_type=table_type,
                    partitions_types=partitions_types,
                    bucketing_info=bucketing_info,
                    description=description,
                    parameters=parameters,
                    columns_comments=columns_comments,
                    boto3_session=session,
                    mode=mode,
                    transaction_id=transaction_id,
                    catalog_versioning=catalog_versioning,
                    sep=sep,
                    projection_enabled=projection_enabled,
                    projection_types=projection_types,
                    projection_ranges=projection_ranges,
                    projection_values=projection_values,
                    projection_intervals=projection_intervals,
                    projection_digits=projection_digits,
                    catalog_table_input=catalog_table_input,
                    catalog_id=catalog_id,
                    compression=pandas_kwargs.get("compression"),
                    skip_header_line_count=None,
                    serde_library=None,
                    serde_parameters=None,
                )
                catalog_table_input = catalog._get_table_input(  # pylint: disable=protected-access
                    database=database,
                    table=table,
                    boto3_session=session,
                    transaction_id=transaction_id,
                    catalog_id=catalog_id,
                )
=======
>>>>>>> 2e039ec0

        paths, partitions_values = _to_dataset(
            func=_to_text,
            concurrent_partitioning=concurrent_partitioning,
            df=df,
            path_root=path,  # type: ignore
            index=index,
            sep=sep,
            compression=compression,
            catalog_id=catalog_id,
            database=database,
            table=table,
            table_type=table_type,
            transaction_id=transaction_id,
            filename_prefix=filename_prefix,
            use_threads=use_threads,
            partition_cols=partition_cols,
            partitions_types=partitions_types,
            bucketing_info=bucketing_info,
            mode=mode,
            boto3_session=session,
            s3_additional_kwargs=s3_additional_kwargs,
            file_format="csv",
            quoting=quoting,
            escapechar=escapechar,
            header=header,
            date_format=date_format,
            **pd_kwargs,
        )
        if database and table:
            try:
                serde_info: Dict[str, Any] = {}
                if catalog_table_input:
                    serde_info = catalog_table_input["StorageDescriptor"]["SerdeInfo"]
                serde_library: Optional[str] = serde_info.get("SerializationLibrary", None)
                serde_parameters: Optional[Dict[str, str]] = serde_info.get("Parameters", None)
                catalog._create_csv_table(  # pylint: disable=protected-access
                    database=database,
                    table=table,
                    path=path,
                    columns_types=columns_types,
                    table_type=table_type,
                    partitions_types=partitions_types,
                    bucketing_info=bucketing_info,
                    description=description,
                    parameters=parameters,
                    columns_comments=columns_comments,
                    boto3_session=session,
                    mode=mode,
                    transaction_id=transaction_id,
                    catalog_versioning=catalog_versioning,
                    sep=sep,
                    projection_enabled=projection_enabled,
                    projection_types=projection_types,
                    projection_ranges=projection_ranges,
                    projection_values=projection_values,
                    projection_intervals=projection_intervals,
                    projection_digits=projection_digits,
                    catalog_table_input=catalog_table_input,
                    catalog_id=catalog_id,
                    compression=pandas_kwargs.get("compression"),
                    skip_header_line_count=True if header else None,
                    serde_library=serde_library,
                    serde_parameters=serde_parameters,
                )
                if partitions_values and (regular_partitions is True) and (table_type != "GOVERNED"):
                    _logger.debug("partitions_values:\n%s", partitions_values)
                    catalog.add_csv_partitions(
                        database=database,
                        table=table,
                        partitions_values=partitions_values,
                        bucketing_info=bucketing_info,
                        boto3_session=session,
                        sep=sep,
                        serde_library=serde_library,
                        serde_parameters=serde_parameters,
                        catalog_id=catalog_id,
                        columns_types=columns_types,
                        compression=pandas_kwargs.get("compression"),
                    )
                if commit_trans:
                    lakeformation.commit_transaction(
                        transaction_id=transaction_id, boto3_session=boto3_session  # type: ignore
                    )
            except Exception:
                _logger.debug("Catalog write failed, cleaning up S3 (paths: %s).", paths)
                delete_objects(
                    path=paths,
                    use_threads=use_threads,
                    boto3_session=session,
                    s3_additional_kwargs=s3_additional_kwargs,
                )
                raise
    return {"paths": paths, "partitions_values": partitions_values}


def to_json(
    df: pd.DataFrame,
    path: str,
    boto3_session: Optional[boto3.Session] = None,
    s3_additional_kwargs: Optional[Dict[str, Any]] = None,
    use_threads: bool = True,
    **pandas_kwargs: Any,
) -> List[str]:
    """Write JSON file on Amazon S3.

    Note
    ----
    In case of `use_threads=True` the number of threads
    that will be spawned will be gotten from os.cpu_count().

    Note
    ----
    Compression: The minimum acceptable version to achive it is Pandas 1.2.0 that requires Python >= 3.7.1.

    Parameters
    ----------
    df: pandas.DataFrame
        Pandas DataFrame https://pandas.pydata.org/pandas-docs/stable/reference/api/pandas.DataFrame.html
    path : str
        Amazon S3 path (e.g. s3://bucket/filename.csv).
    boto3_session : boto3.Session(), optional
        Boto3 Session. The default boto3 Session will be used if boto3_session receive None.
    s3_additional_kwargs : Optional[Dict[str, Any]]
        Forward to botocore requests. Valid parameters: "ACL", "Metadata", "ServerSideEncryption", "StorageClass",
        "SSECustomerAlgorithm", "SSECustomerKey", "SSEKMSKeyId", "SSEKMSEncryptionContext", "Tagging",
        "RequestPayer", "ExpectedBucketOwner".
        e.g. s3_additional_kwargs={'ServerSideEncryption': 'aws:kms', 'SSEKMSKeyId': 'YOUR_KMS_KEY_ARN'}
    use_threads : bool
        True to enable concurrent requests, False to disable multiple threads.
        If enabled os.cpu_count() will be used as the max number of threads.
    pandas_kwargs:
        KEYWORD arguments forwarded to pandas.DataFrame.to_json(). You can NOT pass `pandas_kwargs` explicit, just add
        valid Pandas arguments in the function call and Wrangler will accept it.
        e.g. wr.s3.to_json(df, path, lines=True, date_format='iso')
        https://pandas.pydata.org/pandas-docs/stable/reference/api/pandas.DataFrame.to_json.html

    Returns
    -------
    List[str]
        List of written files.

    Examples
    --------
    Writing JSON file

    >>> import awswrangler as wr
    >>> import pandas as pd
    >>> wr.s3.to_json(
    ...     df=pd.DataFrame({'col': [1, 2, 3]}),
    ...     path='s3://bucket/filename.json',
    ... )

    Writing JSON file using pandas_kwargs

    >>> import awswrangler as wr
    >>> import pandas as pd
    >>> wr.s3.to_json(
    ...     df=pd.DataFrame({'col': [1, 2, 3]}),
    ...     path='s3://bucket/filename.json',
    ...     lines=True,
    ...     date_format='iso'
    ... )

    Writing CSV file encrypted with a KMS key

    >>> import awswrangler as wr
    >>> import pandas as pd
    >>> wr.s3.to_json(
    ...     df=pd.DataFrame({'col': [1, 2, 3]}),
    ...     path='s3://bucket/filename.json',
    ...     s3_additional_kwargs={
    ...         'ServerSideEncryption': 'aws:kms',
    ...         'SSEKMSKeyId': 'YOUR_KMS_KEY_ARN'
    ...     }
    ... )

    """
    if "pandas_kwargs" in pandas_kwargs:
        raise exceptions.InvalidArgument(
            "You can NOT pass `pandas_kwargs` explicit, just add valid "
            "Pandas arguments in the function call and Wrangler will accept it."
            "e.g. wr.s3.to_json(df, path, lines=True, date_format='iso')"
        )
    if pandas_kwargs.get("compression") and str(pd.__version__) < LooseVersion("1.2.0"):
        raise exceptions.InvalidArgument(
            f"JSON compression on S3 is not supported for Pandas version {pd.__version__}. "
            "The minimum acceptable version to achive it is Pandas 1.2.0 that requires Python >=3.7.1."
        )
    return _to_text(
        file_format="json",
        df=df,
        path=path,
        use_threads=use_threads,
        boto3_session=boto3_session,
        s3_additional_kwargs=s3_additional_kwargs,
        **pandas_kwargs,
    )<|MERGE_RESOLUTION|>--- conflicted
+++ resolved
@@ -454,15 +454,11 @@
         catalog_table_input = catalog._get_table_input(  # pylint: disable=protected-access
             database=database, table=table, boto3_session=session, transaction_id=transaction_id, catalog_id=catalog_id
         )
-<<<<<<< HEAD
 
         catalog_path: Optional[str] = None
         if catalog_table_input:
             table_type = catalog_table_input["TableType"]
             catalog_path = catalog_table_input.get("StorageDescriptor", {}).get("Location")
-=======
-        catalog_path = catalog_table_input.get("StorageDescriptor", {}).get("Location") if catalog_table_input else None
->>>>>>> 2e039ec0
         if path is None:
             if catalog_path:
                 path = catalog_path
@@ -526,17 +522,14 @@
 
         columns_types: Dict[str, str] = {}
         partitions_types: Dict[str, str] = {}
-<<<<<<< HEAD
+
         if database and table:
-=======
-        if (database is not None) and (table is not None):
->>>>>>> 2e039ec0
             columns_types, partitions_types = _data_types.athena_types_from_pandas_partitioned(
                 df=df, index=index, partition_cols=partition_cols, dtype=dtype, index_left=True
             )
             if schema_evolution is False:
                 _check_schema_changes(columns_types=columns_types, table_input=catalog_table_input, mode=mode)
-<<<<<<< HEAD
+
             if (catalog_table_input is None) and (table_type == "GOVERNED"):
                 catalog._create_csv_table(  # pylint: disable=protected-access
                     database=database,
@@ -574,8 +567,6 @@
                     transaction_id=transaction_id,
                     catalog_id=catalog_id,
                 )
-=======
->>>>>>> 2e039ec0
 
         paths, partitions_values = _to_dataset(
             func=_to_text,
