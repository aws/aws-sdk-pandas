--- conflicted
+++ resolved
@@ -66,24 +66,6 @@
     return partitions_types, partitions_values
 
 
-<<<<<<< HEAD
-=======
-def _extract_partitions_from_path(path_root: str, path: str) -> Dict[str, str]:
-    """Extract partitions values and names from Amazon S3 path."""
-    path_root = path_root if path_root.endswith("/") else f"{path_root}/"
-    if path_root not in path:
-        raise exceptions.InvalidArgumentValue(f"Object {path} is not under the root path ({path_root}).")
-    path_wo_filename: str = path.rpartition("/")[0] + "/"
-    path_wo_prefix: str = path_wo_filename.replace(f"{path_root}", "")
-    dirs: Tuple[str, ...] = tuple(x for x in path_wo_prefix.split("/") if (x != "") and (x.count("=") > 0))
-    if not dirs:
-        return {}
-    values_tups = cast(Tuple[Tuple[str, str]], tuple(tuple(x.split("=", maxsplit=1)[:2]) for x in dirs))
-    values_dics: Dict[str, str] = dict(values_tups)
-    return values_dics
-
-
->>>>>>> c3c26947
 def _apply_partition_filter(
     path_root: str, paths: List[str], filter_func: Optional[Callable[[Dict[str, str]], bool]]
 ) -> List[str]:
