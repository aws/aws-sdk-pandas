"""Amazon S3 Read Module (PRIVATE)."""

import logging
from typing import Any, Callable, Dict, List, Optional, Set, Tuple, Union, cast

import numpy as np  # type: ignore
import pandas as pd  # type: ignore
from pandas.api.types import union_categoricals  # type: ignore

from awswrangler import exceptions

_logger: logging.Logger = logging.getLogger(__name__)


def _get_path_root(path: Union[str, List[str]], dataset: bool) -> Optional[str]:
    if (dataset is True) and (not isinstance(path, str)):
        raise exceptions.InvalidArgument("The path argument must be a string if dataset=True (Amazon S3 prefix).")
    return str(path) if dataset is True else None


def _get_path_ignore_suffix(path_ignore_suffix: Union[str, List[str], None]) -> Union[List[str], None]:
    if isinstance(path_ignore_suffix, str):
        path_ignore_suffix = [path_ignore_suffix, "/_SUCCESS"]
    elif path_ignore_suffix is None:
        path_ignore_suffix = ["/_SUCCESS"]
    else:
        path_ignore_suffix = path_ignore_suffix + ["/_SUCCESS"]
    return path_ignore_suffix


def _extract_partitions_metadata_from_paths(
    path: str, paths: List[str]
) -> Tuple[Optional[Dict[str, str]], Optional[Dict[str, List[str]]]]:
    """Extract partitions metadata from Amazon S3 paths."""
    path = path if path.endswith("/") else f"{path}/"
    partitions_types: Dict[str, str] = {}
    partitions_values: Dict[str, List[str]] = {}
    for p in paths:
        if path not in p:
            raise exceptions.InvalidArgumentValue(f"Object {p} is not under the root path ({path}).")
        path_wo_filename: str = p.rpartition("/")[0] + "/"
        if path_wo_filename not in partitions_values:
            path_wo_prefix: str = path_wo_filename.replace(f"{path}/", "")
            dirs: Tuple[str, ...] = tuple(x for x in path_wo_prefix.split("/") if (x != "") and (x.count("=") == 1))
            if dirs:
                values_tups = cast(Tuple[Tuple[str, str]], tuple(tuple(x.split("=")[:2]) for x in dirs))
                values_dics: Dict[str, str] = dict(values_tups)
                p_values: List[str] = list(values_dics.values())
                p_types: Dict[str, str] = {x: "string" for x in values_dics.keys()}
                if not partitions_types:
                    partitions_types = p_types
                if p_values:
                    partitions_types = p_types
                    partitions_values[path_wo_filename] = p_values
                elif p_types != partitions_types:
                    raise exceptions.InvalidSchemaConvergence(
                        f"At least two different partitions schema detected: {partitions_types} and {p_types}"
                    )
    if not partitions_types:
        return None, None
    return partitions_types, partitions_values


def _extract_partitions_from_path(path_root: str, path: str) -> Dict[str, str]:
    """Extract partitions values and names from Amazon S3 path."""
    path_root = path_root if path_root.endswith("/") else f"{path_root}/"
    if path_root not in path:
        raise exceptions.InvalidArgumentValue(f"Object {path} is not under the root path ({path_root}).")
    path_wo_filename: str = path.rpartition("/")[0] + "/"
    path_wo_prefix: str = path_wo_filename.replace(f"{path_root}/", "")
    dirs: Tuple[str, ...] = tuple(x for x in path_wo_prefix.split("/") if (x != "") and (x.count("=") == 1))
    if not dirs:
        return {}
    values_tups = cast(Tuple[Tuple[str, str]], tuple(tuple(x.split("=")[:2]) for x in dirs))
    values_dics: Dict[str, str] = dict(values_tups)
    return values_dics


def _apply_partition_filter(
    path_root: str, paths: List[str], filter_func: Optional[Callable[[Dict[str, str]], bool]]
) -> List[str]:
    if filter_func is None:
        return paths
    return [p for p in paths if filter_func(_extract_partitions_from_path(path_root=path_root, path=p)) is True]


def _apply_partitions(df: pd.DataFrame, dataset: bool, path: str, path_root: Optional[str]) -> pd.DataFrame:
    if dataset is False:
<<<<<<< HEAD
        path_or_paths: Union[str, List[str]] = path2list(
            path=path,
            boto3_session=session,
            last_modified_begin=last_modified_begin,
            last_modified_end=last_modified_end,
        )
    elif isinstance(path, str):
        path_or_paths = path[:-1] if path.endswith("/") else path
    else:
        path_or_paths = path
    _logger.debug("path_or_paths: %s", path_or_paths)
    if len(path_or_paths) < 1:
        raise exceptions.InvalidArgumentType("No Files Found")  # pragma: no cover

    fs: s3fs.S3FileSystem = _utils.get_fs(session=session, s3_additional_kwargs=s3_additional_kwargs)
    cpus: int = _utils.ensure_cpu_count(use_threads=use_threads)
    data: pyarrow.parquet.ParquetDataset = pyarrow.parquet.ParquetDataset(
        path_or_paths=path_or_paths,
        filesystem=fs,
        metadata_nthreads=cpus,
        filters=filters,
        read_dictionary=categories,
        validate_schema=validate_schema,
        split_row_groups=False,
        use_legacy_dataset=True,
    )
    return data


def _read_parquet(
    data: pyarrow.parquet.ParquetDataset,
    columns: Optional[List[str]] = None,
    categories: List[str] = None,
    safe: bool = True,
    use_threads: bool = True,
    validate_schema: bool = True,
    use_pandas_metadata: bool = False,
) -> pd.DataFrame:
    tables: List[pa.Table] = []
    _logger.debug("Reading pieces...")
    for piece in data.pieces:
        table: pa.Table = piece.read(
            columns=columns,
            use_threads=use_threads,
            partitions=data.partitions,
            use_pandas_metadata=use_pandas_metadata,
        )
        _logger.debug("Appending piece in the list...")
        tables.append(table)
    promote: bool = not validate_schema
    _logger.debug("Concating pieces...")
    table = pa.lib.concat_tables(tables, promote=promote)
    _logger.debug("Converting PyArrow table to Pandas DataFrame...")
    return table.to_pandas(
        use_threads=use_threads,
        split_blocks=True,
        self_destruct=True,
        integer_object_nulls=False,
        date_as_object=True,
        ignore_metadata=not use_pandas_metadata,
        categories=categories,
        safe=safe,
        types_mapper=_data_types.pyarrow2pandas_extension,
    )


def _read_parquet_chunked(
    data: pyarrow.parquet.ParquetDataset,
    columns: Optional[List[str]] = None,
    categories: List[str] = None,
    safe: bool = True,
    chunked: Union[bool, int] = True,
    use_threads: bool = True,
    use_pandas_metadata: bool = False,
) -> Iterator[pd.DataFrame]:
    next_slice: Optional[pd.DataFrame] = None
    for piece in data.pieces:
        df: pd.DataFrame = _table2df(
            table=piece.read(
                columns=columns,
                use_threads=use_threads,
                partitions=data.partitions,
                use_pandas_metadata=use_pandas_metadata,
            ),
            categories=categories,
            safe=safe,
            use_threads=use_threads,
        )
        if chunked is True:
            yield df
        else:
            if next_slice is not None:
                df = pd.concat(objs=[next_slice, df], ignore_index=True, sort=False)
            while len(df.index) >= chunked:
                yield df.iloc[:chunked]
                df = df.iloc[chunked:]
            if df.empty:
                next_slice = None
            else:
                next_slice = df
    if next_slice is not None:
        yield next_slice


def _table2df(
    table: pa.Table, categories: List[str] = None, safe: bool = True, use_threads: bool = True
) -> pd.DataFrame:
    return table.to_pandas(
        use_threads=use_threads,
        split_blocks=True,
        self_destruct=True,
        integer_object_nulls=False,
        date_as_object=True,
        ignore_metadata=True,
        categories=categories,
        safe=safe,
        types_mapper=_data_types.pyarrow2pandas_extension,
    )


def _read_parquet_metadata_file(path: str, use_threads: bool, boto3_session: boto3.Session) -> Dict[str, str]:
    data: pyarrow.parquet.ParquetDataset = _read_parquet_init(
        path=path, filters=None, dataset=False, use_threads=use_threads, boto3_session=boto3_session
    )
    return _data_types.athena_types_from_pyarrow_schema(schema=data.schema.to_arrow_schema(), partitions=None)[0]


def read_csv(
    path: Union[str, List[str]],
    use_threads: bool = True,
    last_modified_begin: Optional[datetime.datetime] = None,
    last_modified_end: Optional[datetime.datetime] = None,
    boto3_session: Optional[boto3.Session] = None,
    s3_additional_kwargs: Optional[Dict[str, str]] = None,
    chunksize: Optional[int] = None,
    dataset: bool = False,
    **pandas_kwargs,
) -> Union[pd.DataFrame, Iterator[pd.DataFrame]]:
    """Read CSV file(s) from from a received S3 prefix or list of S3 objects paths.

    Note
    ----
    For partial and gradual reading use the argument ``chunksize`` instead of ``iterator``.

    Note
    ----
    In case of `use_threads=True` the number of threads that will be spawned will be get from os.cpu_count().

    Note
    ----
    The filter by last_modified begin last_modified end is applied after list all S3 files

    Parameters
    ----------
    path : Union[str, List[str]]
        S3 prefix (e.g. s3://bucket/prefix) or list of S3 objects paths (e.g. ``[s3://bucket/key0, s3://bucket/key1]``).
    use_threads : bool
        True to enable concurrent requests, False to disable multiple threads.
        If enabled os.cpu_count() will be used as the max number of threads.
    last_modified_begin
        Filter the s3 files by the Last modified date of the object.
        The filter is applied only after list all s3 files.
    last_modified_end: datetime, optional
        Filter the s3 files by the Last modified date of the object.
        The filter is applied only after list all s3 files.
    boto3_session : boto3.Session(), optional
        Boto3 Session. The default boto3 session will be used if boto3_session receive None.
    s3_additional_kwargs:
        Forward to s3fs, useful for server side encryption
        https://s3fs.readthedocs.io/en/latest/#serverside-encryption
    chunksize: int, optional
        If specified, return an generator where chunksize is the number of rows to include in each chunk.
    dataset: bool
        If `True` read a CSV dataset instead of simple file(s) loading all the related partitions as columns.
    pandas_kwargs:
        keyword arguments forwarded to pandas.read_csv().
        https://pandas.pydata.org/pandas-docs/stable/reference/api/pandas.read_csv.html

    Returns
    -------
    Union[pandas.DataFrame, Generator[pandas.DataFrame, None, None]]
        Pandas DataFrame or a Generator in case of `chunksize != None`.

    Examples
    --------
    Reading all CSV files under a prefix

    >>> import awswrangler as wr
    >>> df = wr.s3.read_csv(path='s3://bucket/prefix/')

    Reading all CSV files under a prefix encrypted with a KMS key

    >>> import awswrangler as wr
    >>> df = wr.s3.read_csv(
    ...     path='s3://bucket/prefix/',
    ...     s3_additional_kwargs={
    ...         'ServerSideEncryption': 'aws:kms',
    ...         'SSEKMSKeyId': 'YOUR_KMY_KEY_ARN'
    ...     }
    ... )

    Reading all CSV files from a list

    >>> import awswrangler as wr
    >>> df = wr.s3.read_csv(path=['s3://bucket/filename0.csv', 's3://bucket/filename1.csv'])

    Reading in chunks of 100 lines

    >>> import awswrangler as wr
    >>> dfs = wr.s3.read_csv(path=['s3://bucket/filename0.csv', 's3://bucket/filename1.csv'], chunksize=100)
    >>> for df in dfs:
    >>>     print(df)  # 100 lines Pandas DataFrame

    """
    return _read_text(
        parser_func=pd.read_csv,
        path=path,
        use_threads=use_threads,
        boto3_session=boto3_session,
        s3_additional_kwargs=s3_additional_kwargs,
        chunksize=chunksize,
        dataset=dataset,
        last_modified_begin=last_modified_begin,
        last_modified_end=last_modified_end,
        **pandas_kwargs,
    )


def read_fwf(
    path: Union[str, List[str]],
    use_threads: bool = True,
    last_modified_begin: Optional[datetime.datetime] = None,
    last_modified_end: Optional[datetime.datetime] = None,
    boto3_session: Optional[boto3.Session] = None,
    s3_additional_kwargs: Optional[Dict[str, str]] = None,
    chunksize: Optional[int] = None,
    dataset: bool = False,
    **pandas_kwargs,
) -> Union[pd.DataFrame, Iterator[pd.DataFrame]]:
    """Read fixed-width formatted file(s) from from a received S3 prefix or list of S3 objects paths.

    Note
    ----
    For partial and gradual reading use the argument ``chunksize`` instead of ``iterator``.

    Note
    ----
    In case of `use_threads=True` the number of threads that will be spawned will be get from os.cpu_count().

    Note
    ----
    The filter by last_modified begin last_modified end is applied after list all S3 files

    Parameters
    ----------
    path : Union[str, List[str]]
        S3 prefix (e.g. s3://bucket/prefix) or list of S3 objects paths (e.g. ``[s3://bucket/key0, s3://bucket/key1]``).
    use_threads : bool
        True to enable concurrent requests, False to disable multiple threads.
        If enabled os.cpu_count() will be used as the max number of threads.
    last_modified_begin
        Filter the s3 files by the Last modified date of the object.
        The filter is applied only after list all s3 files.
    last_modified_end: datetime, optional
        Filter the s3 files by the Last modified date of the object.
        The filter is applied only after list all s3 files.
    boto3_session : boto3.Session(), optional
        Boto3 Session. The default boto3 session will be used if boto3_session receive None.
    s3_additional_kwargs:
        Forward to s3fs, useful for server side encryption
        https://s3fs.readthedocs.io/en/latest/#serverside-encryption
    chunksize: int, optional
        If specified, return an generator where chunksize is the number of rows to include in each chunk.
    dataset: bool
        If `True` read a FWF dataset instead of simple file(s) loading all the related partitions as columns.
    pandas_kwargs:
        keyword arguments forwarded to pandas.read_fwf().
        https://pandas.pydata.org/pandas-docs/stable/reference/api/pandas.read_fwf.html

    Returns
    -------
    Union[pandas.DataFrame, Generator[pandas.DataFrame, None, None]]
        Pandas DataFrame or a Generator in case of `chunksize != None`.

    Examples
    --------
    Reading all fixed-width formatted (FWF) files under a prefix

    >>> import awswrangler as wr
    >>> df = wr.s3.read_fwf(path='s3://bucket/prefix/')

    Reading all fixed-width formatted (FWF) files under a prefix encrypted with a KMS key

    >>> import awswrangler as wr
    >>> df = wr.s3.read_fwf(
    ...     path='s3://bucket/prefix/',
    ...     s3_additional_kwargs={
    ...         'ServerSideEncryption': 'aws:kms',
    ...         'SSEKMSKeyId': 'YOUR_KMY_KEY_ARN'
    ...     }
    ... )

    Reading all fixed-width formatted (FWF) files from a list

    >>> import awswrangler as wr
    >>> df = wr.s3.read_fwf(path=['s3://bucket/filename0.txt', 's3://bucket/filename1.txt'])

    Reading in chunks of 100 lines

    >>> import awswrangler as wr
    >>> dfs = wr.s3.read_fwf(path=['s3://bucket/filename0.txt', 's3://bucket/filename1.txt'], chunksize=100)
    >>> for df in dfs:
    >>>     print(df)  # 100 lines Pandas DataFrame

    """
    return _read_text(
        parser_func=pd.read_fwf,
        path=path,
        use_threads=use_threads,
        boto3_session=boto3_session,
        s3_additional_kwargs=s3_additional_kwargs,
        chunksize=chunksize,
        dataset=dataset,
        last_modified_begin=last_modified_begin,
        last_modified_end=last_modified_end,
        **pandas_kwargs,
    )


def read_json(
    path: Union[str, List[str]],
    use_threads: bool = True,
    last_modified_begin: Optional[datetime.datetime] = None,
    last_modified_end: Optional[datetime.datetime] = None,
    boto3_session: Optional[boto3.Session] = None,
    s3_additional_kwargs: Optional[Dict[str, str]] = None,
    chunksize: Optional[int] = None,
    dataset: bool = False,
    **pandas_kwargs,
) -> Union[pd.DataFrame, Iterator[pd.DataFrame]]:
    """Read JSON file(s) from from a received S3 prefix or list of S3 objects paths.

    Note
    ----
    For partial and gradual reading use the argument ``chunksize`` instead of ``iterator``.

    Note
    ----
    In case of `use_threads=True` the number of threads that will be spawned will be get from os.cpu_count().

    Note
    ----
    The filter by last_modified begin last_modified end is applied after list all S3 files

    Parameters
    ----------
    path : Union[str, List[str]]
        S3 prefix (e.g. s3://bucket/prefix) or list of S3 objects paths (e.g. ``[s3://bucket/key0, s3://bucket/key1]``).
    use_threads : bool
        True to enable concurrent requests, False to disable multiple threads.
        If enabled os.cpu_count() will be used as the max number of threads.
    last_modified_begin
        Filter the s3 files by the Last modified date of the object.
        The filter is applied only after list all s3 files.
    last_modified_end: datetime, optional
        Filter the s3 files by the Last modified date of the object.
        The filter is applied only after list all s3 files.
    boto3_session : boto3.Session(), optional
        Boto3 Session. The default boto3 session will be used if boto3_session receive None.
    s3_additional_kwargs:
        Forward to s3fs, useful for server side encryption
        https://s3fs.readthedocs.io/en/latest/#serverside-encryption
    chunksize: int, optional
        If specified, return an generator where chunksize is the number of rows to include in each chunk.
    dataset: bool
        If `True` read a JSON dataset instead of simple file(s) loading all the related partitions as columns.
        If `True`, the `lines=True` will be assumed by default.
    pandas_kwargs:
        keyword arguments forwarded to pandas.read_json().
        https://pandas.pydata.org/pandas-docs/stable/reference/api/pandas.read_json.html

    Returns
    -------
    Union[pandas.DataFrame, Generator[pandas.DataFrame, None, None]]
        Pandas DataFrame or a Generator in case of `chunksize != None`.

    Examples
    --------
    Reading all JSON files under a prefix

    >>> import awswrangler as wr
    >>> df = wr.s3.read_json(path='s3://bucket/prefix/')

    Reading all JSON files under a prefix encrypted with a KMS key

    >>> import awswrangler as wr
    >>> df = wr.s3.read_json(
    ...     path='s3://bucket/prefix/',
    ...     s3_additional_kwargs={
    ...         'ServerSideEncryption': 'aws:kms',
    ...         'SSEKMSKeyId': 'YOUR_KMY_KEY_ARN'
    ...     }
    ... )

    Reading all JSON files from a list

    >>> import awswrangler as wr
    >>> df = wr.s3.read_json(path=['s3://bucket/filename0.json', 's3://bucket/filename1.json'])

    Reading in chunks of 100 lines

    >>> import awswrangler as wr
    >>> dfs = wr.s3.read_json(path=['s3://bucket/filename0.json', 's3://bucket/filename1.json'], chunksize=100)
    >>> for df in dfs:
    >>>     print(df)  # 100 lines Pandas DataFrame

    """
    if (dataset is True) and ("lines" not in pandas_kwargs):
        pandas_kwargs["lines"] = True
    return _read_text(
        parser_func=pd.read_json,
        path=path,
        use_threads=use_threads,
        boto3_session=boto3_session,
        s3_additional_kwargs=s3_additional_kwargs,
        chunksize=chunksize,
        dataset=dataset,
        last_modified_begin=last_modified_begin,
        last_modified_end=last_modified_end,
        **pandas_kwargs,
    )


def read_parquet(
    path: Union[str, List[str]],
    filters: Optional[Union[List[Tuple], List[List[Tuple]]]] = None,
    columns: Optional[List[str]] = None,
    validate_schema: bool = True,
    chunked: Union[bool, int] = False,
    dataset: bool = False,
    categories: List[str] = None,
    safe: bool = True,
    use_pandas_metadata: bool = False,
    use_threads: bool = True,
    last_modified_begin: Optional[datetime.datetime] = None,
    last_modified_end: Optional[datetime.datetime] = None,
    boto3_session: Optional[boto3.Session] = None,
    s3_additional_kwargs: Optional[Dict[str, str]] = None,
) -> Union[pd.DataFrame, Iterator[pd.DataFrame]]:
    """Read Apache Parquet file(s) from from a received S3 prefix or list of S3 objects paths.

    The concept of Dataset goes beyond the simple idea of files and enable more
    complex features like partitioning and catalog integration (AWS Glue Catalog).

    Note
    ----
    ``Batching`` (`chunked` argument) (Memory Friendly):

    Will anable the function to return a Iterable of DataFrames instead of a regular DataFrame.

    There are two batching strategies on Wrangler:

    - If **chunked=True**, a new DataFrame will be returned for each file in your path/dataset.

    - If **chunked=INTEGER**, Wrangler will iterate on the data by number of rows igual the received INTEGER.

    `P.S.` `chunked=True` if faster and uses less memory while `chunked=INTEGER` is more precise
    in number of rows for each Dataframe.

    Note
    ----
    In case of `use_threads=True` the number of threads that will be spawned will be get from os.cpu_count().

    Note
    ----
    The filter by last_modified begin last_modified end is applied after list all S3 files

    Parameters
    ----------
    path : Union[str, List[str]]
        S3 prefix (e.g. s3://bucket/prefix) or list of S3 objects paths (e.g. [s3://bucket/key0, s3://bucket/key1]).
    filters: Union[List[Tuple], List[List[Tuple]]], optional
        List of filters to apply on PARTITION columns (PUSH-DOWN filter), like ``[[('x', '=', 0), ...], ...]``.
        Ignored if `dataset=False`.
    columns : List[str], optional
        Names of columns to read from the file(s).
    validate_schema:
        Check that individual file schemas are all the same / compatible. Schemas within a
        folder prefix should all be the same. Disable if you have schemas that are different
        and want to disable this check.
    chunked : Union[int, bool]
        If passed will split the data in a Iterable of DataFrames (Memory friendly).
        If `True` wrangler will iterate on the data by files in the most efficient way without guarantee of chunksize.
        If an `INTEGER` is passed Wrangler will iterate on the data by number of rows igual the received INTEGER.
    dataset: bool
        If `True` read a parquet dataset instead of simple file(s) loading all the related partitions as columns.
    categories: List[str], optional
        List of columns names that should be returned as pandas.Categorical.
        Recommended for memory restricted environments.
    safe : bool, default True
        For certain data types, a cast is needed in order to store the
        data in a pandas DataFrame or Series (e.g. timestamps are always
        stored as nanoseconds in pandas). This option controls whether it
        is a safe cast or not.
    use_threads : bool
        True to enable concurrent requests, False to disable multiple threads.
        If enabled os.cpu_count() will be used as the max number of threads.
    last_modified_begin
        Filter the s3 files by the Last modified date of the object.
        The filter is applied only after list all s3 files.
    last_modified_end: datetime, optional
        Filter the s3 files by the Last modified date of the object.
        The filter is applied only after list all s3 files.
    boto3_session : boto3.Session(), optional
        Boto3 Session. The default boto3 session will be used if boto3_session receive None.
    s3_additional_kwargs:
        Forward to s3fs, useful for server side encryption
        https://s3fs.readthedocs.io/en/latest/#serverside-encryption

    Returns
    -------
    Union[pandas.DataFrame, Generator[pandas.DataFrame, None, None]]
        Pandas DataFrame or a Generator in case of `chunked=True`.

    Examples
    --------
    Reading all Parquet files under a prefix

    >>> import awswrangler as wr
    >>> df = wr.s3.read_parquet(path='s3://bucket/prefix/')

    Reading all Parquet files under a prefix encrypted with a KMS key

    >>> import awswrangler as wr
    >>> df = wr.s3.read_parquet(
    ...     path='s3://bucket/prefix/',
    ...     s3_additional_kwargs={
    ...         'ServerSideEncryption': 'aws:kms',
    ...         'SSEKMSKeyId': 'YOUR_KMY_KEY_ARN'
    ...     }
    ... )

    Reading all Parquet files from a list

    >>> import awswrangler as wr
    >>> df = wr.s3.read_parquet(path=['s3://bucket/filename0.parquet', 's3://bucket/filename1.parquet'])

    Reading in chunks (Chunk by file)

    >>> import awswrangler as wr
    >>> dfs = wr.s3.read_parquet(path=['s3://bucket/filename0.csv', 's3://bucket/filename1.csv'], chunked=True)
    >>> for df in dfs:
    >>>     print(df)  # Smaller Pandas DataFrame

    Reading in chunks (Chunk by 1MM rows)

    >>> import awswrangler as wr
    >>> dfs = wr.s3.read_parquet(path=['s3://bucket/filename0.csv', 's3://bucket/filename1.csv'], chunked=1_000_000)
    >>> for df in dfs:
    >>>     print(df)  # 1MM Pandas DataFrame

    """
    data: pyarrow.parquet.ParquetDataset = _read_parquet_init(
        path=path,
        filters=filters,
        dataset=dataset,
        categories=categories,
        validate_schema=validate_schema,
        use_threads=use_threads,
        boto3_session=boto3_session,
        s3_additional_kwargs=s3_additional_kwargs,
        last_modified_begin=last_modified_begin,
        last_modified_end=last_modified_end,
    )
    _logger.debug("pyarrow.parquet.ParquetDataset initialized.")
    if chunked is False:
        return _read_parquet(
            data=data,
            columns=columns,
            categories=categories,
            safe=safe,
            use_threads=use_threads,
            validate_schema=validate_schema,
            use_pandas_metadata=use_pandas_metadata,
        )
    return _read_parquet_chunked(
        data=data,
        columns=columns,
        categories=categories,
        safe=safe,
        use_pandas_metadata=use_pandas_metadata,
        chunked=chunked,
        use_threads=use_threads,
    )


def read_parquet_metadata(
    path: Union[str, List[str]],
    dtype: Optional[Dict[str, str]] = None,
    sampling: float = 1.0,
    dataset: bool = False,
    path_suffix: Optional[str] = None,
    use_threads: bool = True,
    boto3_session: Optional[boto3.Session] = None,
) -> Tuple[Dict[str, str], Optional[Dict[str, str]]]:
    """Read Apache Parquet file(s) metadata from from a received S3 prefix or list of S3 objects paths.

    The concept of Dataset goes beyond the simple idea of files and enable more
    complex features like partitioning and catalog integration (AWS Glue Catalog).

    Note
    ----
    In case of `use_threads=True` the number of threads that will be spawned will be get from os.cpu_count().

    Parameters
    ----------
    path : Union[str, List[str]]
        S3 prefix (e.g. s3://bucket/prefix) or list of S3 objects paths (e.g. [s3://bucket/key0, s3://bucket/key1]).
    dtype : Dict[str, str], optional
        Dictionary of columns names and Athena/Glue types to be casted.
        Useful when you have columns with undetermined data types as partitions columns.
        (e.g. {'col name': 'bigint', 'col2 name': 'int'})
    sampling : float
        Random sample ratio of files that will have the metadata inspected.
        Must be `0.0 < sampling <= 1.0`.
        The higher, the more accurate.
        The lower, the faster.
    dataset: bool
        If True read a parquet dataset instead of simple file(s) loading all the related partitions as columns.
    path_suffix : str
        Suffix to filter S3 objects found according to the path parameter.
    use_threads : bool
        True to enable concurrent requests, False to disable multiple threads.
        If enabled os.cpu_count() will be used as the max number of threads.
    boto3_session : boto3.Session(), optional
        Boto3 Session. The default boto3 session will be used if boto3_session receive None.

    Returns
    -------
    Tuple[Dict[str, str], Optional[Dict[str, str]]]
        columns_types: Dictionary with keys as column names and vales as
        data types (e.g. {'col0': 'bigint', 'col1': 'double'}). /
        partitions_types: Dictionary with keys as partition names
        and values as data types (e.g. {'col2': 'date'}).

    Examples
    --------
    Reading all Parquet files (with partitions) metadata under a prefix

    >>> import awswrangler as wr
    >>> columns_types, partitions_types = wr.s3.read_parquet_metadata(path='s3://bucket/prefix/', dataset=True)

    Reading all Parquet files metadata from a list

    >>> import awswrangler as wr
    >>> columns_types, partitions_types = wr.s3.read_parquet_metadata(path=[
    ...     's3://bucket/filename0.parquet',
    ...     's3://bucket/filename1.parquet'
    ... ])

    """
    return read_parquet_metadata_internal(
        path=path,
        dtype=dtype,
        sampling=sampling,
        dataset=dataset,
        path_suffix=path_suffix,
        use_threads=use_threads,
        boto3_session=boto3_session,
    )[:2]


def read_parquet_table(
    table: str,
    database: str,
    filters: Optional[Union[List[Tuple], List[List[Tuple]]]] = None,
    columns: Optional[List[str]] = None,
    validate_schema: bool = True,
    categories: List[str] = None,
    safe: bool = True,
    chunked: Union[bool, int] = False,
    use_threads: bool = True,
    boto3_session: Optional[boto3.Session] = None,
    s3_additional_kwargs: Optional[Dict[str, str]] = None,
) -> Union[pd.DataFrame, Iterator[pd.DataFrame]]:
    """Read Apache Parquet table registered on AWS Glue Catalog.

    Note
    ----
    ``Batching`` (`chunked` argument) (Memory Friendly):

    Will anable the function to return a Iterable of DataFrames instead of a regular DataFrame.

    There are two batching strategies on Wrangler:

    - If **chunked=True**, a new DataFrame will be returned for each file in your path/dataset.

    - If **chunked=INTEGER**, Wrangler will paginate through files slicing and concatenating
      to return DataFrames with the number of row igual the received INTEGER.

    `P.S.` `chunked=True` if faster and uses less memory while `chunked=INTEGER` is more precise
    in number of rows for each Dataframe.


    Note
    ----
    In case of `use_threads=True` the number of threads that will be spawned will be get from os.cpu_count().

    Parameters
    ----------
    table : str
        AWS Glue Catalog table name.
    database : str
        AWS Glue Catalog database name.
    filters: Union[List[Tuple], List[List[Tuple]]], optional
        List of filters to apply, like ``[[('x', '=', 0), ...], ...]``.
    columns : List[str], optional
        Names of columns to read from the file(s).
    validate_schema:
        Check that individual file schemas are all the same / compatible. Schemas within a
        folder prefix should all be the same. Disable if you have schemas that are different
        and want to disable this check.
    categories: List[str], optional
        List of columns names that should be returned as pandas.Categorical.
        Recommended for memory restricted environments.
    safe : bool, default True
        For certain data types, a cast is needed in order to store the
        data in a pandas DataFrame or Series (e.g. timestamps are always
        stored as nanoseconds in pandas). This option controls whether it
        is a safe cast or not.
    chunked : bool
        If True will break the data in smaller DataFrames (Non deterministic number of lines).
        Otherwise return a single DataFrame with the whole data.
    use_threads : bool
        True to enable concurrent requests, False to disable multiple threads.
        If enabled os.cpu_count() will be used as the max number of threads.
    boto3_session : boto3.Session(), optional
        Boto3 Session. The default boto3 session will be used if boto3_session receive None.
    s3_additional_kwargs:
        Forward to s3fs, useful for server side encryption
        https://s3fs.readthedocs.io/en/latest/#serverside-encryption

    Returns
    -------
    Union[pandas.DataFrame, Generator[pandas.DataFrame, None, None]]
        Pandas DataFrame or a Generator in case of `chunked=True`.

    Examples
    --------
    Reading Parquet Table

    >>> import awswrangler as wr
    >>> df = wr.s3.read_parquet_table(database='...', table='...')

    Reading Parquet Table encrypted

    >>> import awswrangler as wr
    >>> df = wr.s3.read_parquet_table(
    ...     database='...',
    ...     table='...'
    ...     s3_additional_kwargs={
    ...         'ServerSideEncryption': 'aws:kms',
    ...         'SSEKMSKeyId': 'YOUR_KMY_KEY_ARN'
    ...     }
    ... )

    Reading Parquet Table in chunks (Chunk by file)
=======
        return df
    if dataset is True and path_root is None:
        raise exceptions.InvalidArgument("A path_root is required when dataset=True.")
    path_root = cast(str, path_root)
    partitions: Dict[str, str] = _extract_partitions_from_path(path_root=path_root, path=path)
    _logger.debug("partitions: %s", partitions)
    count: int = len(df.index)
    _logger.debug("count: %s", count)
    for name, value in partitions.items():
        df[name] = pd.Categorical.from_codes(np.repeat([0], count), categories=[value])
    return df
>>>>>>> ad54f5c6


def _extract_partitions_dtypes_from_table_details(response: Dict[str, Any]) -> Dict[str, str]:
    dtypes: Dict[str, str] = {}
    if "PartitionKeys" in response["Table"]:
        for par in response["Table"]["PartitionKeys"]:
            dtypes[par["Name"]] = par["Type"]
    return dtypes


def _union(dfs: List[pd.DataFrame], ignore_index: bool) -> pd.DataFrame:
    cats: Tuple[Set[str], ...] = tuple(set(df.select_dtypes(include="category").columns) for df in dfs)
    for col in set.intersection(*cats):
        cat = union_categoricals([df[col] for df in dfs])
        for df in dfs:
            df[col] = pd.Categorical(df[col].values, categories=cat.categories)
    return pd.concat(objs=dfs, sort=False, copy=False, ignore_index=ignore_index)<|MERGE_RESOLUTION|>--- conflicted
+++ resolved
@@ -86,775 +86,6 @@
 
 def _apply_partitions(df: pd.DataFrame, dataset: bool, path: str, path_root: Optional[str]) -> pd.DataFrame:
     if dataset is False:
-<<<<<<< HEAD
-        path_or_paths: Union[str, List[str]] = path2list(
-            path=path,
-            boto3_session=session,
-            last_modified_begin=last_modified_begin,
-            last_modified_end=last_modified_end,
-        )
-    elif isinstance(path, str):
-        path_or_paths = path[:-1] if path.endswith("/") else path
-    else:
-        path_or_paths = path
-    _logger.debug("path_or_paths: %s", path_or_paths)
-    if len(path_or_paths) < 1:
-        raise exceptions.InvalidArgumentType("No Files Found")  # pragma: no cover
-
-    fs: s3fs.S3FileSystem = _utils.get_fs(session=session, s3_additional_kwargs=s3_additional_kwargs)
-    cpus: int = _utils.ensure_cpu_count(use_threads=use_threads)
-    data: pyarrow.parquet.ParquetDataset = pyarrow.parquet.ParquetDataset(
-        path_or_paths=path_or_paths,
-        filesystem=fs,
-        metadata_nthreads=cpus,
-        filters=filters,
-        read_dictionary=categories,
-        validate_schema=validate_schema,
-        split_row_groups=False,
-        use_legacy_dataset=True,
-    )
-    return data
-
-
-def _read_parquet(
-    data: pyarrow.parquet.ParquetDataset,
-    columns: Optional[List[str]] = None,
-    categories: List[str] = None,
-    safe: bool = True,
-    use_threads: bool = True,
-    validate_schema: bool = True,
-    use_pandas_metadata: bool = False,
-) -> pd.DataFrame:
-    tables: List[pa.Table] = []
-    _logger.debug("Reading pieces...")
-    for piece in data.pieces:
-        table: pa.Table = piece.read(
-            columns=columns,
-            use_threads=use_threads,
-            partitions=data.partitions,
-            use_pandas_metadata=use_pandas_metadata,
-        )
-        _logger.debug("Appending piece in the list...")
-        tables.append(table)
-    promote: bool = not validate_schema
-    _logger.debug("Concating pieces...")
-    table = pa.lib.concat_tables(tables, promote=promote)
-    _logger.debug("Converting PyArrow table to Pandas DataFrame...")
-    return table.to_pandas(
-        use_threads=use_threads,
-        split_blocks=True,
-        self_destruct=True,
-        integer_object_nulls=False,
-        date_as_object=True,
-        ignore_metadata=not use_pandas_metadata,
-        categories=categories,
-        safe=safe,
-        types_mapper=_data_types.pyarrow2pandas_extension,
-    )
-
-
-def _read_parquet_chunked(
-    data: pyarrow.parquet.ParquetDataset,
-    columns: Optional[List[str]] = None,
-    categories: List[str] = None,
-    safe: bool = True,
-    chunked: Union[bool, int] = True,
-    use_threads: bool = True,
-    use_pandas_metadata: bool = False,
-) -> Iterator[pd.DataFrame]:
-    next_slice: Optional[pd.DataFrame] = None
-    for piece in data.pieces:
-        df: pd.DataFrame = _table2df(
-            table=piece.read(
-                columns=columns,
-                use_threads=use_threads,
-                partitions=data.partitions,
-                use_pandas_metadata=use_pandas_metadata,
-            ),
-            categories=categories,
-            safe=safe,
-            use_threads=use_threads,
-        )
-        if chunked is True:
-            yield df
-        else:
-            if next_slice is not None:
-                df = pd.concat(objs=[next_slice, df], ignore_index=True, sort=False)
-            while len(df.index) >= chunked:
-                yield df.iloc[:chunked]
-                df = df.iloc[chunked:]
-            if df.empty:
-                next_slice = None
-            else:
-                next_slice = df
-    if next_slice is not None:
-        yield next_slice
-
-
-def _table2df(
-    table: pa.Table, categories: List[str] = None, safe: bool = True, use_threads: bool = True
-) -> pd.DataFrame:
-    return table.to_pandas(
-        use_threads=use_threads,
-        split_blocks=True,
-        self_destruct=True,
-        integer_object_nulls=False,
-        date_as_object=True,
-        ignore_metadata=True,
-        categories=categories,
-        safe=safe,
-        types_mapper=_data_types.pyarrow2pandas_extension,
-    )
-
-
-def _read_parquet_metadata_file(path: str, use_threads: bool, boto3_session: boto3.Session) -> Dict[str, str]:
-    data: pyarrow.parquet.ParquetDataset = _read_parquet_init(
-        path=path, filters=None, dataset=False, use_threads=use_threads, boto3_session=boto3_session
-    )
-    return _data_types.athena_types_from_pyarrow_schema(schema=data.schema.to_arrow_schema(), partitions=None)[0]
-
-
-def read_csv(
-    path: Union[str, List[str]],
-    use_threads: bool = True,
-    last_modified_begin: Optional[datetime.datetime] = None,
-    last_modified_end: Optional[datetime.datetime] = None,
-    boto3_session: Optional[boto3.Session] = None,
-    s3_additional_kwargs: Optional[Dict[str, str]] = None,
-    chunksize: Optional[int] = None,
-    dataset: bool = False,
-    **pandas_kwargs,
-) -> Union[pd.DataFrame, Iterator[pd.DataFrame]]:
-    """Read CSV file(s) from from a received S3 prefix or list of S3 objects paths.
-
-    Note
-    ----
-    For partial and gradual reading use the argument ``chunksize`` instead of ``iterator``.
-
-    Note
-    ----
-    In case of `use_threads=True` the number of threads that will be spawned will be get from os.cpu_count().
-
-    Note
-    ----
-    The filter by last_modified begin last_modified end is applied after list all S3 files
-
-    Parameters
-    ----------
-    path : Union[str, List[str]]
-        S3 prefix (e.g. s3://bucket/prefix) or list of S3 objects paths (e.g. ``[s3://bucket/key0, s3://bucket/key1]``).
-    use_threads : bool
-        True to enable concurrent requests, False to disable multiple threads.
-        If enabled os.cpu_count() will be used as the max number of threads.
-    last_modified_begin
-        Filter the s3 files by the Last modified date of the object.
-        The filter is applied only after list all s3 files.
-    last_modified_end: datetime, optional
-        Filter the s3 files by the Last modified date of the object.
-        The filter is applied only after list all s3 files.
-    boto3_session : boto3.Session(), optional
-        Boto3 Session. The default boto3 session will be used if boto3_session receive None.
-    s3_additional_kwargs:
-        Forward to s3fs, useful for server side encryption
-        https://s3fs.readthedocs.io/en/latest/#serverside-encryption
-    chunksize: int, optional
-        If specified, return an generator where chunksize is the number of rows to include in each chunk.
-    dataset: bool
-        If `True` read a CSV dataset instead of simple file(s) loading all the related partitions as columns.
-    pandas_kwargs:
-        keyword arguments forwarded to pandas.read_csv().
-        https://pandas.pydata.org/pandas-docs/stable/reference/api/pandas.read_csv.html
-
-    Returns
-    -------
-    Union[pandas.DataFrame, Generator[pandas.DataFrame, None, None]]
-        Pandas DataFrame or a Generator in case of `chunksize != None`.
-
-    Examples
-    --------
-    Reading all CSV files under a prefix
-
-    >>> import awswrangler as wr
-    >>> df = wr.s3.read_csv(path='s3://bucket/prefix/')
-
-    Reading all CSV files under a prefix encrypted with a KMS key
-
-    >>> import awswrangler as wr
-    >>> df = wr.s3.read_csv(
-    ...     path='s3://bucket/prefix/',
-    ...     s3_additional_kwargs={
-    ...         'ServerSideEncryption': 'aws:kms',
-    ...         'SSEKMSKeyId': 'YOUR_KMY_KEY_ARN'
-    ...     }
-    ... )
-
-    Reading all CSV files from a list
-
-    >>> import awswrangler as wr
-    >>> df = wr.s3.read_csv(path=['s3://bucket/filename0.csv', 's3://bucket/filename1.csv'])
-
-    Reading in chunks of 100 lines
-
-    >>> import awswrangler as wr
-    >>> dfs = wr.s3.read_csv(path=['s3://bucket/filename0.csv', 's3://bucket/filename1.csv'], chunksize=100)
-    >>> for df in dfs:
-    >>>     print(df)  # 100 lines Pandas DataFrame
-
-    """
-    return _read_text(
-        parser_func=pd.read_csv,
-        path=path,
-        use_threads=use_threads,
-        boto3_session=boto3_session,
-        s3_additional_kwargs=s3_additional_kwargs,
-        chunksize=chunksize,
-        dataset=dataset,
-        last_modified_begin=last_modified_begin,
-        last_modified_end=last_modified_end,
-        **pandas_kwargs,
-    )
-
-
-def read_fwf(
-    path: Union[str, List[str]],
-    use_threads: bool = True,
-    last_modified_begin: Optional[datetime.datetime] = None,
-    last_modified_end: Optional[datetime.datetime] = None,
-    boto3_session: Optional[boto3.Session] = None,
-    s3_additional_kwargs: Optional[Dict[str, str]] = None,
-    chunksize: Optional[int] = None,
-    dataset: bool = False,
-    **pandas_kwargs,
-) -> Union[pd.DataFrame, Iterator[pd.DataFrame]]:
-    """Read fixed-width formatted file(s) from from a received S3 prefix or list of S3 objects paths.
-
-    Note
-    ----
-    For partial and gradual reading use the argument ``chunksize`` instead of ``iterator``.
-
-    Note
-    ----
-    In case of `use_threads=True` the number of threads that will be spawned will be get from os.cpu_count().
-
-    Note
-    ----
-    The filter by last_modified begin last_modified end is applied after list all S3 files
-
-    Parameters
-    ----------
-    path : Union[str, List[str]]
-        S3 prefix (e.g. s3://bucket/prefix) or list of S3 objects paths (e.g. ``[s3://bucket/key0, s3://bucket/key1]``).
-    use_threads : bool
-        True to enable concurrent requests, False to disable multiple threads.
-        If enabled os.cpu_count() will be used as the max number of threads.
-    last_modified_begin
-        Filter the s3 files by the Last modified date of the object.
-        The filter is applied only after list all s3 files.
-    last_modified_end: datetime, optional
-        Filter the s3 files by the Last modified date of the object.
-        The filter is applied only after list all s3 files.
-    boto3_session : boto3.Session(), optional
-        Boto3 Session. The default boto3 session will be used if boto3_session receive None.
-    s3_additional_kwargs:
-        Forward to s3fs, useful for server side encryption
-        https://s3fs.readthedocs.io/en/latest/#serverside-encryption
-    chunksize: int, optional
-        If specified, return an generator where chunksize is the number of rows to include in each chunk.
-    dataset: bool
-        If `True` read a FWF dataset instead of simple file(s) loading all the related partitions as columns.
-    pandas_kwargs:
-        keyword arguments forwarded to pandas.read_fwf().
-        https://pandas.pydata.org/pandas-docs/stable/reference/api/pandas.read_fwf.html
-
-    Returns
-    -------
-    Union[pandas.DataFrame, Generator[pandas.DataFrame, None, None]]
-        Pandas DataFrame or a Generator in case of `chunksize != None`.
-
-    Examples
-    --------
-    Reading all fixed-width formatted (FWF) files under a prefix
-
-    >>> import awswrangler as wr
-    >>> df = wr.s3.read_fwf(path='s3://bucket/prefix/')
-
-    Reading all fixed-width formatted (FWF) files under a prefix encrypted with a KMS key
-
-    >>> import awswrangler as wr
-    >>> df = wr.s3.read_fwf(
-    ...     path='s3://bucket/prefix/',
-    ...     s3_additional_kwargs={
-    ...         'ServerSideEncryption': 'aws:kms',
-    ...         'SSEKMSKeyId': 'YOUR_KMY_KEY_ARN'
-    ...     }
-    ... )
-
-    Reading all fixed-width formatted (FWF) files from a list
-
-    >>> import awswrangler as wr
-    >>> df = wr.s3.read_fwf(path=['s3://bucket/filename0.txt', 's3://bucket/filename1.txt'])
-
-    Reading in chunks of 100 lines
-
-    >>> import awswrangler as wr
-    >>> dfs = wr.s3.read_fwf(path=['s3://bucket/filename0.txt', 's3://bucket/filename1.txt'], chunksize=100)
-    >>> for df in dfs:
-    >>>     print(df)  # 100 lines Pandas DataFrame
-
-    """
-    return _read_text(
-        parser_func=pd.read_fwf,
-        path=path,
-        use_threads=use_threads,
-        boto3_session=boto3_session,
-        s3_additional_kwargs=s3_additional_kwargs,
-        chunksize=chunksize,
-        dataset=dataset,
-        last_modified_begin=last_modified_begin,
-        last_modified_end=last_modified_end,
-        **pandas_kwargs,
-    )
-
-
-def read_json(
-    path: Union[str, List[str]],
-    use_threads: bool = True,
-    last_modified_begin: Optional[datetime.datetime] = None,
-    last_modified_end: Optional[datetime.datetime] = None,
-    boto3_session: Optional[boto3.Session] = None,
-    s3_additional_kwargs: Optional[Dict[str, str]] = None,
-    chunksize: Optional[int] = None,
-    dataset: bool = False,
-    **pandas_kwargs,
-) -> Union[pd.DataFrame, Iterator[pd.DataFrame]]:
-    """Read JSON file(s) from from a received S3 prefix or list of S3 objects paths.
-
-    Note
-    ----
-    For partial and gradual reading use the argument ``chunksize`` instead of ``iterator``.
-
-    Note
-    ----
-    In case of `use_threads=True` the number of threads that will be spawned will be get from os.cpu_count().
-
-    Note
-    ----
-    The filter by last_modified begin last_modified end is applied after list all S3 files
-
-    Parameters
-    ----------
-    path : Union[str, List[str]]
-        S3 prefix (e.g. s3://bucket/prefix) or list of S3 objects paths (e.g. ``[s3://bucket/key0, s3://bucket/key1]``).
-    use_threads : bool
-        True to enable concurrent requests, False to disable multiple threads.
-        If enabled os.cpu_count() will be used as the max number of threads.
-    last_modified_begin
-        Filter the s3 files by the Last modified date of the object.
-        The filter is applied only after list all s3 files.
-    last_modified_end: datetime, optional
-        Filter the s3 files by the Last modified date of the object.
-        The filter is applied only after list all s3 files.
-    boto3_session : boto3.Session(), optional
-        Boto3 Session. The default boto3 session will be used if boto3_session receive None.
-    s3_additional_kwargs:
-        Forward to s3fs, useful for server side encryption
-        https://s3fs.readthedocs.io/en/latest/#serverside-encryption
-    chunksize: int, optional
-        If specified, return an generator where chunksize is the number of rows to include in each chunk.
-    dataset: bool
-        If `True` read a JSON dataset instead of simple file(s) loading all the related partitions as columns.
-        If `True`, the `lines=True` will be assumed by default.
-    pandas_kwargs:
-        keyword arguments forwarded to pandas.read_json().
-        https://pandas.pydata.org/pandas-docs/stable/reference/api/pandas.read_json.html
-
-    Returns
-    -------
-    Union[pandas.DataFrame, Generator[pandas.DataFrame, None, None]]
-        Pandas DataFrame or a Generator in case of `chunksize != None`.
-
-    Examples
-    --------
-    Reading all JSON files under a prefix
-
-    >>> import awswrangler as wr
-    >>> df = wr.s3.read_json(path='s3://bucket/prefix/')
-
-    Reading all JSON files under a prefix encrypted with a KMS key
-
-    >>> import awswrangler as wr
-    >>> df = wr.s3.read_json(
-    ...     path='s3://bucket/prefix/',
-    ...     s3_additional_kwargs={
-    ...         'ServerSideEncryption': 'aws:kms',
-    ...         'SSEKMSKeyId': 'YOUR_KMY_KEY_ARN'
-    ...     }
-    ... )
-
-    Reading all JSON files from a list
-
-    >>> import awswrangler as wr
-    >>> df = wr.s3.read_json(path=['s3://bucket/filename0.json', 's3://bucket/filename1.json'])
-
-    Reading in chunks of 100 lines
-
-    >>> import awswrangler as wr
-    >>> dfs = wr.s3.read_json(path=['s3://bucket/filename0.json', 's3://bucket/filename1.json'], chunksize=100)
-    >>> for df in dfs:
-    >>>     print(df)  # 100 lines Pandas DataFrame
-
-    """
-    if (dataset is True) and ("lines" not in pandas_kwargs):
-        pandas_kwargs["lines"] = True
-    return _read_text(
-        parser_func=pd.read_json,
-        path=path,
-        use_threads=use_threads,
-        boto3_session=boto3_session,
-        s3_additional_kwargs=s3_additional_kwargs,
-        chunksize=chunksize,
-        dataset=dataset,
-        last_modified_begin=last_modified_begin,
-        last_modified_end=last_modified_end,
-        **pandas_kwargs,
-    )
-
-
-def read_parquet(
-    path: Union[str, List[str]],
-    filters: Optional[Union[List[Tuple], List[List[Tuple]]]] = None,
-    columns: Optional[List[str]] = None,
-    validate_schema: bool = True,
-    chunked: Union[bool, int] = False,
-    dataset: bool = False,
-    categories: List[str] = None,
-    safe: bool = True,
-    use_pandas_metadata: bool = False,
-    use_threads: bool = True,
-    last_modified_begin: Optional[datetime.datetime] = None,
-    last_modified_end: Optional[datetime.datetime] = None,
-    boto3_session: Optional[boto3.Session] = None,
-    s3_additional_kwargs: Optional[Dict[str, str]] = None,
-) -> Union[pd.DataFrame, Iterator[pd.DataFrame]]:
-    """Read Apache Parquet file(s) from from a received S3 prefix or list of S3 objects paths.
-
-    The concept of Dataset goes beyond the simple idea of files and enable more
-    complex features like partitioning and catalog integration (AWS Glue Catalog).
-
-    Note
-    ----
-    ``Batching`` (`chunked` argument) (Memory Friendly):
-
-    Will anable the function to return a Iterable of DataFrames instead of a regular DataFrame.
-
-    There are two batching strategies on Wrangler:
-
-    - If **chunked=True**, a new DataFrame will be returned for each file in your path/dataset.
-
-    - If **chunked=INTEGER**, Wrangler will iterate on the data by number of rows igual the received INTEGER.
-
-    `P.S.` `chunked=True` if faster and uses less memory while `chunked=INTEGER` is more precise
-    in number of rows for each Dataframe.
-
-    Note
-    ----
-    In case of `use_threads=True` the number of threads that will be spawned will be get from os.cpu_count().
-
-    Note
-    ----
-    The filter by last_modified begin last_modified end is applied after list all S3 files
-
-    Parameters
-    ----------
-    path : Union[str, List[str]]
-        S3 prefix (e.g. s3://bucket/prefix) or list of S3 objects paths (e.g. [s3://bucket/key0, s3://bucket/key1]).
-    filters: Union[List[Tuple], List[List[Tuple]]], optional
-        List of filters to apply on PARTITION columns (PUSH-DOWN filter), like ``[[('x', '=', 0), ...], ...]``.
-        Ignored if `dataset=False`.
-    columns : List[str], optional
-        Names of columns to read from the file(s).
-    validate_schema:
-        Check that individual file schemas are all the same / compatible. Schemas within a
-        folder prefix should all be the same. Disable if you have schemas that are different
-        and want to disable this check.
-    chunked : Union[int, bool]
-        If passed will split the data in a Iterable of DataFrames (Memory friendly).
-        If `True` wrangler will iterate on the data by files in the most efficient way without guarantee of chunksize.
-        If an `INTEGER` is passed Wrangler will iterate on the data by number of rows igual the received INTEGER.
-    dataset: bool
-        If `True` read a parquet dataset instead of simple file(s) loading all the related partitions as columns.
-    categories: List[str], optional
-        List of columns names that should be returned as pandas.Categorical.
-        Recommended for memory restricted environments.
-    safe : bool, default True
-        For certain data types, a cast is needed in order to store the
-        data in a pandas DataFrame or Series (e.g. timestamps are always
-        stored as nanoseconds in pandas). This option controls whether it
-        is a safe cast or not.
-    use_threads : bool
-        True to enable concurrent requests, False to disable multiple threads.
-        If enabled os.cpu_count() will be used as the max number of threads.
-    last_modified_begin
-        Filter the s3 files by the Last modified date of the object.
-        The filter is applied only after list all s3 files.
-    last_modified_end: datetime, optional
-        Filter the s3 files by the Last modified date of the object.
-        The filter is applied only after list all s3 files.
-    boto3_session : boto3.Session(), optional
-        Boto3 Session. The default boto3 session will be used if boto3_session receive None.
-    s3_additional_kwargs:
-        Forward to s3fs, useful for server side encryption
-        https://s3fs.readthedocs.io/en/latest/#serverside-encryption
-
-    Returns
-    -------
-    Union[pandas.DataFrame, Generator[pandas.DataFrame, None, None]]
-        Pandas DataFrame or a Generator in case of `chunked=True`.
-
-    Examples
-    --------
-    Reading all Parquet files under a prefix
-
-    >>> import awswrangler as wr
-    >>> df = wr.s3.read_parquet(path='s3://bucket/prefix/')
-
-    Reading all Parquet files under a prefix encrypted with a KMS key
-
-    >>> import awswrangler as wr
-    >>> df = wr.s3.read_parquet(
-    ...     path='s3://bucket/prefix/',
-    ...     s3_additional_kwargs={
-    ...         'ServerSideEncryption': 'aws:kms',
-    ...         'SSEKMSKeyId': 'YOUR_KMY_KEY_ARN'
-    ...     }
-    ... )
-
-    Reading all Parquet files from a list
-
-    >>> import awswrangler as wr
-    >>> df = wr.s3.read_parquet(path=['s3://bucket/filename0.parquet', 's3://bucket/filename1.parquet'])
-
-    Reading in chunks (Chunk by file)
-
-    >>> import awswrangler as wr
-    >>> dfs = wr.s3.read_parquet(path=['s3://bucket/filename0.csv', 's3://bucket/filename1.csv'], chunked=True)
-    >>> for df in dfs:
-    >>>     print(df)  # Smaller Pandas DataFrame
-
-    Reading in chunks (Chunk by 1MM rows)
-
-    >>> import awswrangler as wr
-    >>> dfs = wr.s3.read_parquet(path=['s3://bucket/filename0.csv', 's3://bucket/filename1.csv'], chunked=1_000_000)
-    >>> for df in dfs:
-    >>>     print(df)  # 1MM Pandas DataFrame
-
-    """
-    data: pyarrow.parquet.ParquetDataset = _read_parquet_init(
-        path=path,
-        filters=filters,
-        dataset=dataset,
-        categories=categories,
-        validate_schema=validate_schema,
-        use_threads=use_threads,
-        boto3_session=boto3_session,
-        s3_additional_kwargs=s3_additional_kwargs,
-        last_modified_begin=last_modified_begin,
-        last_modified_end=last_modified_end,
-    )
-    _logger.debug("pyarrow.parquet.ParquetDataset initialized.")
-    if chunked is False:
-        return _read_parquet(
-            data=data,
-            columns=columns,
-            categories=categories,
-            safe=safe,
-            use_threads=use_threads,
-            validate_schema=validate_schema,
-            use_pandas_metadata=use_pandas_metadata,
-        )
-    return _read_parquet_chunked(
-        data=data,
-        columns=columns,
-        categories=categories,
-        safe=safe,
-        use_pandas_metadata=use_pandas_metadata,
-        chunked=chunked,
-        use_threads=use_threads,
-    )
-
-
-def read_parquet_metadata(
-    path: Union[str, List[str]],
-    dtype: Optional[Dict[str, str]] = None,
-    sampling: float = 1.0,
-    dataset: bool = False,
-    path_suffix: Optional[str] = None,
-    use_threads: bool = True,
-    boto3_session: Optional[boto3.Session] = None,
-) -> Tuple[Dict[str, str], Optional[Dict[str, str]]]:
-    """Read Apache Parquet file(s) metadata from from a received S3 prefix or list of S3 objects paths.
-
-    The concept of Dataset goes beyond the simple idea of files and enable more
-    complex features like partitioning and catalog integration (AWS Glue Catalog).
-
-    Note
-    ----
-    In case of `use_threads=True` the number of threads that will be spawned will be get from os.cpu_count().
-
-    Parameters
-    ----------
-    path : Union[str, List[str]]
-        S3 prefix (e.g. s3://bucket/prefix) or list of S3 objects paths (e.g. [s3://bucket/key0, s3://bucket/key1]).
-    dtype : Dict[str, str], optional
-        Dictionary of columns names and Athena/Glue types to be casted.
-        Useful when you have columns with undetermined data types as partitions columns.
-        (e.g. {'col name': 'bigint', 'col2 name': 'int'})
-    sampling : float
-        Random sample ratio of files that will have the metadata inspected.
-        Must be `0.0 < sampling <= 1.0`.
-        The higher, the more accurate.
-        The lower, the faster.
-    dataset: bool
-        If True read a parquet dataset instead of simple file(s) loading all the related partitions as columns.
-    path_suffix : str
-        Suffix to filter S3 objects found according to the path parameter.
-    use_threads : bool
-        True to enable concurrent requests, False to disable multiple threads.
-        If enabled os.cpu_count() will be used as the max number of threads.
-    boto3_session : boto3.Session(), optional
-        Boto3 Session. The default boto3 session will be used if boto3_session receive None.
-
-    Returns
-    -------
-    Tuple[Dict[str, str], Optional[Dict[str, str]]]
-        columns_types: Dictionary with keys as column names and vales as
-        data types (e.g. {'col0': 'bigint', 'col1': 'double'}). /
-        partitions_types: Dictionary with keys as partition names
-        and values as data types (e.g. {'col2': 'date'}).
-
-    Examples
-    --------
-    Reading all Parquet files (with partitions) metadata under a prefix
-
-    >>> import awswrangler as wr
-    >>> columns_types, partitions_types = wr.s3.read_parquet_metadata(path='s3://bucket/prefix/', dataset=True)
-
-    Reading all Parquet files metadata from a list
-
-    >>> import awswrangler as wr
-    >>> columns_types, partitions_types = wr.s3.read_parquet_metadata(path=[
-    ...     's3://bucket/filename0.parquet',
-    ...     's3://bucket/filename1.parquet'
-    ... ])
-
-    """
-    return read_parquet_metadata_internal(
-        path=path,
-        dtype=dtype,
-        sampling=sampling,
-        dataset=dataset,
-        path_suffix=path_suffix,
-        use_threads=use_threads,
-        boto3_session=boto3_session,
-    )[:2]
-
-
-def read_parquet_table(
-    table: str,
-    database: str,
-    filters: Optional[Union[List[Tuple], List[List[Tuple]]]] = None,
-    columns: Optional[List[str]] = None,
-    validate_schema: bool = True,
-    categories: List[str] = None,
-    safe: bool = True,
-    chunked: Union[bool, int] = False,
-    use_threads: bool = True,
-    boto3_session: Optional[boto3.Session] = None,
-    s3_additional_kwargs: Optional[Dict[str, str]] = None,
-) -> Union[pd.DataFrame, Iterator[pd.DataFrame]]:
-    """Read Apache Parquet table registered on AWS Glue Catalog.
-
-    Note
-    ----
-    ``Batching`` (`chunked` argument) (Memory Friendly):
-
-    Will anable the function to return a Iterable of DataFrames instead of a regular DataFrame.
-
-    There are two batching strategies on Wrangler:
-
-    - If **chunked=True**, a new DataFrame will be returned for each file in your path/dataset.
-
-    - If **chunked=INTEGER**, Wrangler will paginate through files slicing and concatenating
-      to return DataFrames with the number of row igual the received INTEGER.
-
-    `P.S.` `chunked=True` if faster and uses less memory while `chunked=INTEGER` is more precise
-    in number of rows for each Dataframe.
-
-
-    Note
-    ----
-    In case of `use_threads=True` the number of threads that will be spawned will be get from os.cpu_count().
-
-    Parameters
-    ----------
-    table : str
-        AWS Glue Catalog table name.
-    database : str
-        AWS Glue Catalog database name.
-    filters: Union[List[Tuple], List[List[Tuple]]], optional
-        List of filters to apply, like ``[[('x', '=', 0), ...], ...]``.
-    columns : List[str], optional
-        Names of columns to read from the file(s).
-    validate_schema:
-        Check that individual file schemas are all the same / compatible. Schemas within a
-        folder prefix should all be the same. Disable if you have schemas that are different
-        and want to disable this check.
-    categories: List[str], optional
-        List of columns names that should be returned as pandas.Categorical.
-        Recommended for memory restricted environments.
-    safe : bool, default True
-        For certain data types, a cast is needed in order to store the
-        data in a pandas DataFrame or Series (e.g. timestamps are always
-        stored as nanoseconds in pandas). This option controls whether it
-        is a safe cast or not.
-    chunked : bool
-        If True will break the data in smaller DataFrames (Non deterministic number of lines).
-        Otherwise return a single DataFrame with the whole data.
-    use_threads : bool
-        True to enable concurrent requests, False to disable multiple threads.
-        If enabled os.cpu_count() will be used as the max number of threads.
-    boto3_session : boto3.Session(), optional
-        Boto3 Session. The default boto3 session will be used if boto3_session receive None.
-    s3_additional_kwargs:
-        Forward to s3fs, useful for server side encryption
-        https://s3fs.readthedocs.io/en/latest/#serverside-encryption
-
-    Returns
-    -------
-    Union[pandas.DataFrame, Generator[pandas.DataFrame, None, None]]
-        Pandas DataFrame or a Generator in case of `chunked=True`.
-
-    Examples
-    --------
-    Reading Parquet Table
-
-    >>> import awswrangler as wr
-    >>> df = wr.s3.read_parquet_table(database='...', table='...')
-
-    Reading Parquet Table encrypted
-
-    >>> import awswrangler as wr
-    >>> df = wr.s3.read_parquet_table(
-    ...     database='...',
-    ...     table='...'
-    ...     s3_additional_kwargs={
-    ...         'ServerSideEncryption': 'aws:kms',
-    ...         'SSEKMSKeyId': 'YOUR_KMY_KEY_ARN'
-    ...     }
-    ... )
-
-    Reading Parquet Table in chunks (Chunk by file)
-=======
         return df
     if dataset is True and path_root is None:
         raise exceptions.InvalidArgument("A path_root is required when dataset=True.")
@@ -866,7 +97,6 @@
     for name, value in partitions.items():
         df[name] = pd.Categorical.from_codes(np.repeat([0], count), categories=[value])
     return df
->>>>>>> ad54f5c6
 
 
 def _extract_partitions_dtypes_from_table_details(response: Dict[str, Any]) -> Dict[str, str]:
