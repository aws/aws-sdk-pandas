--- conflicted
+++ resolved
@@ -6,12 +6,8 @@
 
 import pandas as pd
 
-<<<<<<< HEAD
-from awswrangler import _config, _data_types, _utils, catalog, exceptions
-=======
 from awswrangler import _data_types, _utils, catalog, exceptions, typing
 from awswrangler._distributed import EngineEnum
->>>>>>> 57196a82
 
 _logger: logging.Logger = logging.getLogger(__name__)
 
