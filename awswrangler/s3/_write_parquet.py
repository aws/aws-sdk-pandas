--- conflicted
+++ resolved
@@ -528,12 +528,9 @@
     dtype = dtype if dtype else {}
     partitions_values: Dict[str, List[str]] = {}
     mode = "append" if mode is None else mode
-<<<<<<< HEAD
     if transaction_id:
         table_type = "GOVERNED"
-=======
     filename_prefix = filename_prefix + uuid.uuid4().hex if filename_prefix else uuid.uuid4().hex
->>>>>>> 957812cd
     cpus: int = _utils.ensure_cpu_count(use_threads=use_threads)
     session: boto3.Session = _utils.ensure_session(session=boto3_session)
 
