--- conflicted
+++ resolved
@@ -581,7 +581,6 @@
             )
             if schema_evolution is False:
                 _utils.check_schema_changes(columns_types=columns_types, table_input=catalog_table_input, mode=mode)
-<<<<<<< HEAD
 
             if (catalog_table_input is None) and (table_type == "GOVERNED"):
                 catalog._create_parquet_table(  # pylint: disable=protected-access
@@ -616,8 +615,7 @@
                     transaction_id=transaction_id,
                     catalog_id=catalog_id,
                 )
-=======
->>>>>>> 6f7249fa
+
         paths, partitions_values = _to_dataset(
             func=_to_parquet,
             concurrent_partitioning=concurrent_partitioning,
