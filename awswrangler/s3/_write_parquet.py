"""Amazon PARQUET S3 Parquet Write Module (PRIVATE)."""

import logging
import math
import uuid
from contextlib import contextmanager
from typing import TYPE_CHECKING, Any, Dict, Iterator, List, Optional, Tuple, Union, cast

import boto3
import pandas as pd
import pyarrow as pa
import pyarrow.lib
import pyarrow.parquet

from awswrangler import _data_types, _utils, catalog, exceptions, typing
from awswrangler._arrow import _df_to_table
from awswrangler._config import apply_configs
from awswrangler._distributed import engine
from awswrangler._utils import copy_df_shallow
from awswrangler.s3._delete import delete_objects
from awswrangler.s3._fs import open_s3_object
from awswrangler.s3._read_parquet import _read_parquet_metadata
from awswrangler.s3._write import _COMPRESSION_2_EXT, _apply_dtype, _sanitize, _validate_args
from awswrangler.s3._write_concurrent import _WriteProxy
from awswrangler.s3._write_dataset import _to_dataset
from awswrangler.typing import BucketingInfoTuple, GlueTableSettings, _S3WriteDataReturnValue

if TYPE_CHECKING:
    from mypy_boto3_s3 import S3Client

_logger: logging.Logger = logging.getLogger(__name__)


def _get_file_path(
    path_root: Optional[str] = None,
    path: Optional[str] = None,
    filename_prefix: Optional[str] = None,
    compression_ext: str = "",
    bucket_id: Optional[int] = None,
    extension: str = ".parquet",
) -> str:
    if bucket_id is not None:
        filename_prefix = f"{filename_prefix}_bucket-{bucket_id:05d}"
    if path is None and path_root is not None:
        file_path: str = f"{path_root}{filename_prefix}{compression_ext}{extension}"
    elif path is not None and path_root is None:
        file_path = path
    else:
        raise RuntimeError("path and path_root received at the same time.")
    return file_path


def _get_chunk_file_path(file_counter: int, file_path: str) -> str:
    slash_index: int = file_path.rfind("/")
    dot_index: int = file_path.find(".", slash_index)
    file_index: str = "_" + str(file_counter)
    if dot_index == -1:
        file_path = file_path + file_index
    else:
        file_path = file_path[:dot_index] + file_index + file_path[dot_index:]
    return file_path


def _get_write_table_args(pyarrow_additional_kwargs: Optional[Dict[str, Any]] = None) -> Dict[str, Any]:
    write_table_args: Dict[str, Any] = {}
    if pyarrow_additional_kwargs and "write_table_args" in pyarrow_additional_kwargs:
        write_table_args = pyarrow_additional_kwargs.pop("write_table_args")
    return write_table_args


@contextmanager
def _new_writer(
    file_path: str,
    compression: Optional[str],
    pyarrow_additional_kwargs: Optional[Dict[str, Any]],
    schema: pa.Schema,
    s3_client: "S3Client",
    s3_additional_kwargs: Optional[Dict[str, str]],
    use_threads: Union[bool, int],
) -> Iterator[pyarrow.parquet.ParquetWriter]:
    writer: Optional[pyarrow.parquet.ParquetWriter] = None
    if not pyarrow_additional_kwargs:
        pyarrow_additional_kwargs = {}
    if not pyarrow_additional_kwargs.get("coerce_timestamps"):
        pyarrow_additional_kwargs["coerce_timestamps"] = "ms"
    if "flavor" not in pyarrow_additional_kwargs:
        pyarrow_additional_kwargs["flavor"] = "spark"
    if "version" not in pyarrow_additional_kwargs:
        # By default, use version 1.0 logical type set to maximize compatibility
        pyarrow_additional_kwargs["version"] = "1.0"
    if not pyarrow_additional_kwargs.get("use_dictionary"):
        pyarrow_additional_kwargs["use_dictionary"] = True
    if not pyarrow_additional_kwargs.get("write_statistics"):
        pyarrow_additional_kwargs["write_statistics"] = True

    with open_s3_object(
        path=file_path,
        mode="wb",
        use_threads=use_threads,
        s3_additional_kwargs=s3_additional_kwargs,
        s3_client=s3_client,
    ) as f:
        try:
            writer = pyarrow.parquet.ParquetWriter(
                where=f,
                compression="NONE" if compression is None else compression,
                schema=schema,
                **pyarrow_additional_kwargs,
            )
            yield writer
        finally:
            if writer is not None and writer.is_open is True:
                writer.close()


def _write_chunk(
    file_path: str,
    s3_client: "S3Client",
    s3_additional_kwargs: Optional[Dict[str, str]],
    compression: Optional[str],
    pyarrow_additional_kwargs: Dict[str, str],
    table: pa.Table,
    offset: int,
    chunk_size: int,
    use_threads: Union[bool, int],
) -> List[str]:
    write_table_args = _get_write_table_args(pyarrow_additional_kwargs)
    with _new_writer(
        file_path=file_path,
        compression=compression,
        pyarrow_additional_kwargs=pyarrow_additional_kwargs,
        schema=table.schema,
        s3_client=s3_client,
        s3_additional_kwargs=s3_additional_kwargs,
        use_threads=use_threads,
    ) as writer:
        writer.write_table(table.slice(offset, chunk_size), **write_table_args)
    return [file_path]


def _to_parquet_chunked(
    file_path: str,
    s3_client: "S3Client",
    s3_additional_kwargs: Optional[Dict[str, str]],
    compression: Optional[str],
    pyarrow_additional_kwargs: Dict[str, Any],
    table: pa.Table,
    max_rows_by_file: int,
    num_of_rows: int,
    cpus: int,
) -> List[str]:
    chunks: int = math.ceil(num_of_rows / max_rows_by_file)
    use_threads: Union[bool, int] = cpus > 1
    proxy: _WriteProxy = _WriteProxy(use_threads=use_threads)
    for chunk in range(chunks):
        offset: int = chunk * max_rows_by_file
        write_path: str = _get_chunk_file_path(chunk, file_path)
        proxy.write(
            func=_write_chunk,
            file_path=write_path,
            s3_client=s3_client,
            s3_additional_kwargs=s3_additional_kwargs,
            compression=compression,
            pyarrow_additional_kwargs=pyarrow_additional_kwargs,
            table=table,
            offset=offset,
            chunk_size=max_rows_by_file,
            use_threads=use_threads,
        )
    return proxy.close()  # blocking


@engine.dispatch_on_engine
def _to_parquet(
    df: pd.DataFrame,
    schema: pa.Schema,
    index: bool,
    compression: Optional[str],
    compression_ext: str,
    pyarrow_additional_kwargs: Dict[str, Any],
    cpus: int,
    dtype: Dict[str, str],
    s3_client: Optional["S3Client"],
    s3_additional_kwargs: Optional[Dict[str, str]],
    use_threads: Union[bool, int],
    path: Optional[str] = None,
    path_root: Optional[str] = None,
    filename_prefix: Optional[str] = None,
    max_rows_by_file: Optional[int] = 0,
) -> List[str]:
    s3_client = s3_client if s3_client else _utils.client(service_name="s3")
    file_path = _get_file_path(
        path_root=path_root, path=path, filename_prefix=filename_prefix, compression_ext=compression_ext
    )
    table: pa.Table = _df_to_table(df, schema, index, dtype)
    if max_rows_by_file is not None and max_rows_by_file > 0:
        paths: List[str] = _to_parquet_chunked(
            file_path=file_path,
            s3_client=s3_client,
            s3_additional_kwargs=s3_additional_kwargs,
            compression=compression,
            pyarrow_additional_kwargs=pyarrow_additional_kwargs,
            table=table,
            max_rows_by_file=max_rows_by_file,
            num_of_rows=df.shape[0],
            cpus=cpus,
        )
    else:
        write_table_args = _get_write_table_args(pyarrow_additional_kwargs)
        with _new_writer(
            file_path=file_path,
            compression=compression,
            pyarrow_additional_kwargs=pyarrow_additional_kwargs,
            schema=table.schema,
            s3_client=s3_client,
            s3_additional_kwargs=s3_additional_kwargs,
            use_threads=use_threads,
        ) as writer:
            writer.write_table(table, **write_table_args)
        paths = [file_path]
    return paths


@apply_configs
@_utils.validate_distributed_kwargs(
    unsupported_kwargs=["boto3_session", "s3_additional_kwargs"],
)
def to_parquet(  # pylint: disable=too-many-arguments,too-many-locals,too-many-branches,too-many-statements
    df: pd.DataFrame,
    path: Optional[str] = None,
    index: bool = False,
    compression: Optional[str] = "snappy",
    pyarrow_additional_kwargs: Optional[Dict[str, Any]] = None,
    max_rows_by_file: Optional[int] = None,
    use_threads: Union[bool, int] = True,
    boto3_session: Optional[boto3.Session] = None,
    s3_additional_kwargs: Optional[Dict[str, Any]] = None,
    sanitize_columns: bool = False,
    dataset: bool = False,
    filename_prefix: Optional[str] = None,
    partition_cols: Optional[List[str]] = None,
    bucketing_info: Optional[BucketingInfoTuple] = None,
    concurrent_partitioning: bool = False,
    mode: Optional[str] = None,
    catalog_versioning: bool = False,
    schema_evolution: bool = True,
    database: Optional[str] = None,
    table: Optional[str] = None,
    glue_table_settings: Optional[GlueTableSettings] = None,
    dtype: Optional[Dict[str, str]] = None,
    athena_partition_projection_settings: Optional[typing.AthenaPartitionProjectionSettings] = None,
    catalog_id: Optional[str] = None,
) -> _S3WriteDataReturnValue:
    """Write Parquet file or dataset on Amazon S3.

    The concept of Dataset goes beyond the simple idea of ordinary files and enable more
    complex features like partitioning and catalog integration (Amazon Athena/AWS Glue Catalog).

    Note
    ----
    This operation may mutate the original pandas DataFrame in-place. To avoid this behaviour
    please pass in a deep copy instead (i.e. `df.copy()`)

    Note
    ----
    If `database` and `table` arguments are passed, the table name and all column names
    will be automatically sanitized using `wr.catalog.sanitize_table_name` and `wr.catalog.sanitize_column_name`.
    Please, pass `sanitize_columns=True` to enforce this behaviour always.

    Note
    ----
    In case of `use_threads=True` the number of threads
    that will be spawned will be gotten from os.cpu_count().

    Parameters
    ----------
    df: pandas.DataFrame
        Pandas DataFrame https://pandas.pydata.org/pandas-docs/stable/reference/api/pandas.DataFrame.html
    path : str, optional
        S3 path (for file e.g. ``s3://bucket/prefix/filename.parquet``) (for dataset e.g. ``s3://bucket/prefix``).
        Required if dataset=False or when dataset=True and creating a new dataset
    index : bool
        True to store the DataFrame index in file, otherwise False to ignore it.
        Is not supported in conjunction with `max_rows_by_file` when running the library with Ray/Modin.
    compression: str, optional
        Compression style (``None``, ``snappy``, ``gzip``, ``zstd``).
    pyarrow_additional_kwargs : Optional[Dict[str, Any]]
        Additional parameters forwarded to pyarrow.
        e.g. pyarrow_additional_kwargs={'coerce_timestamps': 'ns', 'use_deprecated_int96_timestamps': False,
        'allow_truncated_timestamps'=False}
    max_rows_by_file : int
        Max number of rows in each file.
        Default is None i.e. don't split the files.
        (e.g. 33554432, 268435456)
        Is not supported in conjunction with `index=True` when running the library with Ray/Modin.
    use_threads : bool, int
        True to enable concurrent requests, False to disable multiple threads.
        If enabled os.cpu_count() will be used as the max number of threads.
        If integer is provided, specified number is used.
    boto3_session : boto3.Session(), optional
        Boto3 Session. The default boto3 session will be used if boto3_session receive None.
    s3_additional_kwargs : Optional[Dict[str, Any]]
        Forwarded to botocore requests.
        e.g. s3_additional_kwargs={'ServerSideEncryption': 'aws:kms', 'SSEKMSKeyId': 'YOUR_KMS_KEY_ARN'}
    sanitize_columns : bool
        True to sanitize columns names (using `wr.catalog.sanitize_table_name` and `wr.catalog.sanitize_column_name`)
        or False to keep it as is.
        True value behaviour is enforced if `database` and `table` arguments are passed.
    dataset : bool
        If True store a parquet dataset instead of a ordinary file(s)
        If True, enable all follow arguments:
        partition_cols, mode, database, table, description, parameters, columns_comments, concurrent_partitioning,
        catalog_versioning, projection_params, catalog_id, schema_evolution.
    filename_prefix: str, optional
        If dataset=True, add a filename prefix to the output files.
    partition_cols: List[str], optional
        List of column names that will be used to create partitions. Only takes effect if dataset=True.
    bucketing_info: Tuple[List[str], int], optional
        Tuple consisting of the column names used for bucketing as the first element and the number of buckets as the
        second element.
        Only `str`, `int` and `bool` are supported as column data types for bucketing.
    concurrent_partitioning: bool
        If True will increase the parallelism level during the partitions writing. It will decrease the
        writing time and increase the memory usage.
        https://aws-sdk-pandas.readthedocs.io/en/3.0.0rc3/tutorials/022%20-%20Writing%20Partitions%20Concurrently.html
    mode: str, optional
        ``append`` (Default), ``overwrite``, ``overwrite_partitions``. Only takes effect if dataset=True.
        For details check the related tutorial:
        https://aws-sdk-pandas.readthedocs.io/en/3.0.0rc3/tutorials/004%20-%20Parquet%20Datasets.html
    catalog_versioning : bool
        If True and `mode="overwrite"`, creates an archived version of the table catalog before updating it.
    schema_evolution : bool
        If True allows schema evolution (new or missing columns), otherwise a exception will be raised. True by default.
        (Only considered if dataset=True and mode in ("append", "overwrite_partitions"))
        Related tutorial:
        https://aws-sdk-pandas.readthedocs.io/en/3.0.0rc3/tutorials/014%20-%20Schema%20Evolution.html
    database : str, optional
        Glue/Athena catalog: Database name.
    table : str, optional
        Glue/Athena catalog: Table name.
    glue_table_settings: dict (GlueTableSettings), optional
        Settings for writing to the Glue table.
    dtype : Dict[str, str], optional
        Dictionary of columns names and Athena/Glue types to be casted.
        Useful when you have columns with undetermined or mixed data types.
        (e.g. {'col name': 'bigint', 'col2 name': 'int'})
    athena_partition_projection_settings: typing.AthenaPartitionProjectionSettings, optional
        Parameters of the Athena Partition Projection (https://docs.aws.amazon.com/athena/latest/ug/partition-projection.html).
        AthenaPartitionProjectionSettings is a `TypedDict`, meaning the passed parameter can be instantiated either as an
        instance of AthenaPartitionProjectionSettings or as a regular Python dict.

        Following projection parameters are supported:

        .. list-table:: Projection Parameters
           :header-rows: 1

           * - Name
             - Type
             - Description
           * - projection_types
             - Optional[Dict[str, str]]
             - Dictionary of partitions names and Athena projections types.
               Valid types: "enum", "integer", "date", "injected"
               https://docs.aws.amazon.com/athena/latest/ug/partition-projection-supported-types.html
               (e.g. {'col_name': 'enum', 'col2_name': 'integer'})
           * - projection_ranges
             - Optional[Dict[str, str]]
             - Dictionary of partitions names and Athena projections ranges.
               https://docs.aws.amazon.com/athena/latest/ug/partition-projection-supported-types.html
               (e.g. {'col_name': '0,10', 'col2_name': '-1,8675309'})
           * - projection_values
             - Optional[Dict[str, str]]
             - Dictionary of partitions names and Athena projections values.
               https://docs.aws.amazon.com/athena/latest/ug/partition-projection-supported-types.html
               (e.g. {'col_name': 'A,B,Unknown', 'col2_name': 'foo,boo,bar'})
           * - projection_intervals
             - Optional[Dict[str, str]]
             - Dictionary of partitions names and Athena projections intervals.
               https://docs.aws.amazon.com/athena/latest/ug/partition-projection-supported-types.html
               (e.g. {'col_name': '1', 'col2_name': '5'})
           * - projection_digits
             - Optional[Dict[str, str]]
             - Dictionary of partitions names and Athena projections digits.
               https://docs.aws.amazon.com/athena/latest/ug/partition-projection-supported-types.html
               (e.g. {'col_name': '1', 'col2_name': '2'})
           * - projection_formats
             - Optional[Dict[str, str]]
             - Dictionary of partitions names and Athena projections formats.
               https://docs.aws.amazon.com/athena/latest/ug/partition-projection-supported-types.html
               (e.g. {'col_date': 'yyyy-MM-dd', 'col2_timestamp': 'yyyy-MM-dd HH:mm:ss'})
           * - projection_storage_location_template
             - Optional[str]
             - Value which is allows Athena to properly map partition values if the S3 file locations do not follow
               a typical `.../column=value/...` pattern.
               https://docs.aws.amazon.com/athena/latest/ug/partition-projection-setting-up.html
               (e.g. s3://bucket/table_root/a=${a}/${b}/some_static_subdirectory/${c}/)
    catalog_id : str, optional
        The ID of the Data Catalog from which to retrieve Databases.
        If none is provided, the AWS account ID is used by default.

    Returns
    -------
    wr.typing._S3WriteDataReturnValue
        Dictionary with:
        'paths': List of all stored files paths on S3.
        'partitions_values': Dictionary of partitions added with keys as S3 path locations
        and values as a list of partitions values as str.

    Examples
    --------
    Writing single file

    >>> import awswrangler as wr
    >>> import pandas as pd
    >>> wr.s3.to_parquet(
    ...     df=pd.DataFrame({'col': [1, 2, 3]}),
    ...     path='s3://bucket/prefix/my_file.parquet',
    ... )
    {
        'paths': ['s3://bucket/prefix/my_file.parquet'],
        'partitions_values': {}
    }

    Writing single file encrypted with a KMS key

    >>> import awswrangler as wr
    >>> import pandas as pd
    >>> wr.s3.to_parquet(
    ...     df=pd.DataFrame({'col': [1, 2, 3]}),
    ...     path='s3://bucket/prefix/my_file.parquet',
    ...     s3_additional_kwargs={
    ...         'ServerSideEncryption': 'aws:kms',
    ...         'SSEKMSKeyId': 'YOUR_KMS_KEY_ARN'
    ...     }
    ... )
    {
        'paths': ['s3://bucket/prefix/my_file.parquet'],
        'partitions_values': {}
    }

    Writing partitioned dataset

    >>> import awswrangler as wr
    >>> import pandas as pd
    >>> wr.s3.to_parquet(
    ...     df=pd.DataFrame({
    ...         'col': [1, 2, 3],
    ...         'col2': ['A', 'A', 'B']
    ...     }),
    ...     path='s3://bucket/prefix',
    ...     dataset=True,
    ...     partition_cols=['col2']
    ... )
    {
        'paths': ['s3://.../col2=A/x.parquet', 's3://.../col2=B/y.parquet'],
        'partitions_values: {
            's3://.../col2=A/': ['A'],
            's3://.../col2=B/': ['B']
        }
    }

    Writing partitioned dataset with partition projection

    >>> import awswrangler as wr
    >>> import pandas as pd
    >>> from datetime import datetime
    >>> dt = lambda x: datetime.strptime(x, "%Y-%m-%d").date()
    >>> wr.s3.to_parquet(
    ...     df=pd.DataFrame({
    ...         "id": [1, 2, 3],
    ...         "value": [1000, 1001, 1002],
    ...         "category": ['A', 'B', 'C'],
    ...     }),
    ...     path='s3://bucket/prefix',
    ...     dataset=True,
    ...     partition_cols=['value', 'category'],
    ...     athena_partition_projection_settings={
    ...        "projection_types": {
    ...             "value": "integer",
    ...             "category": "enum",
    ...         },
    ...         "projection_ranges": {
    ...             "value": "1000,2000",
    ...             "category": "A,B,C",
    ...         },
    ...     },
    ... )
    {
        'paths': [
            's3://.../value=1000/category=A/x.snappy.parquet', ...
        ],
        'partitions_values': {
            's3://.../value=1000/category=A/': [
                '1000',
                'A',
            ], ...
        }
    }

    Writing bucketed dataset

    >>> import awswrangler as wr
    >>> import pandas as pd
    >>> wr.s3.to_parquet(
    ...     df=pd.DataFrame({
    ...         'col': [1, 2, 3],
    ...         'col2': ['A', 'A', 'B']
    ...     }),
    ...     path='s3://bucket/prefix',
    ...     dataset=True,
    ...     bucketing_info=(["col2"], 2)
    ... )
    {
        'paths': ['s3://.../x_bucket-00000.csv', 's3://.../col2=B/x_bucket-00001.csv'],
        'partitions_values: {}
    }

    Writing dataset to S3 with metadata on Athena/Glue Catalog.

    >>> import awswrangler as wr
    >>> import pandas as pd
    >>> wr.s3.to_parquet(
    ...     df=pd.DataFrame({
    ...         'col': [1, 2, 3],
    ...         'col2': ['A', 'A', 'B']
    ...     }),
    ...     path='s3://bucket/prefix',
    ...     dataset=True,
    ...     partition_cols=['col2'],
    ...     database='default',  # Athena/Glue database
    ...     table='my_table'  # Athena/Glue table
    ... )
    {
        'paths': ['s3://.../col2=A/x.parquet', 's3://.../col2=B/y.parquet'],
        'partitions_values: {
            's3://.../col2=A/': ['A'],
            's3://.../col2=B/': ['B']
        }
    }

    Writing dataset casting empty column data type

    >>> import awswrangler as wr
    >>> import pandas as pd
    >>> wr.s3.to_parquet(
    ...     df=pd.DataFrame({
    ...         'col': [1, 2, 3],
    ...         'col2': ['A', 'A', 'B'],
    ...         'col3': [None, None, None]
    ...     }),
    ...     path='s3://bucket/prefix',
    ...     dataset=True,
    ...     database='default',  # Athena/Glue database
    ...     table='my_table'  # Athena/Glue table
    ...     dtype={'col3': 'date'}
    ... )
    {
        'paths': ['s3://.../x.parquet'],
        'partitions_values: {}
    }

    """
    glue_table_settings = cast(
        GlueTableSettings,
        glue_table_settings if glue_table_settings else {},
    )

    description = glue_table_settings.get("description")
    parameters = glue_table_settings.get("parameters")
    columns_comments = glue_table_settings.get("columns_comments")
    regular_partitions = glue_table_settings.get("regular_partitions", True)

    _validate_args(
        df=df,
        table=table,
        database=database,
        dataset=dataset,
        path=path,
        partition_cols=partition_cols,
        bucketing_info=bucketing_info,
        mode=mode,
        description=description,
        parameters=parameters,
        columns_comments=columns_comments,
        execution_engine=engine.get(),
    )

    # Evaluating compression
    if _COMPRESSION_2_EXT.get(compression, None) is None:
        raise exceptions.InvalidCompression(f"{compression} is invalid, please use None, 'snappy', 'gzip' or 'zstd'.")
    compression_ext: str = _COMPRESSION_2_EXT[compression]

    # Initializing defaults
    partition_cols = partition_cols if partition_cols else []
    dtype = dtype if dtype else {}
    partitions_values: Dict[str, List[str]] = {}
    mode = "append" if mode is None else mode

    filename_prefix = filename_prefix + uuid.uuid4().hex if filename_prefix else uuid.uuid4().hex
    cpus: int = _utils.ensure_cpu_count(use_threads=use_threads)
    s3_client = _utils.client(service_name="s3", session=boto3_session)
    # Pyarrow defaults
    if not pyarrow_additional_kwargs:
        pyarrow_additional_kwargs = {}
    if not pyarrow_additional_kwargs.get("coerce_timestamps"):
        pyarrow_additional_kwargs["coerce_timestamps"] = "ms"
    if "flavor" not in pyarrow_additional_kwargs:
        pyarrow_additional_kwargs["flavor"] = "spark"

    # Sanitize table to respect Athena's standards
    if (sanitize_columns is True) or (database is not None and table is not None):
        df, dtype, partition_cols, bucketing_info = _sanitize(
            df=copy_df_shallow(df),
            dtype=dtype,
            partition_cols=partition_cols,
            bucketing_info=bucketing_info,
        )

    # Evaluating dtype
    catalog_table_input: Optional[Dict[str, Any]] = None
    if database is not None and table is not None:
        catalog_table_input = catalog._get_table_input(  # pylint: disable=protected-access
            database=database,
            table=table,
            boto3_session=boto3_session,
            catalog_id=catalog_id,
        )
        catalog_path = catalog_table_input["StorageDescriptor"]["Location"] if catalog_table_input else None
        if path is None:
            if catalog_path:
                path = catalog_path
            else:
                raise exceptions.InvalidArgumentValue(
                    "Glue table does not exist in the catalog. Please pass the `path` argument to create it."
                )
        elif path and catalog_path:
            if path.rstrip("/") != catalog_path.rstrip("/"):
                raise exceptions.InvalidArgumentValue(
                    f"The specified path: {path}, does not match the existing Glue catalog table path: {catalog_path}"
                )

    df = _apply_dtype(df=df, dtype=dtype, catalog_table_input=catalog_table_input, mode=mode)
    schema: pa.Schema = _data_types.pyarrow_schema_from_pandas(
        df=df, index=index, ignore_cols=partition_cols, dtype=dtype
    )
    _logger.debug("Resolved pyarrow schema: \n%s", schema)

    if dataset is False:
        paths = _to_parquet(
            df,
            path=path,
            filename_prefix=filename_prefix,
            schema=schema,
            index=index,
            cpus=cpus,
            compression=compression,
            compression_ext=compression_ext,
            pyarrow_additional_kwargs=pyarrow_additional_kwargs,
            s3_client=s3_client,
            s3_additional_kwargs=s3_additional_kwargs,
            dtype=dtype,
            max_rows_by_file=max_rows_by_file,
            use_threads=use_threads,
        )
    else:
        columns_types: Dict[str, str] = {}
        partitions_types: Dict[str, str] = {}
        if (database is not None) and (table is not None):
            columns_types, partitions_types = _data_types.athena_types_from_pandas_partitioned(
                df=df, index=index, partition_cols=partition_cols, dtype=dtype
            )
            if schema_evolution is False:
                _utils.check_schema_changes(columns_types=columns_types, table_input=catalog_table_input, mode=mode)

            create_table_args: Dict[str, Any] = {
                "database": database,
                "table": table,
                "path": path,
                "columns_types": columns_types,
                "partitions_types": partitions_types,
                "bucketing_info": bucketing_info,
                "compression": compression,
                "description": description,
                "parameters": parameters,
                "columns_comments": columns_comments,
                "boto3_session": boto3_session,
                "mode": mode,
                "catalog_versioning": catalog_versioning,
                "athena_partition_projection_settings": athena_partition_projection_settings,
                "catalog_id": catalog_id,
                "catalog_table_input": catalog_table_input,
            }

        paths, partitions_values = _to_dataset(
            func=_to_parquet,
            concurrent_partitioning=concurrent_partitioning,
            df=df,
            path_root=path,  # type: ignore[arg-type]
            filename_prefix=filename_prefix,
            index=index,
            compression=compression,
            compression_ext=compression_ext,
            pyarrow_additional_kwargs=pyarrow_additional_kwargs,
            cpus=cpus,
            use_threads=use_threads,
            partition_cols=partition_cols,
            bucketing_info=bucketing_info,
            dtype=dtype,
            mode=mode,
            boto3_session=boto3_session,
            s3_additional_kwargs=s3_additional_kwargs,
            schema=schema,
            max_rows_by_file=max_rows_by_file,
        )
        if database and table:
            try:
                catalog._create_parquet_table(**create_table_args)  # pylint: disable=protected-access
<<<<<<< HEAD
                if partitions_values and (regular_partitions is True) and (table_type != "GOVERNED"):
=======
                if partitions_values and (regular_partitions is True):
                    _logger.debug("partitions_values:\n%s", partitions_values)
>>>>>>> 0d2e67ea
                    catalog.add_parquet_partitions(
                        database=database,
                        table=table,
                        partitions_values=partitions_values,
                        bucketing_info=bucketing_info,
                        compression=compression,
                        boto3_session=boto3_session,
                        catalog_id=catalog_id,
                        columns_types=columns_types,
                    )
            except Exception:
                _logger.debug("Catalog write failed, cleaning up S3 objects (len(paths): %s).", len(paths))
                delete_objects(
                    path=paths,
                    use_threads=use_threads,
                    boto3_session=boto3_session,
                    s3_additional_kwargs=s3_additional_kwargs,
                )
                raise
    return {"paths": paths, "partitions_values": partitions_values}


@apply_configs
@_utils.validate_distributed_kwargs(
    unsupported_kwargs=["boto3_session"],
)
def store_parquet_metadata(  # pylint: disable=too-many-arguments,too-many-locals
    path: str,
    database: str,
    table: str,
    catalog_id: Optional[str] = None,
    path_suffix: Optional[str] = None,
    path_ignore_suffix: Optional[str] = None,
    ignore_empty: bool = True,
    dtype: Optional[Dict[str, str]] = None,
    sampling: float = 1.0,
    dataset: bool = False,
    use_threads: Union[bool, int] = True,
    description: Optional[str] = None,
    parameters: Optional[Dict[str, str]] = None,
    columns_comments: Optional[Dict[str, str]] = None,
    compression: Optional[str] = None,
    mode: str = "overwrite",
    catalog_versioning: bool = False,
    regular_partitions: bool = True,
    athena_partition_projection_settings: Optional[typing.AthenaPartitionProjectionSettings] = None,
    s3_additional_kwargs: Optional[Dict[str, Any]] = None,
    boto3_session: Optional[boto3.Session] = None,
) -> Tuple[Dict[str, str], Optional[Dict[str, str]], Optional[Dict[str, List[str]]]]:
    """Infer and store parquet metadata on AWS Glue Catalog.

    Infer Apache Parquet file(s) metadata from a received S3 prefix
    And then stores it on AWS Glue Catalog including all inferred partitions
    (No need for 'MSCK REPAIR TABLE')

    The concept of Dataset goes beyond the simple idea of files and enables more
    complex features like partitioning and catalog integration (AWS Glue Catalog).

    This function accepts Unix shell-style wildcards in the path argument.
    * (matches everything), ? (matches any single character),
    [seq] (matches any character in seq), [!seq] (matches any character not in seq).
    If you want to use a path which includes Unix shell-style wildcard characters (`*, ?, []`),
    you can use `glob.escape(path)` before passing the path to this function.

    Note
    ----
    In case of `use_threads=True` the number of threads
    that will be spawned will be gotten from os.cpu_count().

    Parameters
    ----------
    path : str
        S3 prefix (accepts Unix shell-style wildcards) (e.g. s3://bucket/prefix).
    table : str
        Glue/Athena catalog: Table name.
    database : str
        AWS Glue Catalog database name.
    catalog_id : str, optional
        The ID of the Data Catalog from which to retrieve Databases.
        If none is provided, the AWS account ID is used by default.
    path_suffix: Union[str, List[str], None]
        Suffix or List of suffixes for filtering S3 keys.
    path_ignore_suffix: Union[str, List[str], None]
        Suffix or List of suffixes for S3 keys to be ignored.
    ignore_empty: bool
        Ignore files with 0 bytes.
    dtype : Dict[str, str], optional
        Dictionary of columns names and Athena/Glue types to be casted.
        Useful when you have columns with undetermined data types as partitions columns.
        (e.g. {'col name': 'bigint', 'col2 name': 'int'})
    sampling : float
        Random sample ratio of files that will have the metadata inspected.
        Must be `0.0 < sampling <= 1.0`.
        The higher, the more accurate.
        The lower, the faster.
    dataset: bool
        If True read a parquet dataset instead of simple file(s) loading all the related partitions as columns.
    use_threads : bool, int
        True to enable concurrent requests, False to disable multiple threads.
        If enabled os.cpu_count() will be used as the max number of threads.
        If integer is provided, specified number is used.
    description: str, optional
        Glue/Athena catalog: Table description
    parameters: Dict[str, str], optional
        Glue/Athena catalog: Key/value pairs to tag the table.
    columns_comments: Dict[str, str], optional
        Glue/Athena catalog:
        Columns names and the related comments (e.g. {'col0': 'Column 0.', 'col1': 'Column 1.', 'col2': 'Partition.'}).
    compression: str, optional
        Compression style (``None``, ``snappy``, ``gzip``, etc).
    mode: str
        'overwrite' to recreate any possible existing table or 'append' to keep any possible existing table.
    catalog_versioning : bool
        If True and `mode="overwrite"`, creates an archived version of the table catalog before updating it.
    regular_partitions : bool
        Create regular partitions (Non projected partitions) on Glue Catalog.
        Disable when you will work only with Partition Projection.
        Keep enabled even when working with projections is useful to keep
        Redshift Spectrum working with the regular partitions.
    athena_partition_projection_settings: typing.AthenaPartitionProjectionSettings, optional
        Parameters of the Athena Partition Projection (https://docs.aws.amazon.com/athena/latest/ug/partition-projection.html).
        AthenaPartitionProjectionSettings is a `TypedDict`, meaning the passed parameter can be instantiated either as an
        instance of AthenaPartitionProjectionSettings or as a regular Python dict.

        Following projection parameters are supported:

        .. list-table:: Projection Parameters
           :header-rows: 1

           * - Name
             - Type
             - Description
           * - projection_types
             - Optional[Dict[str, str]]
             - Dictionary of partitions names and Athena projections types.
               Valid types: "enum", "integer", "date", "injected"
               https://docs.aws.amazon.com/athena/latest/ug/partition-projection-supported-types.html
               (e.g. {'col_name': 'enum', 'col2_name': 'integer'})
           * - projection_ranges
             - Optional[Dict[str, str]]
             - Dictionary of partitions names and Athena projections ranges.
               https://docs.aws.amazon.com/athena/latest/ug/partition-projection-supported-types.html
               (e.g. {'col_name': '0,10', 'col2_name': '-1,8675309'})
           * - projection_values
             - Optional[Dict[str, str]]
             - Dictionary of partitions names and Athena projections values.
               https://docs.aws.amazon.com/athena/latest/ug/partition-projection-supported-types.html
               (e.g. {'col_name': 'A,B,Unknown', 'col2_name': 'foo,boo,bar'})
           * - projection_intervals
             - Optional[Dict[str, str]]
             - Dictionary of partitions names and Athena projections intervals.
               https://docs.aws.amazon.com/athena/latest/ug/partition-projection-supported-types.html
               (e.g. {'col_name': '1', 'col2_name': '5'})
           * - projection_digits
             - Optional[Dict[str, str]]
             - Dictionary of partitions names and Athena projections digits.
               https://docs.aws.amazon.com/athena/latest/ug/partition-projection-supported-types.html
               (e.g. {'col_name': '1', 'col2_name': '2'})
           * - projection_formats
             - Optional[Dict[str, str]]
             - Dictionary of partitions names and Athena projections formats.
               https://docs.aws.amazon.com/athena/latest/ug/partition-projection-supported-types.html
               (e.g. {'col_date': 'yyyy-MM-dd', 'col2_timestamp': 'yyyy-MM-dd HH:mm:ss'})
           * - projection_storage_location_template
             - Optional[str]
             - Value which is allows Athena to properly map partition values if the S3 file locations do not follow
               a typical `.../column=value/...` pattern.
               https://docs.aws.amazon.com/athena/latest/ug/partition-projection-setting-up.html
               (e.g. s3://bucket/table_root/a=${a}/${b}/some_static_subdirectory/${c}/)
    s3_additional_kwargs : Optional[Dict[str, Any]]
        Forwarded to botocore requests.
        e.g. s3_additional_kwargs={'ServerSideEncryption': 'aws:kms', 'SSEKMSKeyId': 'YOUR_KMS_KEY_ARN'}
    boto3_session : boto3.Session(), optional
        Boto3 Session. The default boto3 session will be used if boto3_session receive None.

    Returns
    -------
    Tuple[Dict[str, str], Optional[Dict[str, str]], Optional[Dict[str, List[str]]]]
        The metadata used to create the Glue Table.
        columns_types: Dictionary with keys as column names and values as
        data types (e.g. {'col0': 'bigint', 'col1': 'double'}). /
        partitions_types: Dictionary with keys as partition names
        and values as data types (e.g. {'col2': 'date'}). /
        partitions_values: Dictionary with keys as S3 path locations and values as a
        list of partitions values as str (e.g. {'s3://bucket/prefix/y=2020/m=10/': ['2020', '10']}).

    Examples
    --------
    Reading all Parquet files metadata under a prefix

    >>> import awswrangler as wr
    >>> columns_types, partitions_types, partitions_values = wr.s3.store_parquet_metadata(
    ...     path='s3://bucket/prefix/',
    ...     database='...',
    ...     table='...',
    ...     dataset=True
    ... )

    """
    columns_types: Dict[str, str]
    partitions_types: Optional[Dict[str, str]]
    partitions_values: Optional[Dict[str, List[str]]]
    columns_types, partitions_types, partitions_values = _read_parquet_metadata(
        path=path,
        dtype=dtype,
        sampling=sampling,
        dataset=dataset,
        path_suffix=path_suffix,
        path_ignore_suffix=path_ignore_suffix,
        ignore_empty=ignore_empty,
        ignore_null=False,
        use_threads=use_threads,
        s3_additional_kwargs=s3_additional_kwargs,
        boto3_session=boto3_session,
    )
    _logger.debug("Resolved columns_types: %s", columns_types)
    _logger.debug("Resolved partitions_types: %s", partitions_types)
    _logger.debug("Resolved partitions_values: %s", partitions_values)
    catalog.create_parquet_table(
        database=database,
        table=table,
        path=path,
        columns_types=columns_types,
        partitions_types=partitions_types,
        description=description,
        parameters=parameters,
        columns_comments=columns_comments,
        mode=mode,
        compression=compression,
        catalog_versioning=catalog_versioning,
        athena_partition_projection_settings=athena_partition_projection_settings,
        boto3_session=boto3_session,
        catalog_id=catalog_id,
    )
    if (partitions_types is not None) and (partitions_values is not None) and (regular_partitions is True):
        catalog.add_parquet_partitions(
            database=database,
            table=table,
            partitions_values=partitions_values,
            compression=compression,
            boto3_session=boto3_session,
            catalog_id=catalog_id,
            columns_types=columns_types,
        )
    return columns_types, partitions_types, partitions_values<|MERGE_RESOLUTION|>--- conflicted
+++ resolved
@@ -715,12 +715,7 @@
         if database and table:
             try:
                 catalog._create_parquet_table(**create_table_args)  # pylint: disable=protected-access
-<<<<<<< HEAD
-                if partitions_values and (regular_partitions is True) and (table_type != "GOVERNED"):
-=======
                 if partitions_values and (regular_partitions is True):
-                    _logger.debug("partitions_values:\n%s", partitions_values)
->>>>>>> 0d2e67ea
                     catalog.add_parquet_partitions(
                         database=database,
                         table=table,
