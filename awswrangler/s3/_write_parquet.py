--- conflicted
+++ resolved
@@ -12,11 +12,7 @@
 import pyarrow.lib
 import pyarrow.parquet
 
-<<<<<<< HEAD
-from awswrangler import _data_types, _utils, catalog, exceptions, lakeformation
-=======
 from awswrangler import _data_types, _utils, catalog, exceptions, lakeformation, typing
->>>>>>> a2a3a79e
 from awswrangler._arrow import _df_to_table
 from awswrangler._config import apply_configs
 from awswrangler._distributed import engine
@@ -250,11 +246,7 @@
     table: Optional[str] = None,
     glue_table_settings: Optional[GlueTableSettings] = None,
     dtype: Optional[Dict[str, str]] = None,
-<<<<<<< HEAD
-    projection_params: Optional[Dict[str, Any]] = None,
-=======
     athena_partition_projection_settings: Optional[typing.AthenaPartitionProjectionSettings] = None,
->>>>>>> a2a3a79e
     catalog_id: Optional[str] = None,
 ) -> _S3WriteDataReturnValue:
     """Write Parquet file or dataset on Amazon S3.
@@ -350,16 +342,11 @@
         Dictionary of columns names and Athena/Glue types to be casted.
         Useful when you have columns with undetermined or mixed data types.
         (e.g. {'col name': 'bigint', 'col2 name': 'int'})
-<<<<<<< HEAD
-    projection_params : Optional[Dict[str, Any]]
-        Enable Partition Projection on Athena (https://docs.aws.amazon.com/athena/latest/ug/partition-projection.html)
-=======
     athena_partition_projection_settings: typing.AthenaPartitionProjectionSettings, optional
         Params of the Athena Partition Projection (https://docs.aws.amazon.com/athena/latest/ug/partition-projection.html).
         AthenaPartitionProjectionSettings is a `TypedDict`, meaning the passed parameter can be instantiated either as an
         instance of AthenaPartitionProjectionSettings or as a regular Python dict.
 
->>>>>>> a2a3a79e
         Following projection parameters are supported:
 
         .. list-table:: Projection Parameters
@@ -738,11 +725,7 @@
                 "mode": mode,
                 "transaction_id": transaction_id,
                 "catalog_versioning": catalog_versioning,
-<<<<<<< HEAD
-                "projection_params": projection_params,
-=======
                 "athena_partition_projection_settings": athena_partition_projection_settings,
->>>>>>> a2a3a79e
                 "catalog_id": catalog_id,
                 "catalog_table_input": catalog_table_input,
             }
@@ -836,11 +819,7 @@
     mode: str = "overwrite",
     catalog_versioning: bool = False,
     regular_partitions: bool = True,
-<<<<<<< HEAD
-    projection_params: Optional[Dict[str, Any]] = None,
-=======
     athena_partition_projection_settings: Optional[typing.AthenaPartitionProjectionSettings] = None,
->>>>>>> a2a3a79e
     s3_additional_kwargs: Optional[Dict[str, Any]] = None,
     boto3_session: Optional[boto3.Session] = None,
 ) -> Tuple[Dict[str, str], Optional[Dict[str, str]], Optional[Dict[str, List[str]]]]:
@@ -914,16 +893,11 @@
         Disable when you will work only with Partition Projection.
         Keep enabled even when working with projections is useful to keep
         Redshift Spectrum working with the regular partitions.
-<<<<<<< HEAD
-    projection_params : Optional[Dict[str, Any]]
-        Enable Partition Projection on Athena (https://docs.aws.amazon.com/athena/latest/ug/partition-projection.html)
-=======
     athena_partition_projection_settings: typing.AthenaPartitionProjectionSettings, optional
         Params of the Athena Partition Projection (https://docs.aws.amazon.com/athena/latest/ug/partition-projection.html).
         AthenaPartitionProjectionSettings is a `TypedDict`, meaning the passed parameter can be instantiated either as an
         instance of AthenaPartitionProjectionSettings or as a regular Python dict.
 
->>>>>>> a2a3a79e
         Following projection parameters are supported:
 
         .. list-table:: Projection Parameters
@@ -1030,11 +1004,7 @@
         mode=mode,
         compression=compression,
         catalog_versioning=catalog_versioning,
-<<<<<<< HEAD
-        projection_params=projection_params,
-=======
         athena_partition_projection_settings=athena_partition_projection_settings,
->>>>>>> a2a3a79e
         boto3_session=boto3_session,
         catalog_id=catalog_id,
     )
