--- conflicted
+++ resolved
@@ -142,11 +142,8 @@
     projection_values: Optional[Dict[str, str]] = None,
     projection_intervals: Optional[Dict[str, str]] = None,
     projection_digits: Optional[Dict[str, str]] = None,
-<<<<<<< HEAD
     max_file_size: Optional[int] = 0,
-=======
     catalog_id: Optional[str] = None,
->>>>>>> 282dac7a
 ) -> Dict[str, Union[List[str], Dict[str, List[str]]]]:
     """Write Parquet file or dataset on Amazon S3.
 
@@ -248,16 +245,13 @@
         Dictionary of partitions names and Athena projections digits.
         https://docs.aws.amazon.com/athena/latest/ug/partition-projection-supported-types.html
         (e.g. {'col_name': '1', 'col2_name': '2'})
-<<<<<<< HEAD
     max_file_size : int
         If the file size exceeds the specified size in bytes, another file is created
         Default is 0 i.e. dont split the files
        (e.g. 33554432 ,268435456,0)
-=======
     catalog_id : str, optional
         The ID of the Data Catalog from which to retrieve Databases.
         If none is provided, the AWS account ID is used by default.
->>>>>>> 282dac7a
 
     Returns
     -------
