--- conflicted
+++ resolved
@@ -2,14 +2,10 @@
 
 import logging
 import re
-<<<<<<< HEAD
-from typing import TYPE_CHECKING, Any, Callable, TypeVar
-=======
 import time
-from typing import Any, Callable, Dict, Literal, Optional, TypeVar, Union
+from typing import TYPE_CHECKING, Any, Callable, Dict, Literal, Optional, TypeVar, Union
 
 import boto3
->>>>>>> 4c3dc3c8
 
 import awswrangler.neptune._gremlin_init as gremlin
 import awswrangler.pandas as pd
