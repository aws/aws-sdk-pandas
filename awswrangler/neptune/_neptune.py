"""Amazon Neptune Module."""

import logging
import re
import time
<<<<<<< HEAD
from typing import TYPE_CHECKING, Any, Callable, Dict, Literal, Optional, TypeVar, Union
=======
from typing import Any, Callable, Dict, List, Literal, Optional, TypeVar, Union
>>>>>>> 9811893e

import boto3

import awswrangler.neptune._gremlin_init as gremlin
import awswrangler.pandas as pd
from awswrangler import _utils, exceptions, s3
from awswrangler._config import apply_configs
from awswrangler.neptune._client import BulkLoadParserConfiguration, NeptuneClient

if TYPE_CHECKING:
    try:
        import gremlin_python
    except ImportError:
        pass
    try:
        import requests as opencypher
    except ImportError:
        pass
    try:
        import SPARQLWrapper as sparql
    except ImportError:
        pass
else:
    gremlin_python = _utils.import_optional_dependency("gremlin_python")
    opencypher = _utils.import_optional_dependency("requests")
    sparql = _utils.import_optional_dependency("SPARQLWrapper")

_logger: logging.Logger = logging.getLogger(__name__)
FuncT = TypeVar("FuncT", bound=Callable[..., Any])


@_utils.check_optional_dependency(gremlin_python, "gremlin_python")
def execute_gremlin(client: NeptuneClient, query: str) -> pd.DataFrame:
    """Return results of a Gremlin traversal as pandas DataFrame.

    Parameters
    ----------
    client: neptune.Client
        instance of the neptune client to use
    query: str
        The gremlin traversal to execute

    Returns
    -------
    pandas.DataFrame
        Results as Pandas DataFrame

    Examples
    --------
    Run a Gremlin Query

    >>> import awswrangler as wr
        >>> client = wr.neptune.connect(neptune_endpoint, neptune_port, iam_enabled=False)
    >>> df = wr.neptune.execute_gremlin(client, "g.V().limit(1)")
    """
    results = client.read_gremlin(query)
    df = pd.DataFrame.from_records(results)
    return df


@_utils.check_optional_dependency(opencypher, "opencypher")
def execute_opencypher(client: NeptuneClient, query: str) -> pd.DataFrame:
    """Return results of a openCypher traversal as pandas DataFrame.

    Parameters
    ----------
    client: NeptuneClient
        instance of the neptune client to use
    query: str
        The openCypher query to execute

    Returns
    -------
    pandas.DataFrame
        Results as Pandas DataFrame

    Examples
    --------
    Run an openCypher query

    >>> import awswrangler as wr
    >>> client = wr.neptune.connect(neptune_endpoint, neptune_port, iam_enabled=False)
    >>> resp = wr.neptune.execute_opencypher(client, "MATCH (n) RETURN n LIMIT 1")
    """
    resp = client.read_opencypher(query)
    df = pd.DataFrame.from_dict(resp)
    return df


@_utils.check_optional_dependency(sparql, "SPARQLWrapper")
def execute_sparql(client: NeptuneClient, query: str) -> pd.DataFrame:
    """Return results of a SPARQL query as pandas DataFrame.

    Parameters
    ----------
    client: NeptuneClient
        instance of the neptune client to use
    query: str
        The SPARQL traversal to execute

    Returns
    -------
    pandas.DataFrame
        Results as Pandas DataFrame

    Examples
    --------
    Run a SPARQL query

    >>> import awswrangler as wr
    >>> client = wr.neptune.connect(neptune_endpoint, neptune_port, iam_enabled=False)
    >>> df = wr.neptune.execute_sparql(client, "PREFIX foaf:  <http://xmlns.com/foaf/0.1/>
    SELECT ?name
    WHERE {
            ?person foaf:name ?name .
    """
    data = client.read_sparql(query)
    df = None
    if "results" in data and "bindings" in data["results"]:
        df = pd.DataFrame(data["results"]["bindings"])
        df.applymap(lambda x: x["value"])
    else:
        df = pd.DataFrame(data)

    return df


@_utils.check_optional_dependency(gremlin_python, "gremlin_python")
def to_property_graph(
    client: NeptuneClient, df: pd.DataFrame, batch_size: int = 50, use_header_cardinality: bool = True
) -> bool:
    """Write records stored in a DataFrame into Amazon Neptune.

    If writing to a property graph then DataFrames for vertices and edges must be written separately.
    DataFrames for vertices must have a ~label column with the label and a ~id column for the vertex id.
    If the ~id column does not exist, the specified id does not exists, or is empty then a new vertex will be added.
    If no ~label column exists an exception will be thrown.
    DataFrames for edges must have a ~id, ~label, ~to, and ~from column.  If the ~id column does not exist
    the specified id does not exists, or is empty then a new edge will be added. If no ~label, ~to, or ~from column
    exists an exception will be thrown.

    If you would like to save data using `single` cardinality then you can postfix (single) to the column header and
    set use_header_cardinality=True (default).  e.g. A column named `name(single)` will save the `name` property
    as single
    cardinality.  You can disable this by setting by setting `use_header_cardinality=False`.

    Parameters
    ----------
    client: NeptuneClient
        instance of the neptune client to use
    df: pandas.DataFrame
        Pandas DataFrame https://pandas.pydata.org/pandas-docs/stable/reference/api/pandas.DataFrame.html
    batch_size: int
        The number of rows to save at a time. Default 50
    use_header_cardinality: bool
        If True, then the header cardinality will be used to save the data. Default True

    Returns
    -------
    bool
        True if records were written

    Examples
    --------
    Writing to Amazon Neptune

    >>> import awswrangler as wr
    >>> client = wr.neptune.connect(neptune_endpoint, neptune_port, iam_enabled=False)
    >>> wr.neptune.gremlin.to_property_graph(
    ...     df=df
    ... )
    """
    # check if ~id and ~label column exist and if not throw error
    g = gremlin.traversal().withGraph(gremlin.Graph())
    is_edge_df = False
    is_update_df = True
    if "~id" in df.columns:
        if "~label" in df.columns:
            is_update_df = False
            if "~to" in df.columns and "~from" in df.columns:
                is_edge_df = True
    else:
        raise exceptions.InvalidArgumentValue(
            "DataFrame must contain at least a ~id and a ~label column to be saved to Amazon Neptune"
        )

    # Loop through items in the DF
    for index, row in df.iterrows():
        # build up a query
        if is_update_df:
            g = _build_gremlin_update(g, row, use_header_cardinality)
        elif is_edge_df:
            g = _build_gremlin_insert_edges(g, row.to_dict(), use_header_cardinality)
        else:
            g = _build_gremlin_insert_vertices(g, row.to_dict(), use_header_cardinality)
        # run the query
        if index > 0 and index % batch_size == 0:
            res = _run_gremlin_insert(client, g)
            if res:
                g = gremlin.Graph().traversal()

    return _run_gremlin_insert(client, g)


@_utils.check_optional_dependency(sparql, "SPARQLWrapper")
def to_rdf_graph(
    client: NeptuneClient,
    df: pd.DataFrame,
    batch_size: int = 50,
    subject_column: str = "s",
    predicate_column: str = "p",
    object_column: str = "o",
    graph_column: str = "g",
) -> bool:
    """Write records stored in a DataFrame into Amazon Neptune.

    The DataFrame must consist of triples with column names for the subject, predicate, and object specified.
    If you want to add data into a named graph then you will also need the graph column.

    Parameters
    ----------
    client (NeptuneClient) :
        instance of the neptune client to use
    df (pandas.DataFrame) :
        Pandas DataFrame https://pandas.pydata.org/pandas-docs/stable/reference/api/pandas.DataFrame.html
    subject_column (str, optional) :
        The column name in the DataFrame for the subject.  Defaults to 's'
    predicate_column (str, optional) :
        The column name in the DataFrame for the predicate.  Defaults to 'p'
    object_column (str, optional) :
        The column name in the DataFrame for the object.  Defaults to 'o'
    graph_column (str, optional) :
        The column name in the DataFrame for the graph if sending across quads.  Defaults to 'g'

    Returns
    -------
    bool
        True if records were written

    Examples
    --------
    Writing to Amazon Neptune

    >>> import awswrangler as wr
    >>> client = wr.neptune.connect(neptune_endpoint, neptune_port, iam_enabled=False)
    >>> wr.neptune.gremlin.to_rdf_graph(
    ...     df=df
    ... )
    """
    is_quads = False
    if pd.Series([subject_column, object_column, predicate_column]).isin(df.columns).all():
        if graph_column in df.columns:
            is_quads = True
    else:
        raise exceptions.InvalidArgumentValue(
            """DataFrame must contain at least the subject, predicate, and object columns defined or the defaults
            (s, p, o) to be saved to Amazon Neptune"""
        )

    query = ""
    # Loop through items in the DF
    for index, row in df.iterrows():
        # build up a query
        if is_quads:
            insert = f"""INSERT DATA {{ GRAPH <{row[graph_column]}> {{<{row[subject_column]}>
                    <{str(row[predicate_column])}> <{row[object_column]}> . }} }}; """
            query = query + insert
        else:
            insert = f"""INSERT DATA {{ <{row[subject_column]}> <{str(row[predicate_column])}>
                    <{row[object_column]}> . }}; """
            query = query + insert
        # run the query
        if index > 0 and index % batch_size == 0:
            res = client.write_sparql(query)
            if res:
                query = ""
    return client.write_sparql(query)


BULK_LOAD_IN_PROGRESS_STATES = {"LOAD_IN_QUEUE", "LOAD_NOT_STARTED", "LOAD_IN_PROGRESS"}


@_utils.validate_distributed_kwargs(
    unsupported_kwargs=["boto3_session", "s3_additional_kwargs"],
)
@apply_configs
@_utils.check_optional_dependency(sparql, "SPARQLWrapper")
def bulk_load(
    client: NeptuneClient,
    df: pd.DataFrame,
    path: str,
    iam_role: str,
    neptune_load_wait_polling_delay: float = 0.25,
    load_parallelism: Literal["LOW", "MEDIUM", "HIGH", "OVERSUBSCRIBE"] = "HIGH",
    parser_configuration: Optional[BulkLoadParserConfiguration] = None,
    update_single_cardinality_properties: Literal["TRUE", "FALSE"] = "FALSE",
    queue_request: Literal["TRUE", "FALSE"] = "FALSE",
    dependencies: Optional[List[str]] = None,
    keep_files: bool = False,
    use_threads: Union[bool, int] = True,
    boto3_session: Optional[boto3.Session] = None,
    s3_additional_kwargs: Optional[Dict[str, str]] = None,
) -> None:
    """
    Write records into Amazon Neptune using the Neptune Bulk Loader.

    The DataFrame will be written to S3 and then loaded to Neptune using the
    `Bulk Loader <https://docs.aws.amazon.com/neptune/latest/userguide/bulk-load.html>`_.

    Parameters
    ----------
    client: NeptuneClient
        Instance of the neptune client to use
    df: DataFrame, optional
        `Pandas DataFrame <https://pandas.pydata.org/pandas-docs/stable/reference/api/pandas.DataFrame.html>`_ to write to Neptune.
    path: str
        S3 Path that the Neptune Bulk Loader will load data from.
    iam_role: str
        The Amazon Resource Name (ARN) for an IAM role to be assumed by the Neptune DB instance for access to the S3 bucket.
        For information about creating a role that has access to Amazon S3 and then associating it with a Neptune cluster,
        see `Prerequisites: IAM Role and Amazon S3 Access <https://docs.aws.amazon.com/neptune/latest/userguide/bulk-load-tutorial-IAM.html>`_.
    neptune_load_wait_polling_delay: float
        Interval in seconds for how often the function will check if the Neptune bulk load has completed.
    load_parallelism: str
        Specifies the number of threads used by Neptune's bulk load process.
    parser_configuration: dict[str, Any], optional
        An optional object with additional parser configuration values.
        Each of the child parameters is also optional: ``namedGraphUri``, ``baseUri`` and ``allowEmptyStrings``.
    update_single_cardinality_properties: str
        An optional parameter that controls how the bulk loader
        treats a new value for single-cardinality vertex or edge properties.
    queue_request: str
        An optional flag parameter that indicates whether the load request can be queued up or not.

        If omitted or set to ``"FALSE"``, the load request will fail if another load job is already running.
    dependencies: list[str], optional
        An optional parameter that can make a queued load request contingent on the successful completion of one or more previous jobs in the queue.
    keep_files: bool
        Whether to keep stage files or delete them. False by default.
    use_threads: bool | int
        True to enable concurrent requests, False to disable multiple threads.
        If enabled os.cpu_count() will be used as the max number of threads.
        If integer is provided, specified number is used.
    boto3_session: boto3.Session(), optional
        Boto3 Session. The default boto3 session will be used if boto3_session receive None.
    s3_additional_kwargs: Dict[str, str], optional
        Forwarded to botocore requests.
        e.g. ``s3_additional_kwargs={'ServerSideEncryption': 'aws:kms', 'SSEKMSKeyId': 'YOUR_KMS_KEY_ARN'}``

    Examples
    --------
    >>> import awswrangler as wr
    >>> import pandas as pd
    >>> client = wr.neptune.connect("MY_NEPTUNE_ENDPOINT", 8182)
    >>> frame = pd.DataFrame([{"~id": "0", "~labels": ["version"], "~properties": {"type": "version"}}])
    >>> wr.neptune.bulk_load(
    ...     client=client,
    ...     df=frame,
    ...     path="s3://my-bucket/stage-files/",
    ...     iam_role="arn:aws:iam::XXX:role/XXX"
    ... )
    """
    path = path[:-1] if path.endswith("*") else path
    path = path if path.endswith("/") else f"{path}/"
    if s3.list_objects(path=path, boto3_session=boto3_session, s3_additional_kwargs=s3_additional_kwargs):
        raise exceptions.InvalidArgument(
            f"The received S3 path ({path}) is not empty. "
            "Please, provide a different path or use wr.s3.delete_objects() to clean up the current one."
        )

    try:
        s3.to_csv(df, path, use_threads=use_threads, dataset=True, index=False)

        bulk_load_from_files(
            client=client,
            path=path,
            iam_role=iam_role,
            format="csv",
            neptune_load_wait_polling_delay=neptune_load_wait_polling_delay,
            load_parallelism=load_parallelism,
            parser_configuration=parser_configuration,
            update_single_cardinality_properties=update_single_cardinality_properties,
            queue_request=queue_request,
            dependencies=dependencies,
        )
    finally:
        if keep_files is False:
            _logger.debug("Deleting objects in S3 path: %s", path)
            s3.delete_objects(
                path=path,
                use_threads=use_threads,
                boto3_session=boto3_session,
                s3_additional_kwargs=s3_additional_kwargs,
            )


@apply_configs
@_utils.check_optional_dependency(sparql, "SPARQLWrapper")
def bulk_load_from_files(
    client: NeptuneClient,
    path: str,
    iam_role: str,
    format: Literal["csv", "opencypher", "ntriples", "nquads", "rdfxml", "turtle"] = "csv",
    neptune_load_wait_polling_delay: float = 0.25,
    load_parallelism: Literal["LOW", "MEDIUM", "HIGH", "OVERSUBSCRIBE"] = "HIGH",
    parser_configuration: Optional[BulkLoadParserConfiguration] = None,
    update_single_cardinality_properties: Literal["TRUE", "FALSE"] = "FALSE",
    queue_request: Literal["TRUE", "FALSE"] = "FALSE",
    dependencies: Optional[List[str]] = None,
) -> None:
    """
    Load files from S3 into Amazon Neptune using the Neptune Bulk Loader.

    For more information about the Bulk Loader see
    `here <https://docs.aws.amazon.com/neptune/latest/userguide/bulk-load.html>`_.

    Parameters
    ----------
    client: NeptuneClient
        Instance of the neptune client to use
    path: str
        S3 Path that the Neptune Bulk Loader will load data from.
    iam_role: str
        The Amazon Resource Name (ARN) for an IAM role to be assumed by the Neptune DB instance for access to the S3 bucket.
        For information about creating a role that has access to Amazon S3 and then associating it with a Neptune cluster,
        see `Prerequisites: IAM Role and Amazon S3 Access <https://docs.aws.amazon.com/neptune/latest/userguide/bulk-load-tutorial-IAM.html>`_.
    format: str
        The format of the data.
    neptune_load_wait_polling_delay: float
        Interval in seconds for how often the function will check if the Neptune bulk load has completed.
    load_parallelism: str
        Specifies the number of threads used by Neptune's bulk load process.
    parser_configuration: dict[str, Any], optional
        An optional object with additional parser configuration values.
        Each of the child parameters is also optional: ``namedGraphUri``, ``baseUri`` and ``allowEmptyStrings``.
    update_single_cardinality_properties: str
        An optional parameter that controls how the bulk loader
        treats a new value for single-cardinality vertex or edge properties.
    queue_request: str
        An optional flag parameter that indicates whether the load request can be queued up or not.

        If omitted or set to ``"FALSE"``, the load request will fail if another load job is already running.
    dependencies: list[str], optional
        An optional parameter that can make a queued load request contingent on the successful completion of one or more previous jobs in the queue.


    Examples
    --------
    >>> import awswrangler as wr
    >>> client = wr.neptune.connect("MY_NEPTUNE_ENDPOINT", 8182)
    >>> wr.neptune.bulk_load_from_files(
    ...     client=client,
    ...     path="s3://my-bucket/stage-files/",
    ...     iam_role="arn:aws:iam::XXX:role/XXX",
    ...     format="csv",
    ... )
    """
    _logger.debug("Starting Neptune Bulk Load from %s", path)
    load_id = client.load(
        path,
        iam_role,
        format=format,
        parallelism=load_parallelism,
        parser_configuration=parser_configuration,
        update_single_cardinality_properties=update_single_cardinality_properties,
        queue_request=queue_request,
        dependencies=dependencies,
    )

    while True:
        status_response = client.load_status(load_id)

        status: str = status_response["payload"]["overallStatus"]["status"]
        if status == "LOAD_COMPLETED":
            break

        if status not in BULK_LOAD_IN_PROGRESS_STATES:
            raise exceptions.NeptuneLoadError(f"Load {load_id} failed with {status}: {status_response}")

        time.sleep(neptune_load_wait_polling_delay)

    _logger.debug("Neptune load %s has succeeded in loading %s data from %s", load_id, format, path)


def connect(host: str, port: int, iam_enabled: bool = False, **kwargs: Any) -> NeptuneClient:
    """Create a connection to a Neptune cluster.

    Parameters
    ----------
    host: str
        The host endpoint to connect to
    port: int
        The port endpoint to connect to
    iam_enabled: bool, optional
        True if IAM is enabled on the cluster. Defaults to False.

    Returns
    -------
    NeptuneClient
        [description]
    """
    return NeptuneClient(host, port, iam_enabled, **kwargs)


def _get_column_name(column: str) -> str:
    if "(single)" in column.lower():
        return re.compile(r"\(single\)", re.IGNORECASE).sub("", column)
    return column


def _set_properties(
    g: "gremlin.GraphTraversalSource",
    use_header_cardinality: bool,
    row: Any,
    ignore_cardinality: bool = False,
) -> "gremlin.GraphTraversalSource":
    for column, value in row.items():
        if column not in ["~id", "~label", "~to", "~from"]:
            if ignore_cardinality and pd.notna(value):
                g = g.property(_get_column_name(column), value)
            elif use_header_cardinality:
                # If the column header is specifying the cardinality then use it
                if column.lower().find("(single)") > 0 and pd.notna(value):
                    g = g.property(gremlin.Cardinality.single, _get_column_name(column), value)
                else:
                    g = _expand_properties(g, _get_column_name(column), value)
            else:
                # If not using header cardinality then use the default of set
                g = _expand_properties(g, column, value)
    return g


def _expand_properties(g: "gremlin.GraphTraversalSource", column: str, value: Any) -> "gremlin.GraphTraversalSource":
    # If this is a list then expand it out into multiple property calls
    if isinstance(value, list) and len(value) > 0:
        for item in value:
            g = g.property(gremlin.Cardinality.set_, column, item)
    elif pd.notna(value):
        g = g.property(gremlin.Cardinality.set_, column, value)
    return g


def _build_gremlin_update(
    g: "gremlin.GraphTraversalSource", row: Any, use_header_cardinality: bool
) -> "gremlin.GraphTraversalSource":
    g = g.V(str(row["~id"]))
    g = _set_properties(g, use_header_cardinality, row)
    return g


def _build_gremlin_insert_vertices(
    g: "gremlin.GraphTraversalSource", row: Any, use_header_cardinality: bool = False
) -> "gremlin.GraphTraversalSource":
    g = (
        g.V(str(row["~id"]))
        .fold()
        .coalesce(
            gremlin.__.unfold(),
            gremlin.__.addV(row["~label"]).property(gremlin.T.id, str(row["~id"])),
        )
    )
    g = _set_properties(g, use_header_cardinality, row)
    return g


def _build_gremlin_insert_edges(
    g: "gremlin.GraphTraversalSource", row: pd.Series, use_header_cardinality: bool
) -> "gremlin.GraphTraversalSource":
    g = (
        g.V(str(row["~from"]))
        .fold()
        .coalesce(
            gremlin.__.unfold(),
            _build_gremlin_insert_vertices(gremlin.__, {"~id": row["~from"], "~label": "Vertex"}),
        )
        .addE(row["~label"])
        .property(gremlin.T.id, str(row["~id"]))
        .to(
            gremlin.__.V(str(row["~to"]))
            .fold()
            .coalesce(
                gremlin.__.unfold(),
                _build_gremlin_insert_vertices(gremlin.__, {"~id": row["~to"], "~label": "Vertex"}),
            )
        )
    )
    g = _set_properties(g, use_header_cardinality, row, ignore_cardinality=True)

    return g


def _run_gremlin_insert(client: NeptuneClient, g: "gremlin.GraphTraversalSource") -> bool:
    translator = gremlin.Translator("g")
    s = translator.translate(g.bytecode)
    s = s.replace("Cardinality.", "")  # hack to fix parser error for set cardinality
    s = s.replace(
        ".values('shape')", ""
    )  # hack to fix parser error for adding unknown values('shape') steps to translation.
    _logger.debug(s)
    res = client.write_gremlin(s)
    return res


def flatten_nested_df(
    df: pd.DataFrame, include_prefix: bool = True, separator: str = "_", recursive: bool = True
) -> pd.DataFrame:
    """Flatten the lists and dictionaries of the input data frame.

    Parameters
    ----------
    df: pd.DataFrame
        The input data frame
    include_prefix: bool, optional
        If True, then it will prefix the new column name with the original column name.
        Defaults to True.
    separator: str, optional
        The separator to use between field names when a dictionary is exploded.
        Defaults to "_".
    recursive: bool, optional
        If True, then this will recurse the fields in the data frame. Defaults to True.

    Returns
    -------
        pd.DataFrame: The flattened data frame
    """
    if separator is None:
        separator = "_"
    df = df.reset_index()

    # search for list and map
    s = (df.applymap(type) == list).all()
    list_columns = s[s].index.tolist()

    s = (df.applymap(type) == dict).all()
    dict_columns = s[s].index.tolist()

    if len(list_columns) > 0 or len(dict_columns) > 0:
        new_columns = []

        for col in dict_columns:
            # expand dictionaries horizontally
            expanded = None
            if include_prefix:
                expanded = pd.json_normalize(df[col], sep=separator).add_prefix(f"{col}{separator}")
            else:
                expanded = pd.json_normalize(df[col], sep=separator).add_prefix(f"{separator}")
            expanded.index = df.index
            df = pd.concat([df, expanded], axis=1).drop(columns=[col])
            new_columns.extend(expanded.columns)

        for col in list_columns:
            df = df.drop(columns=[col]).join(df[col].explode().to_frame())
            new_columns.append(col)

        # check if there are still dict o list fields to flatten
        s = (df[new_columns].applymap(type) == list).all()
        list_columns = s[s].index.tolist()

        s = (df[new_columns].applymap(type) == dict).all()
        dict_columns = s[s].index.tolist()
        if recursive and (len(list_columns) > 0 or len(dict_columns) > 0):
            df = flatten_nested_df(df, include_prefix=include_prefix, separator=separator, recursive=recursive)

    return df<|MERGE_RESOLUTION|>--- conflicted
+++ resolved
@@ -3,11 +3,7 @@
 import logging
 import re
 import time
-<<<<<<< HEAD
-from typing import TYPE_CHECKING, Any, Callable, Dict, Literal, Optional, TypeVar, Union
-=======
-from typing import Any, Callable, Dict, List, Literal, Optional, TypeVar, Union
->>>>>>> 9811893e
+from typing import TYPE_CHECKING, Any, Callable, Dict, List, Literal, Optional, TypeVar, Union
 
 import boto3
 
