--- conflicted
+++ resolved
@@ -8,11 +8,8 @@
 
 import boto3
 
-<<<<<<< HEAD
 import awswrangler.pandas as pd
-=======
 from awswrangler import _utils
->>>>>>> 89cf0f18
 from awswrangler._config import apply_configs
 from awswrangler._distributed import engine
 from awswrangler._executor import _get_executor
