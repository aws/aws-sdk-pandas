--- conflicted
+++ resolved
@@ -3,7 +3,21 @@
 import itertools
 import logging
 from functools import wraps
-from typing import Any, Callable, Dict, Iterator, List, Literal, Optional, Sequence, TypeVar, Union, cast, overload
+from typing import (
+    TYPE_CHECKING,
+    Any,
+    Callable,
+    Dict,
+    Iterator,
+    List,
+    Literal,
+    Optional,
+    Sequence,
+    TypeVar,
+    Union,
+    cast,
+    overload,
+)
 
 import boto3
 import pandas as pd
@@ -17,6 +31,9 @@
 from awswrangler._threading import _get_executor
 from awswrangler.distributed.ray import ray_get
 from awswrangler.dynamodb._utils import _serialize_kwargs, execute_statement, get_table
+
+if TYPE_CHECKING:
+    from mypy_boto3_dynamodb.client import DynamoDBClient
 
 _logger: logging.Logger = logging.getLogger(__name__)
 
@@ -176,7 +193,10 @@
             [
                 _utils.list_to_arrow_table(
                     # Convert DynamoDB "Binary" type to native Python data type
-                    mapping=[{k: v.value if isinstance(v, Binary) else v for k, v in d.items()} for d in items]
+                    mapping=[
+                        {k: v.value if isinstance(v, Binary) else v for k, v in d.items()}  # type: ignore[attr-defined]
+                        for d in items
+                    ]
                 )
             ],
             arrow_kwargs,
@@ -192,21 +212,21 @@
     ex_code="ProvisionedThroughputExceededException",
 )
 def _read_scan(
-    dynamodb_client: Optional[boto3.client],
+    dynamodb_client: Optional["DynamoDBClient"],
     as_dataframe: bool,
     kwargs: Dict[str, Any],
     segment: int,
 ) -> Union[pa.Table, List[Dict[str, Any]]]:
     # SEE: https://docs.aws.amazon.com/amazondynamodb/latest/developerguide/Scan.html#Scan.ParallelScan
-    client_dynamodb: boto3.client = dynamodb_client if dynamodb_client else _utils.client(service_name="dynamodb")
+    client_dynamodb = dynamodb_client if dynamodb_client else _utils.client(service_name="dynamodb")
 
     deserializer = boto3.dynamodb.types.TypeDeserializer()
-    next_token: str = "init_token"  # Dummy token
+    next_token = "init_token"  # Dummy token
     items: List[Dict[str, Any]] = []
 
     while next_token:
         _logger.debug("segment: %s", segment)
-        response = _handle_reserved_keyword_error(client_dynamodb.scan)(**kwargs, Segment=segment)
+        response = _handle_reserved_keyword_error(client_dynamodb.scan)(**kwargs, Segment=segment)  # type: ignore
         # Unlike a resource, the DynamoDB client returns serialized results, so they must be deserialized
         # Additionally, the DynamoDB "Binary" type is converted to a native Python data type
         # SEE: https://boto3.amazonaws.com/v1/documentation/api/latest/_modules/boto3/dynamodb/types.html
@@ -216,7 +236,7 @@
                 for d in response.get("Items", [])
             ]
         )
-        next_token = response.get("LastEvaluatedKey", None)
+        next_token = response.get("LastEvaluatedKey", None)  # type: ignore[assignment]
         kwargs["ExclusiveStartKey"] = next_token
     return _utils.list_to_arrow_table(mapping=items) if as_dataframe else items
 
@@ -225,7 +245,7 @@
 def _read_query(table_name: str, boto3_session: Optional[boto3.Session] = None, **kwargs: Any) -> List[Dict[str, Any]]:
     table = get_table(table_name=table_name, boto3_session=boto3_session)
     response = table.query(**kwargs)
-    items: List[Dict[str, Any]] = response.get("Items", [])
+    items = response.get("Items", [])
 
     # Handle pagination
     while "LastEvaluatedKey" in response:
@@ -240,8 +260,8 @@
     table_name: str, boto3_session: Optional[boto3.Session] = None, **kwargs: Any
 ) -> List[Dict[str, Any]]:
     resource = _utils.resource(service_name="dynamodb", session=boto3_session)
-    response = resource.batch_get_item(RequestItems={table_name: kwargs})
-    items: List[Dict[str, Any]] = response.get("Responses", {table_name: []}).get(table_name, [])
+    response = resource.batch_get_item(RequestItems={table_name: kwargs})  # type: ignore[dict-item]
+    items = response.get("Responses", {table_name: []}).get(table_name, [])
 
     # SEE: handle possible unprocessed keys. As suggested in Boto3 docs,
     # this approach should involve exponential backoff, but this should be
@@ -249,7 +269,7 @@
     # [here](https://docs.aws.amazon.com/amazondynamodb/latest/developerguide/Programming.Errors.html)
     while response["UnprocessedKeys"]:
         kwargs["Keys"] = response["UnprocessedKeys"][table_name]["Keys"]
-        response = resource.batch_get_item(RequestItems={table_name: kwargs})
+        response = resource.batch_get_item(RequestItems={table_name: kwargs})  # type: ignore[dict-item]
         items.extend(response.get("Responses", {table_name: []}).get(table_name, []))
     return items
 
@@ -286,32 +306,6 @@
     # Batch of Items
     elif use_batch_get_item:
         kwargs["Keys"] = keys
-<<<<<<< HEAD
-        response = resource.batch_get_item(RequestItems={table_name: kwargs})  # type: ignore[dict-item]
-        items = response.get("Responses", {table_name: []}).get(table_name, [])
-        # SEE: handle possible unprocessed keys. As suggested in Boto3 docs,
-        # this approach should involve exponential backoff, but this should be
-        # already managed by AWS SDK itself, as stated
-        # [here](https://docs.aws.amazon.com/amazondynamodb/latest/developerguide/Programming.Errors.html)
-        while response["UnprocessedKeys"]:
-            kwargs["Keys"] = response["UnprocessedKeys"][table_name]["Keys"]
-            response = resource.batch_get_item(RequestItems={table_name: kwargs})  # type: ignore[dict-item]
-            items.extend(response.get("Responses", {table_name: []}).get(table_name, []))
-    elif use_query or use_scan:
-        if index:
-            kwargs["IndexName"] = index
-        _read_method = table.query if use_query else table.scan
-        response = _read_method(**kwargs)  # type: ignore[operator]
-        items = response.get("Items", [])  # type: ignore[assignment]
-
-        # Handle pagination
-        while "LastEvaluatedKey" in response:
-            kwargs["ExclusiveStartKey"] = response["LastEvaluatedKey"]  # type: ignore[typeddict-item]
-            response = _read_method(**kwargs)  # type: ignore[operator]
-            items.extend(response.get("Items", []))  # type: ignore[arg-type]
-
-    return items
-=======
         items = _read_batch_items(table_name, boto3_session, **kwargs)
 
     elif use_query or use_scan:
@@ -338,7 +332,6 @@
                 range(total_segments),
             )
     return _convert_items(items=items, use_scan=use_scan, as_dataframe=as_dataframe, arrow_kwargs=arrow_kwargs)
->>>>>>> 48a868a0
 
 
 @overload
