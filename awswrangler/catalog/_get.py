--- conflicted
+++ resolved
@@ -393,17 +393,11 @@
         df_dict["Database"].append(tbl["DatabaseName"])
         df_dict["Table"].append(tbl["Name"])
         df_dict["Description"].append(tbl.get("Description", ""))
-<<<<<<< HEAD
         df_dict["TableType"].append(tbl.get("TableType", ""))
-        if "Columns" in tbl["StorageDescriptor"]:
-            df_dict["Columns"].append(", ".join([x["Name"] for x in tbl["StorageDescriptor"]["Columns"]]))
-        else:
-=======
         try:
             columns = tbl["StorageDescriptor"]["Columns"]
             df_dict["Columns"].append(", ".join([x["Name"] for x in columns]))
         except KeyError:
->>>>>>> 10fbf10a
             df_dict["Columns"].append("")
         if "PartitionKeys" in tbl:
             df_dict["Partitions"].append(", ".join([x["Name"] for x in tbl["PartitionKeys"]]))
