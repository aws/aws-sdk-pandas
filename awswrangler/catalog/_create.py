--- conflicted
+++ resolved
@@ -1022,10 +1022,7 @@
     table: str,
     path: str,
     columns_types: Dict[str, str],
-<<<<<<< HEAD
     table_type: Optional[str] = None,
-=======
->>>>>>> d00f0013
     partitions_types: Optional[Dict[str, str]] = None,
     bucketing_info: Optional[Tuple[List[str], int]] = None,
     compression: Optional[str] = None,
@@ -1037,10 +1034,7 @@
     schema_evolution: bool = False,
     serde_library: Optional[str] = None,
     serde_parameters: Optional[Dict[str, str]] = None,
-<<<<<<< HEAD
     transaction_id: Optional[str] = None,
-=======
->>>>>>> d00f0013
     boto3_session: Optional[boto3.Session] = None,
     projection_enabled: bool = False,
     projection_types: Optional[Dict[str, str]] = None,
@@ -1064,11 +1058,8 @@
         Amazon S3 path (e.g. s3://bucket/prefix/).
     columns_types: Dict[str, str]
         Dictionary with keys as column names and values as data types (e.g. {'col0': 'bigint', 'col1': 'double'}).
-<<<<<<< HEAD
     table_type: str, optional
         The type of the Glue Table (EXTERNAL_TABLE, GOVERNED...). Set to EXTERNAL_TABLE if None
-=======
->>>>>>> d00f0013
     partitions_types: Dict[str, str], optional
         Dictionary with keys as partition names and values as data types (e.g. {'col2': 'date'}).
     bucketing_info: Tuple[List[str], int], optional
@@ -1099,11 +1090,8 @@
     serde_parameters : Optional[str]
         Dictionary of initialization parameters for the SerDe.
         The default is `{"field.delim": sep, "escape.delim": "\\"}`.
-<<<<<<< HEAD
     transaction_id: str, optional
         The ID of the transaction (i.e. used with GOVERNED tables).
-=======
->>>>>>> d00f0013
     projection_enabled : bool
         Enable Partition Projection on Athena (https://docs.aws.amazon.com/athena/latest/ug/partition-projection.html)
     projection_types : Optional[Dict[str, str]]
@@ -1162,10 +1150,7 @@
         table=table,
         path=path,
         columns_types=columns_types,
-<<<<<<< HEAD
         table_type=table_type,
-=======
->>>>>>> d00f0013
         partitions_types=partitions_types,
         bucketing_info=bucketing_info,
         catalog_id=catalog_id,
@@ -1175,10 +1160,7 @@
         columns_comments=columns_comments,
         mode=mode,
         catalog_versioning=catalog_versioning,
-<<<<<<< HEAD
         transaction_id=transaction_id,
-=======
->>>>>>> d00f0013
         schema_evolution=schema_evolution,
         projection_enabled=projection_enabled,
         projection_types=projection_types,
