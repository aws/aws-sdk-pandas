"""Internal (private) Utilities Module."""

import itertools
import logging
import math
import os
import random
import time
from concurrent.futures import FIRST_COMPLETED, Future, wait
from functools import partial, wraps
from typing import (
    TYPE_CHECKING,
    Any,
    Callable,
    Dict,
    Generator,
    List,
    Optional,
    Sequence,
    Tuple,
    Type,
    Union,
    overload,
)

import boto3
import botocore.credentials
import numpy as np
import pandas as pd
import pyarrow as pa
from botocore.config import _RetryDict, Config

from awswrangler import _config, exceptions
from awswrangler.__metadata__ import __version__
from awswrangler._arrow import _table_to_df
from awswrangler._config import apply_configs
from awswrangler._distributed import engine

if TYPE_CHECKING:
    from boto3.resources.base import ServiceResource
    from botocore.client import BaseClient
    from mypy_boto3_athena import AthenaClient
    from mypy_boto3_athena.literals import ServiceName
    from mypy_boto3_dynamodb import DynamoDBClient, DynamoDBServiceResource
    from mypy_boto3_ec2 import EC2Client
    from mypy_boto3_glue import GlueClient
    from mypy_boto3_s3 import S3Client, S3ServiceResource
    from mypy_boto3_sts.client import STSClient
    from typing_extensions import Literal

_logger: logging.Logger = logging.getLogger(__name__)

Boto3PrimitivesType = Dict[str, Optional[str]]


def ensure_session(session: Union[None, boto3.Session] = None) -> boto3.Session:
    """Ensure that a valid boto3.Session will be returned."""
    if session is not None:
        return session
    # Ensure the boto3's default session is used so that its parameters can be
    # set via boto3.setup_default_session()
    if boto3.DEFAULT_SESSION is not None:
        return boto3.DEFAULT_SESSION
    return boto3.Session()


def boto3_to_primitives(boto3_session: Optional[boto3.Session] = None) -> Boto3PrimitivesType:
    """Convert Boto3 Session to Python primitives."""
    _boto3_session: boto3.Session = ensure_session(session=boto3_session)
    credentials = _boto3_session.get_credentials()
    return {
        "aws_access_key_id": getattr(credentials, "access_key", None),
        "aws_secret_access_key": getattr(credentials, "secret_key", None),
        "aws_session_token": getattr(credentials, "token", None),
        "region_name": _boto3_session.region_name,
        "profile_name": _boto3_session.profile_name,
    }


<<<<<<< HEAD
def boto3_from_primitives(primitives: Optional[Boto3PrimitivesType] = None) -> boto3.Session:
    """Convert Python primitives to Boto3 Session."""
    if primitives is None:
        return ensure_session()
    _primitives: Boto3PrimitivesType = copy.deepcopy(primitives)
    profile_name: Optional[str] = _primitives.get("profile_name", None)
    _primitives["profile_name"] = None if profile_name in (None, "default") else profile_name
    args: Dict[str, str] = {k: v for k, v in _primitives.items() if v is not None}
    return boto3.Session(**args)


def default_botocore_config() -> Config:
=======
def default_botocore_config() -> botocore.config.Config:
>>>>>>> b0d7697d
    """Botocore configuration."""
    retries_config: _RetryDict = {
        "max_attempts": int(os.getenv("AWS_MAX_ATTEMPTS", "5")),
    }
    mode = os.getenv("AWS_RETRY_MODE")
    if mode:
        retries_config["mode"] = mode  # type: ignore
    return Config(
        retries=retries_config,
        connect_timeout=10,
        max_pool_connections=10,
        user_agent_extra=f"awswrangler/{__version__}",
    )


def _get_endpoint_url(service_name: str) -> Optional[str]:
    endpoint_url: Optional[str] = None
    if service_name == "s3" and _config.config.s3_endpoint_url is not None:
        endpoint_url = _config.config.s3_endpoint_url
    elif service_name == "athena" and _config.config.athena_endpoint_url is not None:
        endpoint_url = _config.config.athena_endpoint_url
    elif service_name == "sts" and _config.config.sts_endpoint_url is not None:
        endpoint_url = _config.config.sts_endpoint_url
    elif service_name == "glue" and _config.config.glue_endpoint_url is not None:
        endpoint_url = _config.config.glue_endpoint_url
    elif service_name == "redshift" and _config.config.redshift_endpoint_url is not None:
        endpoint_url = _config.config.redshift_endpoint_url
    elif service_name == "kms" and _config.config.kms_endpoint_url is not None:
        endpoint_url = _config.config.kms_endpoint_url
    elif service_name == "emr" and _config.config.emr_endpoint_url is not None:
        endpoint_url = _config.config.emr_endpoint_url
    elif service_name == "lakeformation" and _config.config.lakeformation_endpoint_url is not None:
        endpoint_url = _config.config.lakeformation_endpoint_url
    elif service_name == "dynamodb" and _config.config.dynamodb_endpoint_url is not None:
        endpoint_url = _config.config.dynamodb_endpoint_url
    elif service_name == "secretsmanager" and _config.config.secretsmanager_endpoint_url is not None:
        endpoint_url = _config.config.secretsmanager_endpoint_url
    elif service_name == "timestream-write" and _config.config.timestream_write_endpoint_url is not None:
        endpoint_url = _config.config.timestream_write_endpoint_url
    elif service_name == "timestream-query" and _config.config.timestream_query_endpoint_url is not None:
        endpoint_url = _config.config.timestream_query_endpoint_url

    return endpoint_url


@overload
def client(
    service_name: 'Literal["athena"]',
    session: Optional[boto3.Session] = None,
    botocore_config: Optional[Config] = None,
    verify: Optional[Union[str, bool]] = None,
) -> "AthenaClient":
    ...


@overload
def client(
    service_name: 'Literal["dynamodb"]',
    session: Optional[boto3.Session] = None,
    botocore_config: Optional[Config] = None,
    verify: Optional[Union[str, bool]] = None,
) -> "DynamoDBClient":
    ...


@overload
def client(
    service_name: 'Literal["ec2"]',
    session: Optional[boto3.Session] = None,
    botocore_config: Optional[Config] = None,
    verify: Optional[Union[str, bool]] = None,
) -> "EC2Client":
    ...


@overload
def client(
    service_name: 'Literal["glue"]',
    session: Optional[boto3.Session] = None,
    botocore_config: Optional[Config] = None,
    verify: Optional[Union[str, bool]] = None,
) -> "GlueClient":
    ...


@overload
def client(
    service_name: 'Literal["s3"]',
    session: Optional[boto3.Session] = None,
    botocore_config: Optional[Config] = None,
    verify: Optional[Union[str, bool]] = None,
) -> "S3Client":
    ...


@overload
def client(
    service_name: 'Literal["sts"]',
    session: Optional[boto3.Session] = None,
    botocore_config: Optional[Config] = None,
    verify: Optional[Union[str, bool]] = None,
) -> "STSClient":
    ...


@apply_configs
def client(
    service_name: "ServiceName",
    session: Optional[boto3.Session] = None,
    botocore_config: Optional[Config] = None,
    verify: Optional[Union[str, bool]] = None,
) -> "BaseClient":
    """Create a valid boto3.client."""
    endpoint_url: Optional[str] = _get_endpoint_url(service_name=service_name)
    return ensure_session(session=session).client(
        service_name=service_name,
        endpoint_url=endpoint_url,
        use_ssl=True,
        config=botocore_config or default_botocore_config(),
        verify=verify or _config.config.verify,
    )


@overload
def resource(
    service_name: 'Literal["dynamodb"]',
    session: Optional[boto3.Session] = None,
    botocore_config: Optional[Config] = None,
    verify: Optional[Union[str, bool]] = None,
) -> "DynamoDBServiceResource":
    ...


@overload
def resource(
    service_name: 'Literal["s3"]',
    session: Optional[boto3.Session] = None,
    botocore_config: Optional[Config] = None,
    verify: Optional[Union[str, bool]] = None,
) -> "S3ServiceResource":
    ...


@apply_configs
def resource(
    service_name: Union['Literal["dynamodb"]', 'Literal["s3"]'],
    session: Optional[boto3.Session] = None,
    botocore_config: Optional[Config] = None,
    verify: Optional[Union[str, bool]] = None,
) -> "ServiceResource":
    """Create a valid boto3.resource."""
    endpoint_url: Optional[str] = _get_endpoint_url(service_name=service_name)
    return ensure_session(session=session).resource(
        service_name=service_name,
        endpoint_url=endpoint_url,
        use_ssl=True,
        verify=verify,
        config=default_botocore_config() if botocore_config is None else botocore_config,
    )


def parse_path(path: str) -> Tuple[str, str]:
    """Split a full S3 path in bucket and key strings.

    's3://bucket/key' -> ('bucket', 'key')

    Parameters
    ----------
    path : str
        S3 path (e.g. s3://bucket/key).

    Returns
    -------
    Tuple[str, str]
        Tuple of bucket and key strings

    Examples
    --------
    >>> from awswrangler._utils import parse_path
    >>> bucket, key = parse_path('s3://bucket/key')

    >>> from awswrangler._utils import parse_path
    >>> bucket, key = parse_path('s3://arn:aws:s3:<awsregion>:<awsaccount>:accesspoint/<ap_name>/<key>')
    """
    if path.startswith("s3://") is False:
        raise exceptions.InvalidArgumentValue(f"'{path}' is not a valid path. It MUST start with 's3://'")
    parts = path.replace("s3://", "").replace(":accesspoint/", ":accesspoint:").split("/", 1)
    bucket: str = parts[0]
    if "/" in bucket:
        raise exceptions.InvalidArgumentValue(f"'{bucket}' is not a valid bucket name.")
    key: str = ""
    if len(parts) == 2:
        key = key if parts[1] is None else parts[1]
    return bucket, key


def ensure_cpu_count(use_threads: Union[bool, int] = True) -> int:
    """Get the number of cpu cores to be used.

    Note
    ----
    In case of `use_threads=True` the number of threads that could be spawned will be get from os.cpu_count().

    Parameters
    ----------
    use_threads : Union[bool, int]
            True to enable multi-core utilization, False to disable.
            If given an int will simply return the input value.

    Returns
    -------
    int
        Number of cpu cores to be used.

    Examples
    --------
    >>> from awswrangler._utils import ensure_cpu_count
    >>> ensure_cpu_count(use_threads=True)
    4
    >>> ensure_cpu_count(use_threads=False)
    1

    """
    if type(use_threads) == int:  # pylint: disable=unidiomatic-typecheck
        if use_threads < 1:
            return 1
        return use_threads
    cpus: int = 1
    if use_threads is True:
        cpu_cnt: Optional[int] = os.cpu_count()
        if cpu_cnt is not None:
            cpus = cpu_cnt if cpu_cnt > cpus else cpus
    return cpus


def chunkify(lst: List[Any], num_chunks: int = 1, max_length: Optional[int] = None) -> List[List[Any]]:
    """Split a list in a List of List (chunks) with even sizes.

    Parameters
    ----------
    lst: List
        List of anything to be splitted.
    num_chunks: int, optional
        Maximum number of chunks.
    max_length: int, optional
        Max length of each chunk. Has priority over num_chunks.

    Returns
    -------
    List[List[Any]]
        List of List (chunks) with even sizes.

    Examples
    --------
    >>> from awswrangler._utils import chunkify
    >>> chunkify(list(range(13)), num_chunks=3)
    [[0, 1, 2, 3, 4], [5, 6, 7, 8], [9, 10, 11, 12]]
    >>> chunkify(list(range(13)), max_length=4)
    [[0, 1, 2, 3], [4, 5, 6], [7, 8, 9], [10, 11, 12]]

    """
    if not lst:
        return []
    n: int = num_chunks if max_length is None else int(math.ceil((float(len(lst)) / float(max_length))))
    np_chunks = np.array_split(lst, n)
    return [arr.tolist() for arr in np_chunks if len(arr) > 0]


def empty_generator() -> Generator[None, None, None]:
    """Empty Generator."""
    yield from ()


def get_directory(path: str) -> str:
    """Extract directory path."""
    return path.rsplit(sep="/", maxsplit=1)[0] + "/"


def get_region_from_subnet(subnet_id: str, boto3_session: Optional[boto3.Session] = None) -> str:
    """Extract region from Subnet ID."""
    session: boto3.Session = ensure_session(session=boto3_session)
    client_ec2 = client(service_name="ec2", session=session)
    return client_ec2.describe_subnets(SubnetIds=[subnet_id])["Subnets"][0]["AvailabilityZone"][:-1]


def get_region_from_session(boto3_session: Optional[boto3.Session] = None, default_region: Optional[str] = None) -> str:
    """Extract region from session."""
    session: boto3.Session = ensure_session(session=boto3_session)
    region: Optional[str] = session.region_name
    if region is not None:
        return region
    if default_region is not None:
        return default_region
    raise exceptions.InvalidArgument("There is no region_name defined on boto3, please configure it.")


def get_credentials_from_session(
    boto3_session: Optional[boto3.Session] = None,
) -> botocore.credentials.ReadOnlyCredentials:
    """Get AWS credentials from boto3 session."""
    session: boto3.Session = ensure_session(session=boto3_session)
    credentials: botocore.credentials.Credentials = session.get_credentials()
    frozen_credentials: botocore.credentials.ReadOnlyCredentials = credentials.get_frozen_credentials()
    return frozen_credentials


def list_sampling(lst: List[Any], sampling: float) -> List[Any]:
    """Random List sampling."""
    if sampling == 1.0:
        return lst
    if sampling > 1.0 or sampling <= 0.0:
        raise exceptions.InvalidArgumentValue(f"Argument <sampling> must be [0.0 < value <= 1.0]. {sampling} received.")
    _len: int = len(lst)
    if _len == 0:
        return []
    num_samples: int = int(round(_len * sampling))
    num_samples = _len if num_samples > _len else num_samples
    num_samples = 1 if num_samples < 1 else num_samples
    _logger.debug("_len: %s", _len)
    _logger.debug("sampling: %s", sampling)
    _logger.debug("num_samples: %s", num_samples)
    random_lst: List[Any] = random.sample(population=lst, k=num_samples)
    random_lst.sort()
    return random_lst


def ensure_df_is_mutable(df: pd.DataFrame) -> pd.DataFrame:
    """Ensure that all columns has the writeable flag True."""
    for column in df.columns.to_list():
        if hasattr(df[column].values, "flags") is True:
            if df[column].values.flags.writeable is False:
                s: pd.Series = df[column]
                df[column] = None
                df[column] = s
    return df


def check_duplicated_columns(df: pd.DataFrame) -> Any:
    """Raise an exception if there are duplicated columns names."""
    duplicated: List[str] = df.loc[:, df.columns.duplicated()].columns.to_list()
    if duplicated:
        raise exceptions.InvalidDataFrame(
            f"There are duplicated column names in your DataFrame: {duplicated}. "
            f"Note that your columns may have been sanitized and it can be the cause of "
            f"the duplicity."
        )


def retry(
    ex: Type[Exception],
    ex_code: Optional[str] = None,
    base: float = 1.0,
    max_num_tries: int = 3,
) -> Callable[..., Any]:
    """
    Decorate function with decorrelated Jitter retries.

    Parameters
    ----------
    ex : Exception
        Exception to retry on
    ex_code : Optional[str]
        Response error code
    base : float
        Base delay
    max_num_tries : int
        Maximum number of retries

    Returns
    -------
    Callable[..., Any]
        Function
    """

    def wrapper(f: Callable[..., Any]) -> Any:
        return wraps(f)(partial(try_it, f, ex, ex_code=ex_code, base=base, max_num_tries=max_num_tries))

    return wrapper


def try_it(
    f: Callable[..., Any],
    ex: Any,
    *args: Any,
    ex_code: Optional[str] = None,
    base: float = 1.0,
    max_num_tries: int = 3,
    **kwargs: Any,
) -> Any:
    """Run function with decorrelated Jitter.

    Reference: https://aws.amazon.com/blogs/architecture/exponential-backoff-and-jitter/
    """
    delay: float = base
    for i in range(max_num_tries):
        try:
            return f(*args, **kwargs)
        except ex as exception:
            if ex_code is not None and hasattr(exception, "response"):
                if exception.response["Error"]["Code"] != ex_code:
                    raise
            if i == (max_num_tries - 1):
                raise
            delay = random.uniform(base, delay * 3)
            _logger.error("Retrying %s | Fail number %s/%s | Exception: %s", f, i + 1, max_num_tries, exception)
            time.sleep(delay)
    raise RuntimeError()


def get_even_chunks_sizes(total_size: int, chunk_size: int, upper_bound: bool) -> Tuple[int, ...]:
    """Calculate even chunks sizes (Best effort)."""
    round_func: Callable[[float], float] = math.ceil if upper_bound is True else math.floor
    num_chunks: int = int(round_func(float(total_size) / float(chunk_size)))
    num_chunks = 1 if num_chunks < 1 else num_chunks
    base_size: int = int(total_size / num_chunks)
    rest: int = total_size % num_chunks
    sizes: List[int] = list(itertools.repeat(base_size, num_chunks))
    for i in range(rest):
        i_cycled: int = i % len(sizes)
        sizes[i_cycled] += 1
    return tuple(sizes)


def get_running_futures(seq: Sequence[Future]) -> Tuple[Future, ...]:  # type: ignore
    """Filter only running futures."""
    return tuple(f for f in seq if f.running())


def wait_any_future_available(seq: Sequence[Future]) -> None:  # type: ignore
    """Wait until any future became available."""
    wait(fs=seq, timeout=None, return_when=FIRST_COMPLETED)


def block_waiting_available_thread(seq: Sequence[Future], max_workers: int) -> None:  # type: ignore
    """Block until any thread became available."""
    running: Tuple[Future, ...] = get_running_futures(seq=seq)  # type: ignore
    while len(running) >= max_workers:
        wait_any_future_available(seq=running)
        running = get_running_futures(seq=running)


def check_schema_changes(columns_types: Dict[str, str], table_input: Optional[Dict[str, Any]], mode: str) -> None:
    """Check schema changes."""
    if (table_input is not None) and (mode in ("append", "overwrite_partitions")):
        catalog_cols: Dict[str, str] = {x["Name"]: x["Type"] for x in table_input["StorageDescriptor"]["Columns"]}
        for c, t in columns_types.items():
            if c not in catalog_cols:
                raise exceptions.InvalidArgumentValue(
                    f"Schema change detected: New column {c} with type {t}. "
                    "Please pass schema_evolution=True to allow new columns "
                    "behaviour."
                )
            if t != catalog_cols[c]:  # Data type change detected!
                raise exceptions.InvalidArgumentValue(
                    f"Schema change detected: Data type change on column {c} "
                    f"(Old type: {catalog_cols[c]} / New type {t})."
                )


@engine.dispatch_on_engine
def split_pandas_frame(df: pd.DataFrame, splits: int) -> List[pd.DataFrame]:
    """Split a DataFrame into n chunks."""
    return [sub_df for sub_df in np.array_split(df, splits) if not sub_df.empty]  # type: ignore


@engine.dispatch_on_engine
def table_refs_to_df(tables: List[pa.Table], kwargs: Dict[str, Any]) -> pd.DataFrame:
    """Build Pandas dataframe from list of PyArrow tables."""
    return _table_to_df(pa.concat_tables(tables, promote=True), kwargs=kwargs)


@engine.dispatch_on_engine
def is_pandas_frame(obj: Any) -> bool:
    """Check if the passed objected is a Pandas DataFrame."""
    return isinstance(obj, pd.DataFrame)


@engine.dispatch_on_engine
def copy_df_shallow(df: pd.DataFrame) -> pd.DataFrame:
    """Create a shallow copy of the Pandas DataFrame."""
    return df.copy(deep=False)


def list_to_arrow_table(
    mapping: List[Dict[str, Any]],
    schema: Optional[pa.Schema] = None,
    metadata: Optional[Dict[str, Any]] = None,
) -> pa.Table:
    """Construct a PyArrow Table from list of dictionaries."""
    arrays = []
    if not schema:
        names = []
        if mapping:
            names = list(mapping[0].keys())
        for n in names:
            v = [row[n] if n in row else None for row in mapping]
            arrays.append(v)
        return pa.Table.from_arrays(arrays, names, metadata=metadata)
    for n in schema.names:
        v = [row[n] if n in row else None for row in mapping]
        arrays.append(v)
    # Will raise if metadata is not None
    return pa.Table.from_arrays(arrays, schema=schema, metadata=metadata)<|MERGE_RESOLUTION|>--- conflicted
+++ resolved
@@ -8,27 +8,14 @@
 import time
 from concurrent.futures import FIRST_COMPLETED, Future, wait
 from functools import partial, wraps
-from typing import (
-    TYPE_CHECKING,
-    Any,
-    Callable,
-    Dict,
-    Generator,
-    List,
-    Optional,
-    Sequence,
-    Tuple,
-    Type,
-    Union,
-    overload,
-)
+from typing import TYPE_CHECKING, Any, Callable, Dict, Generator, List, Optional, Sequence, Tuple, Type, Union, overload
 
 import boto3
 import botocore.credentials
 import numpy as np
 import pandas as pd
 import pyarrow as pa
-from botocore.config import _RetryDict, Config
+from botocore.config import Config, _RetryDict
 
 from awswrangler import _config, exceptions
 from awswrangler.__metadata__ import __version__
@@ -77,22 +64,7 @@
     }
 
 
-<<<<<<< HEAD
-def boto3_from_primitives(primitives: Optional[Boto3PrimitivesType] = None) -> boto3.Session:
-    """Convert Python primitives to Boto3 Session."""
-    if primitives is None:
-        return ensure_session()
-    _primitives: Boto3PrimitivesType = copy.deepcopy(primitives)
-    profile_name: Optional[str] = _primitives.get("profile_name", None)
-    _primitives["profile_name"] = None if profile_name in (None, "default") else profile_name
-    args: Dict[str, str] = {k: v for k, v in _primitives.items() if v is not None}
-    return boto3.Session(**args)
-
-
-def default_botocore_config() -> Config:
-=======
 def default_botocore_config() -> botocore.config.Config:
->>>>>>> b0d7697d
     """Botocore configuration."""
     retries_config: _RetryDict = {
         "max_attempts": int(os.getenv("AWS_MAX_ATTEMPTS", "5")),
