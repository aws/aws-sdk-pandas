"""Internal (private) Utilities Module."""

import importlib
import itertools
import logging
import math
import os
import random
import time
from concurrent.futures import FIRST_COMPLETED, Future, wait
from functools import partial, wraps
from types import ModuleType
from typing import (
    TYPE_CHECKING,
    Any,
    Callable,
    Dict,
    Generator,
    List,
    Optional,
    Sequence,
    Tuple,
    Type,
    TypeVar,
    Union,
    cast,
    overload,
)

import boto3
import botocore.credentials
import numpy as np
import pandas as pd
import pyarrow as pa
from botocore.config import Config

from awswrangler import _config, exceptions
from awswrangler.__metadata__ import __version__
from awswrangler._arrow import _table_to_df
from awswrangler._config import _insert_str, apply_configs
from awswrangler._distributed import EngineEnum, engine

if TYPE_CHECKING:
    from boto3.resources.base import ServiceResource
    from botocore.client import BaseClient
    from mypy_boto3_athena import AthenaClient
    from mypy_boto3_athena.literals import ServiceName
    from mypy_boto3_dynamodb import DynamoDBClient, DynamoDBServiceResource
    from mypy_boto3_ec2 import EC2Client
    from mypy_boto3_emr.client import EMRClient
    from mypy_boto3_glue import GlueClient
    from mypy_boto3_kms.client import KMSClient
    from mypy_boto3_lakeformation.client import LakeFormationClient
    from mypy_boto3_logs.client import CloudWatchLogsClient
    from mypy_boto3_opensearch.client import OpenSearchServiceClient
    from mypy_boto3_opensearchserverless.client import OpenSearchServiceServerlessClient
    from mypy_boto3_quicksight.client import QuickSightClient
    from mypy_boto3_redshift.client import RedshiftClient
    from mypy_boto3_redshift_data.client import RedshiftDataAPIServiceClient
    from mypy_boto3_s3 import S3Client, S3ServiceResource
    from mypy_boto3_secretsmanager import SecretsManagerClient
    from mypy_boto3_sts.client import STSClient
    from mypy_boto3_timestream_query.client import TimestreamQueryClient
    from mypy_boto3_timestream_write.client import TimestreamWriteClient
    from typing_extensions import Literal

_logger: logging.Logger = logging.getLogger(__name__)

Boto3PrimitivesType = Dict[str, Optional[str]]
FunctionType = TypeVar("FunctionType", bound=Callable[..., Any])

# A mapping from import name to package name (on PyPI) for packages where
# these two names are different.
INSTALL_MAPPING = {
    "redshift_connector": "redshift",
    "pymysql": "mysql",
    "pg8000": "postgres",
    "pyodbc": "sqlserver",
    "gremlin_python": "gremlin",
    "opensearchpy": "opensearch",
}


def check_optional_dependency(
    module: Optional[ModuleType],
    name: str,
) -> Callable[[FunctionType], FunctionType]:
    def decorator(func: FunctionType) -> FunctionType:
        @wraps(func)
        def inner(*args: Any, **kwargs: Any) -> Any:
            if not module:
                package_name = INSTALL_MAPPING.get(name)
                install_name = package_name if package_name is not None else name
                raise ModuleNotFoundError(
                    f"Missing optional dependency '{name}'. " f"Use pip awswrangler[{install_name}] to install it."
                )
            return func(*args, **kwargs)

        return cast(FunctionType, inner)

    return decorator


def import_optional_dependency(name: str) -> ModuleType:
    """Import an optional dependency.

    Parameters
    ----------
    name : str
        The module name.

    Returns
    -------
    maybe_module : Optional[ModuleType]
        The imported module, when found.
    """
    try:
        module = importlib.import_module(name)
    except ImportError:
        return None  # type: ignore[return-value]

    return module


def validate_kwargs(
    condition_fn: Callable[..., bool] = lambda _: True,
    unsupported_kwargs: Optional[List[str]] = None,
    message: str = "Arguments not supported:",
) -> Callable[[FunctionType], FunctionType]:
    unsupported_kwargs = unsupported_kwargs if unsupported_kwargs else []

    def decorator(func: FunctionType) -> FunctionType:
        @wraps(func)
        def inner(*args: Any, **kwargs: Any) -> Any:
            passed_unsupported_kwargs = set(unsupported_kwargs).intersection(  # type: ignore
                set([key for key, value in kwargs.items() if value is not None])
            )

            if condition_fn() and len(passed_unsupported_kwargs) > 0:
                raise exceptions.InvalidArgument(f"{message} `{', '.join(passed_unsupported_kwargs)}`.")

            return func(*args, **kwargs)

        inner.__doc__ = _inject_kwargs_validation_doc(
            doc=func.__doc__,
            unsupported_kwargs=unsupported_kwargs,
            message=message,
        )

        return cast(FunctionType, inner)

    return decorator


def _inject_kwargs_validation_doc(
    doc: Optional[str],
    unsupported_kwargs: Optional[List[str]],
    message: str,
) -> Optional[str]:
    if not doc or "\n    Parameters" not in doc or not unsupported_kwargs:
        return doc
    header: str = f"\n\n    Note\n    ----\n    {message}\n\n"
    kwargs_block: str = "\n".join(tuple(f"    - {x}\n" for x in unsupported_kwargs))
    insertion: str = header + kwargs_block + "\n\n"
    return _insert_str(text=doc, token="\n    Parameters", insert=insertion)


validate_distributed_kwargs = partial(
    validate_kwargs,
    condition_fn=lambda: engine.get() == EngineEnum.RAY,
    message=f"Following arguments not supported in distributed mode with engine `{EngineEnum.RAY}`:",
)


def ensure_session(session: Union[None, boto3.Session] = None) -> boto3.Session:
    """Ensure that a valid boto3.Session will be returned."""
    if session is not None:
        return session
    # Ensure the boto3's default session is used so that its parameters can be
    # set via boto3.setup_default_session()
    if boto3.DEFAULT_SESSION is not None:
        return boto3.DEFAULT_SESSION
    return boto3.Session()


def boto3_to_primitives(boto3_session: Optional[boto3.Session] = None) -> Boto3PrimitivesType:
    """Convert Boto3 Session to Python primitives."""
    _boto3_session: boto3.Session = ensure_session(session=boto3_session)
    credentials = _boto3_session.get_credentials()
    return {
        "aws_access_key_id": getattr(credentials, "access_key", None),
        "aws_secret_access_key": getattr(credentials, "secret_key", None),
        "aws_session_token": getattr(credentials, "token", None),
        "region_name": _boto3_session.region_name,
        "profile_name": _boto3_session.profile_name,
    }


def default_botocore_config() -> botocore.config.Config:
    """Botocore configuration."""
    retries_config: Dict[str, Union[str, int]] = {
        "max_attempts": int(os.getenv("AWS_MAX_ATTEMPTS", "5")),
    }
    mode = os.getenv("AWS_RETRY_MODE")
    if mode:
        retries_config["mode"] = mode
    return Config(
        retries=retries_config,  # type: ignore[arg-type]
        connect_timeout=10,
        max_pool_connections=10,
        user_agent_extra=f"awswrangler/{__version__}",
    )


def _get_endpoint_url(service_name: str) -> Optional[str]:
    endpoint_url: Optional[str] = None
    if service_name == "s3" and _config.config.s3_endpoint_url is not None:
        endpoint_url = _config.config.s3_endpoint_url
    elif service_name == "athena" and _config.config.athena_endpoint_url is not None:
        endpoint_url = _config.config.athena_endpoint_url
    elif service_name == "sts" and _config.config.sts_endpoint_url is not None:
        endpoint_url = _config.config.sts_endpoint_url
    elif service_name == "glue" and _config.config.glue_endpoint_url is not None:
        endpoint_url = _config.config.glue_endpoint_url
    elif service_name == "redshift" and _config.config.redshift_endpoint_url is not None:
        endpoint_url = _config.config.redshift_endpoint_url
    elif service_name == "kms" and _config.config.kms_endpoint_url is not None:
        endpoint_url = _config.config.kms_endpoint_url
    elif service_name == "emr" and _config.config.emr_endpoint_url is not None:
        endpoint_url = _config.config.emr_endpoint_url
    elif service_name == "lakeformation" and _config.config.lakeformation_endpoint_url is not None:
        endpoint_url = _config.config.lakeformation_endpoint_url
    elif service_name == "dynamodb" and _config.config.dynamodb_endpoint_url is not None:
        endpoint_url = _config.config.dynamodb_endpoint_url
    elif service_name == "secretsmanager" and _config.config.secretsmanager_endpoint_url is not None:
        endpoint_url = _config.config.secretsmanager_endpoint_url
    elif service_name == "timestream-write" and _config.config.timestream_write_endpoint_url is not None:
        endpoint_url = _config.config.timestream_write_endpoint_url
    elif service_name == "timestream-query" and _config.config.timestream_query_endpoint_url is not None:
        endpoint_url = _config.config.timestream_query_endpoint_url

    return endpoint_url


@overload
def client(
    service_name: 'Literal["athena"]',
    session: Optional[boto3.Session] = None,
    botocore_config: Optional[Config] = None,
    verify: Optional[Union[str, bool]] = None,
) -> "AthenaClient":
    ...


@overload
def client(
    service_name: 'Literal["lakeformation"]',
    session: Optional[boto3.Session] = None,
    botocore_config: Optional[Config] = None,
    verify: Optional[Union[str, bool]] = None,
) -> "LakeFormationClient":
    ...


@overload
def client(
    service_name: 'Literal["logs"]',
    session: Optional[boto3.Session] = None,
    botocore_config: Optional[Config] = None,
    verify: Optional[Union[str, bool]] = None,
) -> "CloudWatchLogsClient":
    ...


@overload
def client(
    service_name: 'Literal["dynamodb"]',
    session: Optional[boto3.Session] = None,
    botocore_config: Optional[Config] = None,
    verify: Optional[Union[str, bool]] = None,
) -> "DynamoDBClient":
    ...


@overload
def client(
    service_name: 'Literal["ec2"]',
    session: Optional[boto3.Session] = None,
    botocore_config: Optional[Config] = None,
    verify: Optional[Union[str, bool]] = None,
) -> "EC2Client":
    ...


@overload
def client(
    service_name: 'Literal["emr"]',
    session: Optional[boto3.Session] = None,
    botocore_config: Optional[Config] = None,
    verify: Optional[Union[str, bool]] = None,
) -> "EMRClient":
    ...


@overload
def client(
    service_name: 'Literal["glue"]',
    session: Optional[boto3.Session] = None,
    botocore_config: Optional[Config] = None,
    verify: Optional[Union[str, bool]] = None,
) -> "GlueClient":
    ...


@overload
def client(
    service_name: 'Literal["kms"]',
    session: Optional[boto3.Session] = None,
    botocore_config: Optional[Config] = None,
    verify: Optional[Union[str, bool]] = None,
) -> "KMSClient":
    ...


@overload
def client(
    service_name: 'Literal["opensearch"]',
    session: Optional[boto3.Session] = None,
    botocore_config: Optional[Config] = None,
    verify: Optional[Union[str, bool]] = None,
) -> "OpenSearchServiceClient":
    ...


@overload
def client(
    service_name: 'Literal["opensearchserverless"]',
    session: Optional[boto3.Session] = None,
    botocore_config: Optional[Config] = None,
    verify: Optional[Union[str, bool]] = None,
) -> "OpenSearchServiceServerlessClient":
    ...


@overload
def client(
    service_name: 'Literal["quicksight"]',
    session: Optional[boto3.Session] = None,
    botocore_config: Optional[Config] = None,
    verify: Optional[Union[str, bool]] = None,
) -> "QuickSightClient":
    ...


@overload
def client(
    service_name: 'Literal["redshift"]',
    session: Optional[boto3.Session] = None,
    botocore_config: Optional[Config] = None,
    verify: Optional[Union[str, bool]] = None,
) -> "RedshiftClient":
    ...


@overload
def client(
    service_name: 'Literal["redshift-data"]',
    session: Optional[boto3.Session] = None,
    botocore_config: Optional[Config] = None,
    verify: Optional[Union[str, bool]] = None,
) -> "RedshiftDataAPIServiceClient":
    ...


@overload
def client(
    service_name: 'Literal["s3"]',
    session: Optional[boto3.Session] = None,
    botocore_config: Optional[Config] = None,
    verify: Optional[Union[str, bool]] = None,
) -> "S3Client":
    ...


@overload
def client(
    service_name: 'Literal["secretsmanager"]',
    session: Optional[boto3.Session] = None,
    botocore_config: Optional[Config] = None,
    verify: Optional[Union[str, bool]] = None,
) -> "SecretsManagerClient":
    ...


@overload
def client(
    service_name: 'Literal["sts"]',
    session: Optional[boto3.Session] = None,
    botocore_config: Optional[Config] = None,
    verify: Optional[Union[str, bool]] = None,
) -> "STSClient":
    ...


@overload
def client(
    service_name: 'Literal["timestream-query"]',
    session: Optional[boto3.Session] = None,
    botocore_config: Optional[Config] = None,
    verify: Optional[Union[str, bool]] = None,
) -> "TimestreamQueryClient":
    ...


@overload
def client(
    service_name: 'Literal["timestream-write"]',
    session: Optional[boto3.Session] = None,
    botocore_config: Optional[Config] = None,
    verify: Optional[Union[str, bool]] = None,
) -> "TimestreamWriteClient":
    ...


@overload
def client(
    service_name: "ServiceName",
    session: Optional[boto3.Session] = None,
    botocore_config: Optional[Config] = None,
    verify: Optional[Union[str, bool]] = None,
) -> "BaseClient":
    ...


@apply_configs
def client(
    service_name: "ServiceName",
    session: Optional[boto3.Session] = None,
    botocore_config: Optional[Config] = None,
    verify: Optional[Union[str, bool]] = None,
) -> "BaseClient":
    """Create a valid boto3.client."""
    endpoint_url: Optional[str] = _get_endpoint_url(service_name=service_name)
    return ensure_session(session=session).client(
        service_name=service_name,
        endpoint_url=endpoint_url,
        use_ssl=True,
        config=botocore_config or default_botocore_config(),
        verify=verify or _config.config.verify,
    )


@overload
def resource(
    service_name: 'Literal["dynamodb"]',
    session: Optional[boto3.Session] = None,
    botocore_config: Optional[Config] = None,
    verify: Optional[Union[str, bool]] = None,
) -> "DynamoDBServiceResource":
    ...


@overload
def resource(
    service_name: 'Literal["s3"]',
    session: Optional[boto3.Session] = None,
    botocore_config: Optional[Config] = None,
    verify: Optional[Union[str, bool]] = None,
) -> "S3ServiceResource":
    ...


@apply_configs
def resource(
    service_name: Union['Literal["dynamodb"]', 'Literal["s3"]'],
    session: Optional[boto3.Session] = None,
    botocore_config: Optional[Config] = None,
    verify: Optional[Union[str, bool]] = None,
) -> "ServiceResource":
    """Create a valid boto3.resource."""
    endpoint_url: Optional[str] = _get_endpoint_url(service_name=service_name)
    return ensure_session(session=session).resource(
        service_name=service_name,
        endpoint_url=endpoint_url,
        use_ssl=True,
        verify=verify,
        config=default_botocore_config() if botocore_config is None else botocore_config,
    )


def parse_path(path: str) -> Tuple[str, str]:
    """Split a full S3 path in bucket and key strings.

    's3://bucket/key' -> ('bucket', 'key')

    Parameters
    ----------
    path : str
        S3 path (e.g. s3://bucket/key).

    Returns
    -------
    Tuple[str, str]
        Tuple of bucket and key strings

    Examples
    --------
    >>> from awswrangler._utils import parse_path
    >>> bucket, key = parse_path('s3://bucket/key')

    >>> from awswrangler._utils import parse_path
    >>> bucket, key = parse_path('s3://arn:aws:s3:<awsregion>:<awsaccount>:accesspoint/<ap_name>/<key>')
    """
    if path.startswith("s3://") is False:
        raise exceptions.InvalidArgumentValue(f"'{path}' is not a valid path. It MUST start with 's3://'")
    parts = path.replace("s3://", "").replace(":accesspoint/", ":accesspoint:").split("/", 1)
    bucket: str = parts[0]
    if "/" in bucket:
        raise exceptions.InvalidArgumentValue(f"'{bucket}' is not a valid bucket name.")
    key: str = ""
    if len(parts) == 2:
        key = key if parts[1] is None else parts[1]
    return bucket, key


def ensure_cpu_count(use_threads: Union[bool, int] = True) -> int:
    """Get the number of cpu cores to be used.

    Note
    ----
    In case of `use_threads=True` the number of threads that could be spawned will be get from os.cpu_count().

    Parameters
    ----------
    use_threads : Union[bool, int]
            True to enable multi-core utilization, False to disable.
            If given an int will simply return the input value.

    Returns
    -------
    int
        Number of cpu cores to be used.

    Examples
    --------
    >>> from awswrangler._utils import ensure_cpu_count
    >>> ensure_cpu_count(use_threads=True)
    4
    >>> ensure_cpu_count(use_threads=False)
    1

    """
    if type(use_threads) == int:  # pylint: disable=unidiomatic-typecheck
        if use_threads < 1:
            return 1
        return use_threads
    cpus: int = 1
    if use_threads is True:
        cpu_cnt: Optional[int] = os.cpu_count()
        if cpu_cnt is not None:
            cpus = cpu_cnt if cpu_cnt > cpus else cpus
    return cpus


<<<<<<< HEAD
ChunkifyItemType = TypeVar("ChunkifyItemType")


def chunkify(
    lst: List[ChunkifyItemType], num_chunks: int = 1, max_length: Optional[int] = None
) -> List[List[ChunkifyItemType]]:
=======
@engine.dispatch_on_engine
def ensure_worker_or_thread_count(use_threads: Union[bool, int] = True) -> int:
    """Get the number of CPU cores or Ray workers to be used.

    Note
    ----
    In case of `use_threads=True` the number of threads that could be spawned will be spawned from the OS
    or the Ray cluster configuration.


    Parameters
    ----------
    use_threads : Union[bool, int]
            True to enable multi-core utilization, False to disable.
            If given an int will simply return the input value.

    Returns
    -------
    int
        Number of workers of threads to be used.

    Examples
    --------
    >>> from awswrangler._utils import ensure_worker_or_thread_count
    >>> ensure_worker_or_thread_count(use_threads=True)
    4
    >>> ensure_worker_or_thread_count(use_threads=False)
    1

    """
    return ensure_cpu_count(use_threads=use_threads)


def chunkify(lst: List[Any], num_chunks: int = 1, max_length: Optional[int] = None) -> List[List[Any]]:
>>>>>>> ddf1211c
    """Split a list in a List of List (chunks) with even sizes.

    Parameters
    ----------
    lst: List
        List of anything to be splitted.
    num_chunks: int, optional
        Maximum number of chunks.
    max_length: int, optional
        Max length of each chunk. Has priority over num_chunks.

    Returns
    -------
    List[List[Any]]
        List of List (chunks) with even sizes.

    Examples
    --------
    >>> from awswrangler._utils import chunkify
    >>> chunkify(list(range(13)), num_chunks=3)
    [[0, 1, 2, 3, 4], [5, 6, 7, 8], [9, 10, 11, 12]]
    >>> chunkify(list(range(13)), max_length=4)
    [[0, 1, 2, 3], [4, 5, 6], [7, 8, 9], [10, 11, 12]]

    """
    if not lst:
        return []
    n: int = num_chunks if max_length is None else int(math.ceil((float(len(lst)) / float(max_length))))
    np_chunks = np.array_split(lst, n)  # type: ignore[arg-type,var-annotated]
    return [arr.tolist() for arr in np_chunks if len(arr) > 0]


def empty_generator() -> Generator[None, None, None]:
    """Empty Generator."""
    yield from ()


def get_directory(path: str) -> str:
    """Extract directory path."""
    return path.rsplit(sep="/", maxsplit=1)[0] + "/"


def get_region_from_subnet(subnet_id: str, boto3_session: Optional[boto3.Session] = None) -> str:
    """Extract region from Subnet ID."""
    session: boto3.Session = ensure_session(session=boto3_session)
    client_ec2 = client(service_name="ec2", session=session)
    return client_ec2.describe_subnets(SubnetIds=[subnet_id])["Subnets"][0]["AvailabilityZone"][:-1]


def get_region_from_session(boto3_session: Optional[boto3.Session] = None, default_region: Optional[str] = None) -> str:
    """Extract region from session."""
    session: boto3.Session = ensure_session(session=boto3_session)
    region: Optional[str] = session.region_name
    if region is not None:
        return region
    if default_region is not None:
        return default_region
    raise exceptions.InvalidArgument("There is no region_name defined on boto3, please configure it.")


def get_credentials_from_session(
    boto3_session: Optional[boto3.Session] = None,
) -> botocore.credentials.ReadOnlyCredentials:
    """Get AWS credentials from boto3 session."""
    session: boto3.Session = ensure_session(session=boto3_session)
    credentials: botocore.credentials.Credentials = session.get_credentials()
    frozen_credentials: botocore.credentials.ReadOnlyCredentials = credentials.get_frozen_credentials()
    return frozen_credentials


def list_sampling(lst: List[Any], sampling: float) -> List[Any]:
    """Random List sampling."""
    if sampling == 1.0:
        return lst
    if sampling > 1.0 or sampling <= 0.0:
        raise exceptions.InvalidArgumentValue(f"Argument <sampling> must be [0.0 < value <= 1.0]. {sampling} received.")
    _len: int = len(lst)
    if _len == 0:
        return []
    num_samples: int = int(round(_len * sampling))
    num_samples = _len if num_samples > _len else num_samples
    num_samples = 1 if num_samples < 1 else num_samples
    _logger.debug("_len: %s", _len)
    _logger.debug("sampling: %s", sampling)
    _logger.debug("num_samples: %s", num_samples)
    random_lst: List[Any] = random.sample(population=lst, k=num_samples)
    random_lst.sort()
    return random_lst


def ensure_df_is_mutable(df: pd.DataFrame) -> pd.DataFrame:
    """Ensure that all columns has the writeable flag True."""
    for column in df.columns.to_list():
        if hasattr(df[column].values, "flags") is True:
            if df[column].values.flags.writeable is False:
                s: pd.Series = df[column]
                df[column] = None
                df[column] = s
    return df


def check_duplicated_columns(df: pd.DataFrame) -> Any:
    """Raise an exception if there are duplicated columns names."""
    duplicated: List[str] = df.loc[:, df.columns.duplicated()].columns.to_list()
    if duplicated:
        raise exceptions.InvalidDataFrame(
            f"There are duplicated column names in your DataFrame: {duplicated}. "
            f"Note that your columns may have been sanitized and it can be the cause of "
            f"the duplicity."
        )


def retry(
    ex: Type[Exception],
    ex_code: Optional[str] = None,
    base: float = 1.0,
    max_num_tries: int = 3,
) -> Callable[..., Any]:
    """
    Decorate function with decorrelated Jitter retries.

    Parameters
    ----------
    ex : Exception
        Exception to retry on
    ex_code : Optional[str]
        Response error code
    base : float
        Base delay
    max_num_tries : int
        Maximum number of retries

    Returns
    -------
    Callable[..., Any]
        Function
    """

    def wrapper(f: Callable[..., Any]) -> Any:
        return wraps(f)(partial(try_it, f, ex, ex_code=ex_code, base=base, max_num_tries=max_num_tries))

    return wrapper


TryItOutputType = TypeVar("TryItOutputType")


def try_it(
    f: Callable[..., TryItOutputType],
    ex: Any,
    *args: Any,
    ex_code: Optional[str] = None,
    base: float = 1.0,
    max_num_tries: int = 3,
    **kwargs: Any,
) -> TryItOutputType:
    """Run function with decorrelated Jitter.

    Reference: https://aws.amazon.com/blogs/architecture/exponential-backoff-and-jitter/
    """
    delay: float = base
    for i in range(max_num_tries):
        try:
            return f(*args, **kwargs)
        except ex as exception:
            if ex_code is not None and hasattr(exception, "response"):
                if exception.response["Error"]["Code"] != ex_code:
                    raise
            if i == (max_num_tries - 1):
                raise
            delay = random.uniform(base, delay * 3)
            _logger.error("Retrying %s | Fail number %s/%s | Exception: %s", f, i + 1, max_num_tries, exception)
            time.sleep(delay)
    raise RuntimeError()


def get_even_chunks_sizes(total_size: int, chunk_size: int, upper_bound: bool) -> Tuple[int, ...]:
    """Calculate even chunks sizes (Best effort)."""
    round_func: Callable[[float], float] = math.ceil if upper_bound is True else math.floor
    num_chunks: int = int(round_func(float(total_size) / float(chunk_size)))
    num_chunks = 1 if num_chunks < 1 else num_chunks
    base_size: int = int(total_size / num_chunks)
    rest: int = total_size % num_chunks
    sizes: List[int] = list(itertools.repeat(base_size, num_chunks))
    for i in range(rest):
        i_cycled: int = i % len(sizes)
        sizes[i_cycled] += 1
    return tuple(sizes)


def get_running_futures(seq: Sequence[Future]) -> Tuple[Future, ...]:  # type: ignore[type-arg]
    """Filter only running futures."""
    return tuple(f for f in seq if f.running())


def wait_any_future_available(seq: Sequence[Future]) -> None:  # type: ignore[type-arg]
    """Wait until any future became available."""
    wait(fs=seq, timeout=None, return_when=FIRST_COMPLETED)


def block_waiting_available_thread(seq: Sequence[Future], max_workers: int) -> None:  # type: ignore[type-arg]
    """Block until any thread became available."""
    running: Tuple[Future, ...] = get_running_futures(seq=seq)  # type: ignore[type-arg]
    while len(running) >= max_workers:
        wait_any_future_available(seq=running)
        running = get_running_futures(seq=running)


def check_schema_changes(columns_types: Dict[str, str], table_input: Optional[Dict[str, Any]], mode: str) -> None:
    """Check schema changes."""
    if (table_input is not None) and (mode in ("append", "overwrite_partitions")):
        catalog_cols: Dict[str, str] = {x["Name"]: x["Type"] for x in table_input["StorageDescriptor"]["Columns"]}
        for c, t in columns_types.items():
            if c not in catalog_cols:
                raise exceptions.InvalidArgumentValue(
                    f"Schema change detected: New column {c} with type {t}. "
                    "Please pass schema_evolution=True to allow new columns "
                    "behaviour."
                )
            if t != catalog_cols[c]:  # Data type change detected!
                raise exceptions.InvalidArgumentValue(
                    f"Schema change detected: Data type change on column {c} "
                    f"(Old type: {catalog_cols[c]} / New type {t})."
                )


@engine.dispatch_on_engine
def split_pandas_frame(df: pd.DataFrame, splits: int) -> List[pd.DataFrame]:
    """Split a DataFrame into n chunks."""
    return [sub_df for sub_df in np.array_split(df, splits) if not sub_df.empty]  # type: ignore[attr-defined]


@engine.dispatch_on_engine
def table_refs_to_df(tables: List[pa.Table], kwargs: Dict[str, Any]) -> pd.DataFrame:
    """Build Pandas dataframe from list of PyArrow tables."""
    return _table_to_df(pa.concat_tables(tables, promote=True), kwargs=kwargs)


@engine.dispatch_on_engine
def is_pandas_frame(obj: Any) -> bool:
    """Check if the passed objected is a Pandas DataFrame."""
    return isinstance(obj, pd.DataFrame)


@engine.dispatch_on_engine
def copy_df_shallow(df: pd.DataFrame) -> pd.DataFrame:
    """Create a shallow copy of the Pandas DataFrame."""
    return df.copy(deep=False)


def list_to_arrow_table(
    mapping: List[Dict[str, Any]],
    schema: Optional[pa.Schema] = None,
    metadata: Optional[Dict[str, Any]] = None,
) -> pa.Table:
    """Construct a PyArrow Table from list of dictionaries."""
    arrays = []
    if not schema:
        names = []
        if mapping:
            names = list(mapping[0].keys())
        for n in names:
            v = [row[n] if n in row else None for row in mapping]
            arrays.append(v)
        return pa.Table.from_arrays(arrays, names, metadata=metadata)
    for n in schema.names:
        v = [row[n] if n in row else None for row in mapping]
        arrays.append(v)
    # Will raise if metadata is not None
    return pa.Table.from_arrays(arrays, schema=schema, metadata=metadata)<|MERGE_RESOLUTION|>--- conflicted
+++ resolved
@@ -562,14 +562,6 @@
     return cpus
 
 
-<<<<<<< HEAD
-ChunkifyItemType = TypeVar("ChunkifyItemType")
-
-
-def chunkify(
-    lst: List[ChunkifyItemType], num_chunks: int = 1, max_length: Optional[int] = None
-) -> List[List[ChunkifyItemType]]:
-=======
 @engine.dispatch_on_engine
 def ensure_worker_or_thread_count(use_threads: Union[bool, int] = True) -> int:
     """Get the number of CPU cores or Ray workers to be used.
@@ -603,8 +595,12 @@
     return ensure_cpu_count(use_threads=use_threads)
 
 
-def chunkify(lst: List[Any], num_chunks: int = 1, max_length: Optional[int] = None) -> List[List[Any]]:
->>>>>>> ddf1211c
+ChunkifyItemType = TypeVar("ChunkifyItemType")
+
+
+def chunkify(
+    lst: List[ChunkifyItemType], num_chunks: int = 1, max_length: Optional[int] = None
+) -> List[List[ChunkifyItemType]]:
     """Split a list in a List of List (chunks) with even sizes.
 
     Parameters
