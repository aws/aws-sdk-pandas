--- conflicted
+++ resolved
@@ -6,12 +6,8 @@
 from collections import defaultdict
 from enum import Enum, unique
 from functools import wraps
-<<<<<<< HEAD
 from importlib import reload
-from typing import Any, Callable, Dict, Optional, TypeVar
-=======
 from typing import Any, Callable, Dict, Literal, Optional, TypeVar, cast
->>>>>>> 899345c5
 
 
 @unique
