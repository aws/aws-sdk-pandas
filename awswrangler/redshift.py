# pylint: disable=too-many-lines
"""Amazon Redshift Module."""

import json
import logging
import uuid
<<<<<<< HEAD
from typing import TYPE_CHECKING, Any, Dict, Iterator, List, Optional, Tuple, Union, overload
=======
from typing import Any, Dict, Iterator, List, Literal, Optional, Tuple, Union, overload
>>>>>>> 5c560eee

import boto3
import botocore
import pyarrow as pa

import awswrangler.pandas as pd
from awswrangler import _data_types, _utils, exceptions, s3
from awswrangler import _databases as _db_utils
from awswrangler._config import apply_configs
from awswrangler._distributed import EngineEnum, engine

if TYPE_CHECKING:
    try:
        import redshift_connector
    except ImportError:
        pass
else:
    redshift_connector = _utils.import_optional_dependency("redshift_connector")

_logger: logging.Logger = logging.getLogger(__name__)

_RS_DISTSTYLES: List[str] = ["AUTO", "EVEN", "ALL", "KEY"]
_RS_SORTSTYLES: List[str] = ["COMPOUND", "INTERLEAVED"]

_ToSqlModeLiteral = Literal["append", "overwrite", "upsert"]
_ToSqlOverwriteModeLiteral = Literal["drop", "cascade", "truncate", "delete"]
_ToSqlDistStyleLiteral = Literal["AUTO", "EVEN", "ALL", "KEY"]
_ToSqlSortStyleLiteral = Literal["COMPOUND", "INTERLEAVED"]


def _validate_connection(con: "redshift_connector.Connection") -> None:
    if not isinstance(con, redshift_connector.Connection):
        raise exceptions.InvalidConnection(
            "Invalid 'conn' argument, please pass a "
            "redshift_connector.Connection object. Use redshift_connector.connect() to use "
            "credentials directly or wr.redshift.connect() to fetch it from the Glue Catalog."
        )


def _begin_transaction(cursor: "redshift_connector.Cursor") -> None:
    sql = "BEGIN TRANSACTION"
    _logger.debug("Executing begin transaction query:\n%s", sql)
    cursor.execute(sql)


def _drop_table(cursor: "redshift_connector.Cursor", schema: Optional[str], table: str, cascade: bool = False) -> None:
    schema_str = f'"{schema}".' if schema else ""
    cascade_str = " CASCADE" if cascade else ""
    sql = f'DROP TABLE IF EXISTS {schema_str}"{table}"' f"{cascade_str}"
    _logger.debug("Executing drop table query:\n%s", sql)
    cursor.execute(sql)


def _truncate_table(cursor: "redshift_connector.Cursor", schema: Optional[str], table: str) -> None:
    schema_str = f'"{schema}".' if schema else ""
    sql = f'TRUNCATE TABLE {schema_str}"{table}"'
    _logger.debug("Executing truncate table query:\n%s", sql)
    cursor.execute(sql)


def _delete_all(cursor: "redshift_connector.Cursor", schema: Optional[str], table: str) -> None:
    schema_str = f'"{schema}".' if schema else ""
    sql = f'DELETE FROM {schema_str}"{table}"'
    _logger.debug("Executing delete query:\n%s", sql)
    cursor.execute(sql)


def _get_primary_keys(cursor: "redshift_connector.Cursor", schema: str, table: str) -> List[str]:
    sql = f"SELECT indexdef FROM pg_indexes WHERE schemaname = '{schema}' AND tablename = '{table}'"
    _logger.debug("Executing select query:\n%s", sql)
    cursor.execute(sql)
    result: str = cursor.fetchall()[0][0]
    rfields: List[str] = result.split("(")[1].strip(")").split(",")
    fields: List[str] = [field.strip().strip('"') for field in rfields]
    return fields


def _does_table_exist(cursor: "redshift_connector.Cursor", schema: Optional[str], table: str) -> bool:
    schema_str = f"TABLE_SCHEMA = '{schema}' AND" if schema else ""
    sql = (
        f"SELECT true WHERE EXISTS ("
        f"SELECT * FROM INFORMATION_SCHEMA.TABLES WHERE "
        f"{schema_str} TABLE_NAME = '{table}'"
        f");"
    )
    _logger.debug("Executing select query:\n%s", sql)
    cursor.execute(sql)
    return len(cursor.fetchall()) > 0


def _get_paths_from_manifest(path: str, boto3_session: Optional[boto3.Session] = None) -> List[str]:
    client_s3 = _utils.client(service_name="s3", session=boto3_session)
    bucket, key = _utils.parse_path(path)
    manifest_content = json.loads(client_s3.get_object(Bucket=bucket, Key=key)["Body"].read().decode("utf-8"))
    paths = [path["url"] for path in manifest_content["entries"]]
    _logger.debug("Read %d paths from manifest file in: %s", len(paths), path)
    return paths


def _make_s3_auth_string(
    aws_access_key_id: Optional[str] = None,
    aws_secret_access_key: Optional[str] = None,
    aws_session_token: Optional[str] = None,
    iam_role: Optional[str] = None,
    boto3_session: Optional[boto3.Session] = None,
) -> str:
    if aws_access_key_id is not None and aws_secret_access_key is not None:
        auth_str: str = f"ACCESS_KEY_ID '{aws_access_key_id}'\nSECRET_ACCESS_KEY '{aws_secret_access_key}'\n"
        if aws_session_token is not None:
            auth_str += f"SESSION_TOKEN '{aws_session_token}'\n"
    elif iam_role is not None:
        auth_str = f"IAM_ROLE '{iam_role}'\n"
    else:
        _logger.debug("Attempting to get S3 authorization credentials from boto3 session.")
        credentials: botocore.credentials.ReadOnlyCredentials
        credentials = _utils.get_credentials_from_session(boto3_session=boto3_session)
        if credentials.access_key is None or credentials.secret_key is None:
            raise exceptions.InvalidArgument(
                "One of IAM Role or AWS ACCESS_KEY_ID and SECRET_ACCESS_KEY must be "
                "given. Unable to find ACCESS_KEY_ID and SECRET_ACCESS_KEY in boto3 "
                "session."
            )

        auth_str = f"ACCESS_KEY_ID '{credentials.access_key}'\nSECRET_ACCESS_KEY '{credentials.secret_key}'\n"
        if credentials.token is not None:
            auth_str += f"SESSION_TOKEN '{credentials.token}'\n"

    return auth_str


def _copy(
    cursor: "redshift_connector.Cursor",
    path: str,
    table: str,
    serialize_to_json: bool,
    iam_role: Optional[str] = None,
    aws_access_key_id: Optional[str] = None,
    aws_secret_access_key: Optional[str] = None,
    aws_session_token: Optional[str] = None,
    boto3_session: Optional[boto3.Session] = None,
    schema: Optional[str] = None,
    manifest: Optional[bool] = False,
    sql_copy_extra_params: Optional[List[str]] = None,
    column_names: Optional[List[str]] = None,
) -> None:
    if schema is None:
        table_name: str = f'"{table}"'
    else:
        table_name = f'"{schema}"."{table}"'

    auth_str: str = _make_s3_auth_string(
        iam_role=iam_role,
        aws_access_key_id=aws_access_key_id,
        aws_secret_access_key=aws_secret_access_key,
        aws_session_token=aws_session_token,
        boto3_session=boto3_session,
    )
    ser_json_str: str = " SERIALIZETOJSON" if serialize_to_json else ""
    column_names_str: str = f"({','.join(column_names)})" if column_names else ""
    sql = f"COPY {table_name} {column_names_str}\nFROM '{path}' {auth_str}\nFORMAT AS PARQUET{ser_json_str}"

    if manifest:
        sql += "\nMANIFEST"
    if sql_copy_extra_params:
        for param in sql_copy_extra_params:
            sql += f"\n{param}"
    _logger.debug("Executing copy query:\n%s", sql)
    cursor.execute(sql)


def _lock(
    cursor: "redshift_connector.Cursor",
    table_names: List[str],
    schema: Optional[str] = None,
) -> None:
    fmt = '"{schema}"."{table}"' if schema else '"{table}"'
    tables = ", ".join([fmt.format(schema=schema, table=table) for table in table_names])
    sql: str = f"LOCK {tables};\n"
    _logger.debug("Executing lock query:\n%s", sql)
    cursor.execute(sql)


def _upsert(
    cursor: "redshift_connector.Cursor",
    table: str,
    temp_table: str,
    schema: str,
    primary_keys: Optional[List[str]] = None,
    precombine_key: Optional[str] = None,
    column_names: Optional[List[str]] = None,
) -> None:
    if not primary_keys:
        primary_keys = _get_primary_keys(cursor=cursor, schema=schema, table=table)
    _logger.debug("primary_keys: %s", primary_keys)
    if not primary_keys:
        raise exceptions.InvalidRedshiftPrimaryKeys()
    equals_clause: str = f'"{table}".%s = "{temp_table}".%s'
    join_clause: str = " AND ".join([equals_clause % (pk, pk) for pk in primary_keys])
    if precombine_key:
        delete_from_target_filter: str = f"AND {table}.{precombine_key} <= {temp_table}.{precombine_key}"
        delete_from_temp_filter: str = f"AND {table}.{precombine_key} > {temp_table}.{precombine_key}"
        target_del_sql: str = (
            f'DELETE FROM "{schema}"."{table}" USING "{temp_table}" WHERE {join_clause} {delete_from_target_filter}'
        )
        _logger.debug("Executing delete query:\n%s", target_del_sql)
        cursor.execute(target_del_sql)
        source_del_sql: str = (
            f'DELETE FROM "{temp_table}" USING "{schema}"."{table}" WHERE {join_clause} {delete_from_temp_filter}'
        )
        _logger.debug("Executing delete query:\n%s", source_del_sql)
        cursor.execute(source_del_sql)
    else:
        sql: str = f'DELETE FROM "{schema}"."{table}" USING "{temp_table}" WHERE {join_clause}'
        _logger.debug("Executing delete query:\n%s", sql)
        cursor.execute(sql)
    if column_names:
        column_names_str = ",".join(column_names)
        insert_sql = (
            f'INSERT INTO "{schema}"."{table}"({column_names_str}) SELECT {column_names_str} FROM "{temp_table}"'
        )
    else:
        insert_sql = f'INSERT INTO "{schema}"."{table}" SELECT * FROM "{temp_table}"'
    _logger.debug("Executing insert query:\n%s", insert_sql)
    cursor.execute(insert_sql)
    _drop_table(cursor=cursor, schema=schema, table=temp_table)


def _validate_parameters(
    redshift_types: Dict[str, str],
    diststyle: str,
    distkey: Optional[str],
    sortstyle: str,
    sortkey: Optional[List[str]],
    primary_keys: Optional[List[str]],
) -> None:
    if diststyle not in _RS_DISTSTYLES:
        raise exceptions.InvalidRedshiftDiststyle(f"diststyle must be in {_RS_DISTSTYLES}")
    cols = list(redshift_types.keys())
    _logger.debug("Redshift columns: %s", cols)
    if (diststyle == "KEY") and (not distkey):
        raise exceptions.InvalidRedshiftDistkey("You must pass a distkey if you intend to use KEY diststyle")
    if distkey and distkey not in cols:
        raise exceptions.InvalidRedshiftDistkey(f"distkey ({distkey}) must be in the columns list: {cols})")
    if sortstyle and sortstyle not in _RS_SORTSTYLES:
        raise exceptions.InvalidRedshiftSortstyle(f"sortstyle must be in {_RS_SORTSTYLES}")
    if sortkey:
        if not isinstance(sortkey, list):
            raise exceptions.InvalidRedshiftSortkey(
                f"sortkey must be a List of items in the columns list: {cols}. " f"Currently value: {sortkey}"
            )
        for key in sortkey:
            if key not in cols:
                raise exceptions.InvalidRedshiftSortkey(
                    f"sortkey must be a List of items in the columns list: {cols}. " f"Currently value: {key}"
                )
    if primary_keys:
        if not isinstance(primary_keys, list):
            raise exceptions.InvalidArgumentType(
                f"""
                    primary keys should be of type list[str].
                    Current value: {primary_keys} is of type {type(primary_keys)}
                """
            )


def _redshift_types_from_path(
    path: Union[str, List[str]],
    varchar_lengths_default: int,
    varchar_lengths: Optional[Dict[str, int]],
    parquet_infer_sampling: float,
    path_suffix: Optional[str],
    path_ignore_suffix: Optional[str],
    use_threads: Union[bool, int],
    boto3_session: Optional[boto3.Session],
    s3_additional_kwargs: Optional[Dict[str, str]],
) -> Dict[str, str]:
    """Extract Redshift data types from a Pandas DataFrame."""
    _varchar_lengths: Dict[str, int] = {} if varchar_lengths is None else varchar_lengths
    _logger.debug("Scanning parquet schemas in S3 path: %s", path)
    athena_types, _ = s3.read_parquet_metadata(
        path=path,
        sampling=parquet_infer_sampling,
        path_suffix=path_suffix,
        path_ignore_suffix=path_ignore_suffix,
        dataset=False,
        use_threads=use_threads,
        boto3_session=boto3_session,
        s3_additional_kwargs=s3_additional_kwargs,
    )
    _logger.debug("Parquet metadata types: %s", athena_types)
    redshift_types: Dict[str, str] = {}
    for col_name, col_type in athena_types.items():
        length: int = _varchar_lengths[col_name] if col_name in _varchar_lengths else varchar_lengths_default
        redshift_types[col_name] = _data_types.athena2redshift(dtype=col_type, varchar_length=length)
    _logger.debug("Converted redshift types: %s", redshift_types)
    return redshift_types


def _create_table(  # pylint: disable=too-many-locals,too-many-arguments,too-many-branches,too-many-statements
    df: Optional[pd.DataFrame],
    path: Optional[Union[str, List[str]]],
    con: "redshift_connector.Connection",
    cursor: "redshift_connector.Cursor",
    table: str,
    schema: str,
    mode: str,
    overwrite_method: str,
    index: bool,
    dtype: Optional[Dict[str, str]],
    diststyle: str,
    sortstyle: str,
    distkey: Optional[str],
    sortkey: Optional[List[str]],
    primary_keys: Optional[List[str]],
    varchar_lengths_default: int,
    varchar_lengths: Optional[Dict[str, int]],
    parquet_infer_sampling: float = 1.0,
    path_suffix: Optional[str] = None,
    path_ignore_suffix: Optional[str] = None,
    manifest: Optional[bool] = False,
    use_threads: Union[bool, int] = True,
    boto3_session: Optional[boto3.Session] = None,
    s3_additional_kwargs: Optional[Dict[str, str]] = None,
    lock: bool = False,
) -> Tuple[str, Optional[str]]:
    _logger.debug("Creating table %s with mode %s, and overwrite method %s", table, mode, overwrite_method)
    if mode == "overwrite":
        if overwrite_method == "truncate":
            try:
                # Truncate commits current transaction, if successful.
                # Fast, but not atomic.
                _truncate_table(cursor=cursor, schema=schema, table=table)
            except redshift_connector.error.ProgrammingError as e:
                # Caught "relation does not exist".
                if e.args[0]["C"] != "42P01":  # pylint: disable=invalid-sequence-index
                    raise e
                _logger.debug(str(e))
                con.rollback()
            _begin_transaction(cursor=cursor)
            if lock:
                _lock(cursor, [table], schema=schema)
        elif overwrite_method == "delete":
            if _does_table_exist(cursor=cursor, schema=schema, table=table):
                if lock:
                    _lock(cursor, [table], schema=schema)
                # Atomic, but slow.
                _delete_all(cursor=cursor, schema=schema, table=table)
        else:
            # Fast, atomic, but either fails if there are any dependent views or, in cascade mode, deletes them.
            _drop_table(cursor=cursor, schema=schema, table=table, cascade=bool(overwrite_method == "cascade"))
            # No point in locking here, the oid will change.
    elif _does_table_exist(cursor=cursor, schema=schema, table=table) is True:
        _logger.debug("Table %s exists", table)
        if lock:
            _lock(cursor, [table], schema=schema)
        if mode == "upsert":
            guid: str = uuid.uuid4().hex
            temp_table: str = f"temp_redshift_{guid}"
            sql: str = f'CREATE TEMPORARY TABLE {temp_table} (LIKE "{schema}"."{table}")'
            _logger.debug("Executing create temporary table query:\n%s", sql)
            cursor.execute(sql)
            return temp_table, None
        return table, schema
    diststyle = diststyle.upper() if diststyle else "AUTO"
    sortstyle = sortstyle.upper() if sortstyle else "COMPOUND"
    if df is not None:
        redshift_types: Dict[str, str] = _data_types.database_types_from_pandas(
            df=df,
            index=index,
            dtype=dtype,
            varchar_lengths_default=varchar_lengths_default,
            varchar_lengths=varchar_lengths,
            converter_func=_data_types.pyarrow2redshift,
        )
        _logger.debug("Converted redshift types from pandas: %s", redshift_types)
    elif path is not None:
        if manifest:
            if not isinstance(path, str):
                raise TypeError(
                    f"""type: {type(path)} is not a valid type for 'path' when 'manifest' is set to True;
                    must be a string"""
                )
            path = _get_paths_from_manifest(
                path=path,
                boto3_session=boto3_session,
            )
        redshift_types = _redshift_types_from_path(
            path=path,
            varchar_lengths_default=varchar_lengths_default,
            varchar_lengths=varchar_lengths,
            parquet_infer_sampling=parquet_infer_sampling,
            path_suffix=path_suffix,
            path_ignore_suffix=path_ignore_suffix,
            use_threads=use_threads,
            boto3_session=boto3_session,
            s3_additional_kwargs=s3_additional_kwargs,
        )
    else:
        raise ValueError("df and path are None.You MUST pass at least one.")
    _validate_parameters(
        redshift_types=redshift_types,
        diststyle=diststyle,
        distkey=distkey,
        sortstyle=sortstyle,
        sortkey=sortkey,
        primary_keys=primary_keys,
    )
    cols_str: str = "".join([f'"{k}" {v},\n' for k, v in redshift_types.items()])[:-2]
    primary_keys_str: str = f",\nPRIMARY KEY ({', '.join(primary_keys)})" if primary_keys else ""
    distkey_str: str = f"\nDISTKEY({distkey})" if distkey and diststyle == "KEY" else ""
    sortkey_str: str = f"\n{sortstyle} SORTKEY({','.join(sortkey)})" if sortkey else ""
    sql = (
        f'CREATE TABLE IF NOT EXISTS "{schema}"."{table}" (\n'
        f"{cols_str}"
        f"{primary_keys_str}"
        f")\nDISTSTYLE {diststyle}"
        f"{distkey_str}"
        f"{sortkey_str}"
    )
    _logger.debug("Executing create table query:\n%s", sql)
    cursor.execute(sql)
    _logger.info("Created table %s", table)
    if lock:
        _lock(cursor, [table], schema=schema)
    return table, schema


def _read_parquet_iterator(
    path: str,
    keep_files: bool,
    use_threads: Union[bool, int],
    chunked: Union[bool, int],
    boto3_session: Optional[boto3.Session],
    s3_additional_kwargs: Optional[Dict[str, str]],
    pyarrow_additional_kwargs: Optional[Dict[str, Any]],
) -> Iterator[pd.DataFrame]:
    dfs: Iterator[pd.DataFrame] = s3.read_parquet(
        path=path,
        chunked=chunked,
        dataset=False,
        use_threads=use_threads,
        boto3_session=boto3_session,
        s3_additional_kwargs=s3_additional_kwargs,
        pyarrow_additional_kwargs=pyarrow_additional_kwargs,
    )
    yield from dfs
    if keep_files is False:
        s3.delete_objects(
            path=path, use_threads=use_threads, boto3_session=boto3_session, s3_additional_kwargs=s3_additional_kwargs
        )


@_utils.check_optional_dependency(redshift_connector, "redshift_connector")
def connect(
    connection: Optional[str] = None,
    secret_id: Optional[str] = None,
    catalog_id: Optional[str] = None,
    dbname: Optional[str] = None,
    boto3_session: Optional[boto3.Session] = None,
    ssl: bool = True,
    timeout: Optional[int] = None,
    max_prepared_statements: int = 1000,
    tcp_keepalive: bool = True,
    **kwargs: Any,
) -> "redshift_connector.Connection":
    """Return a redshift_connector connection from a Glue Catalog or Secret Manager.

    Note
    ----
    You MUST pass a `connection` OR `secret_id`.
    Here is an example of the secret structure in Secrets Manager:
    {
    "host":"my-host.us-east-1.redshift.amazonaws.com",
    "username":"test",
    "password":"test",
    "engine":"redshift",
    "port":"5439",
    "dbname": "mydb"
    }


    https://github.com/aws/amazon-redshift-python-driver

    Parameters
    ----------
    connection : str, optional
        Glue Catalog Connection name.
    secret_id : Optional[str]:
        Specifies the secret containing the connection details that you want to retrieve.
        You can specify either the Amazon Resource Name (ARN) or the friendly name of the secret.
    catalog_id : str, optional
        The ID of the Data Catalog.
        If none is provided, the AWS account ID is used by default.
    dbname : str, optional
        Optional database name to overwrite the stored one.
    boto3_session : boto3.Session(), optional
        Boto3 Session. The default boto3 session will be used if boto3_session receive None.
    ssl : bool
        This governs SSL encryption for TCP/IP sockets.
        This parameter is forward to redshift_connector.
        https://github.com/aws/amazon-redshift-python-driver
    timeout : int, optional
        This is the time in seconds before the connection to the server will time out.
        The default is None which means no timeout.
        This parameter is forward to redshift_connector.
        https://github.com/aws/amazon-redshift-python-driver
    max_prepared_statements : int
        This parameter is forward to redshift_connector.
        https://github.com/aws/amazon-redshift-python-driver
    tcp_keepalive : bool
        If True then use TCP keepalive. The default is True.
        This parameter is forward to redshift_connector.
        https://github.com/aws/amazon-redshift-python-driver
    **kwargs : Any
        Forwarded to redshift_connector.connect.
        e.g. is_serverless=True, serverless_acct_id='...', serverless_work_group='...'

    Returns
    -------
    redshift_connector.Connection
        redshift_connector connection.

    Examples
    --------
    Fetching Redshift connection from Glue Catalog

    >>> import awswrangler as wr
    >>> con = wr.redshift.connect("MY_GLUE_CONNECTION")
    >>> with con.cursor() as cursor:
    >>>     cursor.execute("SELECT 1")
    >>>     print(cursor.fetchall())
    >>> con.close()

    Fetching Redshift connection from Secrets Manager

    >>> import awswrangler as wr
    >>> con = wr.redshift.connect(secret_id="MY_SECRET")
    >>> with con.cursor() as cursor:
    >>>     cursor.execute("SELECT 1")
    >>>     print(cursor.fetchall())
    >>> con.close()

    """
    attrs: _db_utils.ConnectionAttributes = _db_utils.get_connection_attributes(
        connection=connection, secret_id=secret_id, catalog_id=catalog_id, dbname=dbname, boto3_session=boto3_session
    )
    if attrs.kind != "redshift":
        raise exceptions.InvalidDatabaseType(
            f"Invalid connection type ({attrs.kind}. It must be a redshift connection.)"
        )
    return redshift_connector.connect(
        user=attrs.user,
        database=attrs.database,
        password=attrs.password,
        port=int(attrs.port),
        host=attrs.host,
        ssl=ssl,
        timeout=timeout,
        max_prepared_statements=max_prepared_statements,
        tcp_keepalive=tcp_keepalive,
        **kwargs,
    )


@_utils.check_optional_dependency(redshift_connector, "redshift_connector")
def connect_temp(
    cluster_identifier: str,
    user: str,
    database: Optional[str] = None,
    duration: int = 900,
    auto_create: bool = True,
    db_groups: Optional[List[str]] = None,
    boto3_session: Optional[boto3.Session] = None,
    ssl: bool = True,
    timeout: Optional[int] = None,
    max_prepared_statements: int = 1000,
    tcp_keepalive: bool = True,
    **kwargs: Any,
) -> "redshift_connector.Connection":
    """Return a redshift_connector temporary connection (No password required).

    https://github.com/aws/amazon-redshift-python-driver

    Parameters
    ----------
    cluster_identifier : str
        The unique identifier of a cluster.
        This parameter is case sensitive.
    user : str, optional
        The name of a database user.
    database : str, optional
        Database name. If None, the default Database is used.
    duration : int, optional
        The number of seconds until the returned temporary password expires.
        Constraint: minimum 900, maximum 3600.
        Default: 900
    auto_create : bool
        Create a database user with the name specified for the user named in user if one does not exist.
    db_groups : List[str], optional
        A list of the names of existing database groups that the user named in user will join for the current session,
        in addition to any group memberships for an existing user. If not specified, a new user is added only to PUBLIC.
    boto3_session : boto3.Session(), optional
        Boto3 Session. The default boto3 session will be used if boto3_session receive None.
    ssl : bool
        This governs SSL encryption for TCP/IP sockets.
        This parameter is forward to redshift_connector.
        https://github.com/aws/amazon-redshift-python-driver
    timeout : int, optional
        This is the time in seconds before the connection to the server will time out.
        The default is None which means no timeout.
        This parameter is forward to redshift_connector.
        https://github.com/aws/amazon-redshift-python-driver
    max_prepared_statements : int
        This parameter is forward to redshift_connector.
        https://github.com/aws/amazon-redshift-python-driver
    tcp_keepalive : bool
        If True then use TCP keepalive. The default is True.
        This parameter is forward to redshift_connector.
        https://github.com/aws/amazon-redshift-python-driver
    **kwargs : Any
        Forwarded to redshift_connector.connect.
        e.g. is_serverless=True, serverless_acct_id='...', serverless_work_group='...'

    Returns
    -------
    redshift_connector.Connection
        redshift_connector connection.

    Examples
    --------
    >>> import awswrangler as wr
    >>> con = wr.redshift.connect_temp(cluster_identifier="my-cluster", user="test")
    >>> with con.cursor() as cursor:
    >>>     cursor.execute("SELECT 1")
    >>>     print(cursor.fetchall())
    >>> con.close()

    """
    client_redshift = _utils.client(service_name="redshift", session=boto3_session)
    args: Dict[str, Any] = {
        "DbUser": user,
        "ClusterIdentifier": cluster_identifier,
        "DurationSeconds": duration,
        "AutoCreate": auto_create,
    }
    if db_groups is not None:
        args["DbGroups"] = db_groups
    else:
        db_groups = []
    res = client_redshift.get_cluster_credentials(**args)
    cluster = client_redshift.describe_clusters(ClusterIdentifier=cluster_identifier)["Clusters"][0]
    return redshift_connector.connect(
        user=res["DbUser"],
        database=database if database else cluster["DBName"],
        password=res["DbPassword"],
        port=cluster["Endpoint"]["Port"],
        host=cluster["Endpoint"]["Address"],
        ssl=ssl,
        timeout=timeout,
        max_prepared_statements=max_prepared_statements,
        tcp_keepalive=tcp_keepalive,
        db_groups=db_groups,
        **kwargs,
    )


@overload
def read_sql_query(
    sql: str,
    con: "redshift_connector.Connection",
    index_col: Optional[Union[str, List[str]]] = ...,
    params: Optional[Union[List[Any], Tuple[Any, ...], Dict[Any, Any]]] = ...,
    chunksize: None = ...,
    dtype: Optional[Dict[str, pa.DataType]] = ...,
    safe: bool = ...,
    timestamp_as_object: bool = ...,
) -> pd.DataFrame:
    ...


@overload
def read_sql_query(
    sql: str,
    con: "redshift_connector.Connection",
    *,
    index_col: Optional[Union[str, List[str]]] = ...,
    params: Optional[Union[List[Any], Tuple[Any, ...], Dict[Any, Any]]] = ...,
    chunksize: int,
    dtype: Optional[Dict[str, pa.DataType]] = ...,
    safe: bool = ...,
    timestamp_as_object: bool = ...,
) -> Iterator[pd.DataFrame]:
    ...


@overload
def read_sql_query(
    sql: str,
    con: "redshift_connector.Connection",
    *,
    index_col: Optional[Union[str, List[str]]] = ...,
    params: Optional[Union[List[Any], Tuple[Any, ...], Dict[Any, Any]]] = ...,
    chunksize: Optional[int],
    dtype: Optional[Dict[str, pa.DataType]] = ...,
    safe: bool = ...,
    timestamp_as_object: bool = ...,
) -> Union[pd.DataFrame, Iterator[pd.DataFrame]]:
    ...


@_utils.check_optional_dependency(redshift_connector, "redshift_connector")
def read_sql_query(
    sql: str,
    con: "redshift_connector.Connection",
    index_col: Optional[Union[str, List[str]]] = None,
    params: Optional[Union[List[Any], Tuple[Any, ...], Dict[Any, Any]]] = None,
    chunksize: Optional[int] = None,
    dtype: Optional[Dict[str, pa.DataType]] = None,
    safe: bool = True,
    timestamp_as_object: bool = False,
) -> Union[pd.DataFrame, Iterator[pd.DataFrame]]:
    """Return a DataFrame corresponding to the result set of the query string.

    Note
    ----
    For large extractions (1K+ rows) consider the function **wr.redshift.unload()**.

    Parameters
    ----------
    sql : str
        SQL query.
    con : redshift_connector.Connection
        Use redshift_connector.connect() to use "
        "credentials directly or wr.redshift.connect() to fetch it from the Glue Catalog.
    index_col : Union[str, List[str]], optional
        Column(s) to set as index(MultiIndex).
    params :  Union[List, Tuple, Dict], optional
        List of parameters to pass to execute method.
        The syntax used to pass parameters is database driver dependent.
        Check your database driver documentation for which of the five syntax styles,
        described in PEP 249’s paramstyle, is supported.
    chunksize : int, optional
        If specified, return an iterator where chunksize is the number of rows to include in each chunk.
    dtype : Dict[str, pyarrow.DataType], optional
        Specifying the datatype for columns.
        The keys should be the column names and the values should be the PyArrow types.
    safe : bool
        Check for overflows or other unsafe data type conversions.
    timestamp_as_object : bool
        Cast non-nanosecond timestamps (np.datetime64) to objects.

    Returns
    -------
    Union[pandas.DataFrame, Iterator[pandas.DataFrame]]
        Result as Pandas DataFrame(s).

    Examples
    --------
    Reading from Redshift using a Glue Catalog Connections

    >>> import awswrangler as wr
    >>> con = wr.redshift.connect("MY_GLUE_CONNECTION")
    >>> df = wr.redshift.read_sql_query(
    ...     sql="SELECT * FROM public.my_table",
    ...     con=con
    ... )
    >>> con.close()

    """
    _validate_connection(con=con)
    return _db_utils.read_sql_query(
        sql=sql,
        con=con,
        index_col=index_col,
        params=params,
        chunksize=chunksize,
        dtype=dtype,
        safe=safe,
        timestamp_as_object=timestamp_as_object,
    )


@overload
def read_sql_table(
    table: str,
    con: "redshift_connector.Connection",
    *,
    schema: Optional[str] = None,
    index_col: Optional[Union[str, List[str]]] = ...,
    params: Optional[Union[List[Any], Tuple[Any, ...], Dict[Any, Any]]] = ...,
    chunksize: None = ...,
    dtype: Optional[Dict[str, pa.DataType]] = ...,
    safe: bool = ...,
    timestamp_as_object: bool = ...,
) -> pd.DataFrame:
    ...


@overload
def read_sql_table(
    table: str,
    con: "redshift_connector.Connection",
    *,
    schema: Optional[str] = None,
    index_col: Optional[Union[str, List[str]]] = ...,
    params: Optional[Union[List[Any], Tuple[Any, ...], Dict[Any, Any]]] = ...,
    chunksize: int,
    dtype: Optional[Dict[str, pa.DataType]] = ...,
    safe: bool = ...,
    timestamp_as_object: bool = ...,
) -> Iterator[pd.DataFrame]:
    ...


@overload
def read_sql_table(
    table: str,
    con: "redshift_connector.Connection",
    *,
    schema: Optional[str] = None,
    index_col: Optional[Union[str, List[str]]] = ...,
    params: Optional[Union[List[Any], Tuple[Any, ...], Dict[Any, Any]]] = ...,
    chunksize: Optional[int],
    dtype: Optional[Dict[str, pa.DataType]] = ...,
    safe: bool = ...,
    timestamp_as_object: bool = ...,
) -> Union[pd.DataFrame, Iterator[pd.DataFrame]]:
    ...


@_utils.check_optional_dependency(redshift_connector, "redshift_connector")
def read_sql_table(
    table: str,
    con: "redshift_connector.Connection",
    schema: Optional[str] = None,
    index_col: Optional[Union[str, List[str]]] = None,
    params: Optional[Union[List[Any], Tuple[Any, ...], Dict[Any, Any]]] = None,
    chunksize: Optional[int] = None,
    dtype: Optional[Dict[str, pa.DataType]] = None,
    safe: bool = True,
    timestamp_as_object: bool = False,
) -> Union[pd.DataFrame, Iterator[pd.DataFrame]]:
    """Return a DataFrame corresponding the table.

    Note
    ----
    For large extractions (1K+ rows) consider the function **wr.redshift.unload()**.

    Parameters
    ----------
    table : str
        Table name.
    con : redshift_connector.Connection
        Use redshift_connector.connect() to use "
        "credentials directly or wr.redshift.connect() to fetch it from the Glue Catalog.
    schema : str, optional
        Name of SQL schema in database to query (if database flavor supports this).
        Uses default schema if None (default).
    index_col : Union[str, List[str]], optional
        Column(s) to set as index(MultiIndex).
    params :  Union[List, Tuple, Dict], optional
        List of parameters to pass to execute method.
        The syntax used to pass parameters is database driver dependent.
        Check your database driver documentation for which of the five syntax styles,
        described in PEP 249's paramstyle, is supported.
    chunksize : int, optional
        If specified, return an iterator where chunksize is the number of rows to include in each chunk.
    dtype : Dict[str, pyarrow.DataType], optional
        Specifying the datatype for columns.
        The keys should be the column names and the values should be the PyArrow types.
    safe : bool
        Check for overflows or other unsafe data type conversions.
    timestamp_as_object : bool
        Cast non-nanosecond timestamps (np.datetime64) to objects.

    Returns
    -------
    Union[pandas.DataFrame, Iterator[pandas.DataFrame]]
        Result as Pandas DataFrame(s).

    Examples
    --------
    Reading from Redshift using a Glue Catalog Connections

    >>> import awswrangler as wr
    >>> con = wr.redshift.connect("MY_GLUE_CONNECTION")
    >>> df = wr.redshift.read_sql_table(
    ...     table="my_table",
    ...     schema="public",
    ...     con=con
    ... )
    >>> con.close()

    """
    sql: str = f'SELECT * FROM "{table}"' if schema is None else f'SELECT * FROM "{schema}"."{table}"'
    return read_sql_query(
        sql=sql,
        con=con,
        index_col=index_col,
        params=params,
        chunksize=chunksize,
        dtype=dtype,
        safe=safe,
        timestamp_as_object=timestamp_as_object,
    )


@_utils.check_optional_dependency(redshift_connector, "redshift_connector")
@apply_configs
def to_sql(  # pylint: disable=too-many-locals
    df: pd.DataFrame,
    con: "redshift_connector.Connection",
    table: str,
    schema: str,
    mode: _ToSqlModeLiteral = "append",
    overwrite_method: _ToSqlOverwriteModeLiteral = "drop",
    index: bool = False,
    dtype: Optional[Dict[str, str]] = None,
    diststyle: _ToSqlDistStyleLiteral = "AUTO",
    distkey: Optional[str] = None,
    sortstyle: _ToSqlSortStyleLiteral = "COMPOUND",
    sortkey: Optional[List[str]] = None,
    primary_keys: Optional[List[str]] = None,
    varchar_lengths_default: int = 256,
    varchar_lengths: Optional[Dict[str, int]] = None,
    use_column_names: bool = False,
    lock: bool = False,
    chunksize: int = 200,
    commit_transaction: bool = True,
    precombine_key: Optional[str] = None,
) -> None:
    """Write records stored in a DataFrame into Redshift.

    Note
    ----
    For large DataFrames (1K+ rows) consider the function **wr.redshift.copy()**.


    Parameters
    ----------
    df : pandas.DataFrame
        Pandas DataFrame https://pandas.pydata.org/pandas-docs/stable/reference/api/pandas.DataFrame.html
    con : redshift_connector.Connection
        Use redshift_connector.connect() to use "
        "credentials directly or wr.redshift.connect() to fetch it from the Glue Catalog.
    table : str
        Table name
    schema : str
        Schema name
    mode : str
        Append, overwrite or upsert.
    overwrite_method : str
        Drop, cascade, truncate, or delete. Only applicable in overwrite mode.

        "drop" - ``DROP ... RESTRICT`` - drops the table. Fails if there are any views that depend on it.
        "cascade" - ``DROP ... CASCADE`` - drops the table, and all views that depend on it.
        "truncate" - ``TRUNCATE ...`` - truncates the table, but immediately commits current
        transaction & starts a new one, hence the overwrite happens in two transactions and is not atomic.
        "delete" - ``DELETE FROM ...`` - deletes all rows from the table. Slow relative to the other methods.
    index : bool
        True to store the DataFrame index as a column in the table,
        otherwise False to ignore it.
    dtype : Dict[str, str], optional
        Dictionary of columns names and Redshift types to be casted.
        Useful when you have columns with undetermined or mixed data types.
        (e.g. {'col name': 'VARCHAR(10)', 'col2 name': 'FLOAT'})
        diststyle : str
        Redshift distribution styles. Must be in ["AUTO", "EVEN", "ALL", "KEY"].
        https://docs.aws.amazon.com/redshift/latest/dg/t_Distributing_data.html
    distkey : str, optional
        Specifies a column name or positional number for the distribution key.
    sortstyle : str
        Sorting can be "COMPOUND" or "INTERLEAVED".
        https://docs.aws.amazon.com/redshift/latest/dg/t_Sorting_data.html
    sortkey : List[str], optional
        List of columns to be sorted.
    primary_keys : List[str], optional
        Primary keys.
    varchar_lengths_default : int
        The size that will be set for all VARCHAR columns not specified with varchar_lengths.
    varchar_lengths : Dict[str, int], optional
        Dict of VARCHAR length by columns. (e.g. {"col1": 10, "col5": 200}).
    use_column_names: bool
        If set to True, will use the column names of the DataFrame for generating the INSERT SQL Query.
        E.g. If the DataFrame has two columns `col1` and `col3` and `use_column_names` is True, data will only be
        inserted into the database columns `col1` and `col3`.
    lock : bool
        True to execute LOCK command inside the transaction to force serializable isolation.
    chunksize : int
        Number of rows which are inserted with each SQL query. Defaults to inserting 200 rows per query.
    commit_transaction : bool
        Whether to commit the transaction. True by default.
    precombine_key : str, optional
        When there is a primary_key match during upsert, this column will change the upsert method,
        comparing the values of the specified column from source and target, and keeping the
        larger of the two. Will only work when mode = upsert.

    Returns
    -------
    None
        None.

    Examples
    --------
    Writing to Redshift using a Glue Catalog Connections

    >>> import awswrangler as wr
    >>> con = wr.redshift.connect("MY_GLUE_CONNECTION")
    >>> wr.redshift.to_sql(
    ...     df=df,
    ...     table="my_table",
    ...     schema="public",
    ...     con=con
    ... )
    >>> con.close()

    """
    if df.empty is True:
        raise exceptions.EmptyDataFrame("DataFrame cannot be empty.")
    _validate_connection(con=con)
    autocommit_temp: bool = con.autocommit
    con.autocommit = False
    try:
        with con.cursor() as cursor:
            created_table, created_schema = _create_table(
                df=df,
                path=None,
                con=con,
                cursor=cursor,
                table=table,
                schema=schema,
                mode=mode,
                overwrite_method=overwrite_method,
                index=index,
                dtype=dtype,
                diststyle=diststyle,
                sortstyle=sortstyle,
                distkey=distkey,
                sortkey=sortkey,
                primary_keys=primary_keys,
                varchar_lengths_default=varchar_lengths_default,
                varchar_lengths=varchar_lengths,
                lock=lock,
            )
            if index:
                df.reset_index(level=df.index.names, inplace=True)
            column_names = [f'"{column}"' for column in df.columns]
            column_placeholders: str = ", ".join(["%s"] * len(column_names))
            schema_str = f'"{created_schema}".' if created_schema else ""
            insertion_columns = ""
            if use_column_names:
                insertion_columns = f"({', '.join(column_names)})"
            placeholder_parameter_pair_generator = _db_utils.generate_placeholder_parameter_pairs(
                df=df, column_placeholders=column_placeholders, chunksize=chunksize
            )
            for placeholders, parameters in placeholder_parameter_pair_generator:
                sql: str = f'INSERT INTO {schema_str}"{created_table}" {insertion_columns} VALUES {placeholders}'
                _logger.debug("Executing insert query:\n%s", sql)
                cursor.executemany(sql, (parameters,))
            if table != created_table:  # upsert
                _upsert(
                    cursor=cursor,
                    schema=schema,
                    table=table,
                    temp_table=created_table,
                    primary_keys=primary_keys,
                    precombine_key=precombine_key,
                    column_names=column_names,
                )
            if commit_transaction:
                con.commit()
    except Exception as ex:
        con.rollback()
        _logger.error(ex)
        raise
    finally:
        con.autocommit = autocommit_temp


@_utils.check_optional_dependency(redshift_connector, "redshift_connector")
def unload_to_files(
    sql: str,
    path: str,
    con: "redshift_connector.Connection",
    iam_role: Optional[str] = None,
    aws_access_key_id: Optional[str] = None,
    aws_secret_access_key: Optional[str] = None,
    aws_session_token: Optional[str] = None,
    region: Optional[str] = None,
    unload_format: Optional[Literal["CSV", "PARQUET"]] = None,
    max_file_size: Optional[float] = None,
    kms_key_id: Optional[str] = None,
    manifest: bool = False,
    partition_cols: Optional[List[str]] = None,
    boto3_session: Optional[boto3.Session] = None,
) -> None:
    """Unload Parquet files on s3 from a Redshift query result (Through the UNLOAD command).

    https://docs.aws.amazon.com/redshift/latest/dg/r_UNLOAD.html

    Note
    ----
    In case of `use_threads=True` the number of threads
    that will be spawned will be gotten from os.cpu_count().

    Parameters
    ----------
    sql: str
        SQL query.
    path : Union[str, List[str]]
        S3 path to write stage files (e.g. s3://bucket_name/any_name/)
    con : redshift_connector.Connection
        Use redshift_connector.connect() to use "
        "credentials directly or wr.redshift.connect() to fetch it from the Glue Catalog.
    iam_role : str, optional
        AWS IAM role with the related permissions.
    aws_access_key_id : str, optional
        The access key for your AWS account.
    aws_secret_access_key : str, optional
        The secret key for your AWS account.
    aws_session_token : str, optional
        The session key for your AWS account. This is only needed when you are using temporary credentials.
    region : str, optional
        Specifies the AWS Region where the target Amazon S3 bucket is located.
        REGION is required for UNLOAD to an Amazon S3 bucket that isn't in the
        same AWS Region as the Amazon Redshift cluster. By default, UNLOAD
        assumes that the target Amazon S3 bucket is located in the same AWS
        Region as the Amazon Redshift cluster.
    unload_format: str, optional
        Format of the unloaded S3 objects from the query.
        Valid values: "CSV", "PARQUET". Case sensitive. Defaults to PARQUET.
    max_file_size : float, optional
        Specifies the maximum size (MB) of files that UNLOAD creates in Amazon S3.
        Specify a decimal value between 5.0 MB and 6200.0 MB. If None, the default
        maximum file size is 6200.0 MB.
    kms_key_id : str, optional
        Specifies the key ID for an AWS Key Management Service (AWS KMS) key to be
        used to encrypt data files on Amazon S3.
    manifest : bool
        Unload a manifest file on S3.
    partition_cols: List[str], optional
        Specifies the partition keys for the unload operation.
    boto3_session : boto3.Session(), optional
        Boto3 Session. The default boto3 session will be used if boto3_session receive None.

    Returns
    -------
    None

    Examples
    --------
    >>> import awswrangler as wr
    >>> con = wr.redshift.connect("MY_GLUE_CONNECTION")
    >>> wr.redshift.unload_to_files(
    ...     sql="SELECT * FROM public.mytable",
    ...     path="s3://bucket/extracted_parquet_files/",
    ...     con=con,
    ...     iam_role="arn:aws:iam::XXX:role/XXX"
    ... )
    >>> con.close()


    """
    _logger.debug("Unloading to S3 path: %s", path)
    if unload_format not in [None, "CSV", "PARQUET"]:
        raise exceptions.InvalidArgumentValue("<unload_format> argument must be 'CSV' or 'PARQUET'")
    with con.cursor() as cursor:
        format_str: str = unload_format or "PARQUET"
        partition_str: str = f"\nPARTITION BY ({','.join(partition_cols)})" if partition_cols else ""
        manifest_str: str = "\nmanifest" if manifest is True else ""
        region_str: str = f"\nREGION AS '{region}'" if region is not None else ""
        if not max_file_size and engine.get() == EngineEnum.RAY:
            _logger.warning(
                "Unload `MAXFILESIZE` is not specified. "
                "Defaulting to `512.0 MB` corresponding to the recommended Ray target block size."
            )
            max_file_size = 512.0
        max_file_size_str: str = f"\nMAXFILESIZE AS {max_file_size} MB" if max_file_size is not None else ""
        kms_key_id_str: str = f"\nKMS_KEY_ID '{kms_key_id}'" if kms_key_id is not None else ""

        auth_str: str = _make_s3_auth_string(
            iam_role=iam_role,
            aws_access_key_id=aws_access_key_id,
            aws_secret_access_key=aws_secret_access_key,
            aws_session_token=aws_session_token,
            boto3_session=boto3_session,
        )

        sql = (
            f"UNLOAD ('{sql}')\n"
            f"TO '{path}'\n"
            f"{auth_str}"
            "ALLOWOVERWRITE\n"
            "PARALLEL ON\n"
            f"FORMAT {format_str}\n"
            "ENCRYPTED"
            f"{kms_key_id_str}"
            f"{partition_str}"
            f"{region_str}"
            f"{max_file_size_str}"
            f"{manifest_str};"
        )
        _logger.debug("Executing unload query:\n%s", sql)
        cursor.execute(sql)


@_utils.validate_distributed_kwargs(
    unsupported_kwargs=["boto3_session", "s3_additional_kwargs"],
)
@_utils.check_optional_dependency(redshift_connector, "redshift_connector")
def unload(
    sql: str,
    path: str,
    con: "redshift_connector.Connection",
    iam_role: Optional[str] = None,
    aws_access_key_id: Optional[str] = None,
    aws_secret_access_key: Optional[str] = None,
    aws_session_token: Optional[str] = None,
    region: Optional[str] = None,
    max_file_size: Optional[float] = None,
    kms_key_id: Optional[str] = None,
    chunked: Union[bool, int] = False,
    keep_files: bool = False,
    use_threads: Union[bool, int] = True,
    boto3_session: Optional[boto3.Session] = None,
    s3_additional_kwargs: Optional[Dict[str, str]] = None,
    pyarrow_additional_kwargs: Optional[Dict[str, Any]] = None,
) -> Union[pd.DataFrame, Iterator[pd.DataFrame]]:
    """Load Pandas DataFrame from a Amazon Redshift query result using Parquet files on s3 as stage.

    This is a **HIGH** latency and **HIGH** throughput alternative to
    `wr.redshift.read_sql_query()`/`wr.redshift.read_sql_table()` to extract large
    Amazon Redshift data into a Pandas DataFrames through the **UNLOAD command**.

    This strategy has more overhead and requires more IAM privileges
    than the regular `wr.redshift.read_sql_query()`/`wr.redshift.read_sql_table()` function,
    so it is only recommended to fetch 1k+ rows at once.

    https://docs.aws.amazon.com/redshift/latest/dg/r_UNLOAD.html

    Note
    ----
    ``Batching`` (`chunked` argument) (Memory Friendly):

    Will enable the function to return an Iterable of DataFrames instead of a regular DataFrame.

    There are two batching strategies on awswrangler:

    - If **chunked=True**, depending on the size of the data, one or more data frames are returned per file.
      Unlike **chunked=INTEGER**, rows from different files are not be mixed in the resulting data frames.

    - If **chunked=INTEGER**, awswrangler iterates on the data by number of rows (equal to the received INTEGER).

    `P.S.` `chunked=True` is faster and uses less memory while `chunked=INTEGER` is more precise
    in the number of rows for each DataFrame.


    Note
    ----
    In case of `use_threads=True` the number of threads
    that will be spawned will be gotten from os.cpu_count().

    Parameters
    ----------
    sql : str
        SQL query.
    path : Union[str, List[str]]
        S3 path to write stage files (e.g. s3://bucket_name/any_name/)
    con : redshift_connector.Connection
        Use redshift_connector.connect() to use "
        "credentials directly or wr.redshift.connect() to fetch it from the Glue Catalog.
    iam_role : str, optional
        AWS IAM role with the related permissions.
    aws_access_key_id : str, optional
        The access key for your AWS account.
    aws_secret_access_key : str, optional
        The secret key for your AWS account.
    aws_session_token : str, optional
        The session key for your AWS account. This is only needed when you are using temporary credentials.
    region : str, optional
        Specifies the AWS Region where the target Amazon S3 bucket is located.
        REGION is required for UNLOAD to an Amazon S3 bucket that isn't in the
        same AWS Region as the Amazon Redshift cluster. By default, UNLOAD
        assumes that the target Amazon S3 bucket is located in the same AWS
        Region as the Amazon Redshift cluster.
    max_file_size : float, optional
        Specifies the maximum size (MB) of files that UNLOAD creates in Amazon S3.
        Specify a decimal value between 5.0 MB and 6200.0 MB. If None, the default
        maximum file size is 6200.0 MB.
    kms_key_id : str, optional
        Specifies the key ID for an AWS Key Management Service (AWS KMS) key to be
        used to encrypt data files on Amazon S3.
    keep_files : bool
        Should keep stage files?
    chunked : Union[int, bool]
        If passed will split the data in a Iterable of DataFrames (Memory friendly).
        If `True` awswrangler iterates on the data by files in the most efficient way without guarantee of chunksize.
        If an `INTEGER` is passed awswrangler will iterate on the data by number of rows equal the received INTEGER.
    use_threads : bool, int
        True to enable concurrent requests, False to disable multiple threads.
        If enabled os.cpu_count() will be used as the max number of threads.
        If integer is provided, specified number is used.
    boto3_session : boto3.Session(), optional
        Boto3 Session. The default boto3 session will be used if boto3_session receive None.
    s3_additional_kwargs : Dict[str, str], optional
        Forward to botocore requests.
    pyarrow_additional_kwargs : Dict[str, Any], optional
        Forwarded to `to_pandas` method converting from PyArrow tables to Pandas DataFrame.
        Valid values include "split_blocks", "self_destruct", "ignore_metadata".
        e.g. pyarrow_additional_kwargs={'split_blocks': True}.

    Returns
    -------
    Union[pandas.DataFrame, Iterator[pandas.DataFrame]]
        Result as Pandas DataFrame(s).

    Examples
    --------
    >>> import awswrangler as wr
    >>> con = wr.redshift.connect("MY_GLUE_CONNECTION")
    >>> df = wr.redshift.unload(
    ...     sql="SELECT * FROM public.mytable",
    ...     path="s3://bucket/extracted_parquet_files/",
    ...     con=con,
    ...     iam_role="arn:aws:iam::XXX:role/XXX"
    ... )
    >>> con.close()

    """
    path = path if path.endswith("/") else f"{path}/"
    unload_to_files(
        sql=sql,
        path=path,
        con=con,
        iam_role=iam_role,
        aws_access_key_id=aws_access_key_id,
        aws_secret_access_key=aws_secret_access_key,
        aws_session_token=aws_session_token,
        region=region,
        max_file_size=max_file_size,
        kms_key_id=kms_key_id,
        manifest=False,
        boto3_session=boto3_session,
    )
    if chunked is False:
        df: pd.DataFrame = s3.read_parquet(
            path=path,
            chunked=chunked,
            dataset=False,
            use_threads=use_threads,
            boto3_session=boto3_session,
            s3_additional_kwargs=s3_additional_kwargs,
            pyarrow_additional_kwargs=pyarrow_additional_kwargs,
        )
        if keep_files is False:
            _logger.debug("Deleting objects in S3 path: %s", path)
            s3.delete_objects(
                path=path,
                use_threads=use_threads,
                boto3_session=boto3_session,
                s3_additional_kwargs=s3_additional_kwargs,
            )
        return df
    return _read_parquet_iterator(
        path=path,
        chunked=chunked,
        use_threads=use_threads,
        boto3_session=boto3_session,
        s3_additional_kwargs=s3_additional_kwargs,
        keep_files=keep_files,
        pyarrow_additional_kwargs=pyarrow_additional_kwargs,
    )


@_utils.check_optional_dependency(redshift_connector, "redshift_connector")
def copy_from_files(  # pylint: disable=too-many-locals,too-many-arguments
    path: str,
    con: "redshift_connector.Connection",
    table: str,
    schema: str,
    iam_role: Optional[str] = None,
    aws_access_key_id: Optional[str] = None,
    aws_secret_access_key: Optional[str] = None,
    aws_session_token: Optional[str] = None,
    parquet_infer_sampling: float = 1.0,
    mode: _ToSqlModeLiteral = "append",
    overwrite_method: _ToSqlOverwriteModeLiteral = "drop",
    diststyle: _ToSqlDistStyleLiteral = "AUTO",
    distkey: Optional[str] = None,
    sortstyle: _ToSqlSortStyleLiteral = "COMPOUND",
    sortkey: Optional[List[str]] = None,
    primary_keys: Optional[List[str]] = None,
    varchar_lengths_default: int = 256,
    varchar_lengths: Optional[Dict[str, int]] = None,
    serialize_to_json: bool = False,
    path_suffix: Optional[str] = None,
    path_ignore_suffix: Optional[str] = None,
    use_threads: Union[bool, int] = True,
    lock: bool = False,
    commit_transaction: bool = True,
    manifest: Optional[bool] = False,
    sql_copy_extra_params: Optional[List[str]] = None,
    boto3_session: Optional[boto3.Session] = None,
    s3_additional_kwargs: Optional[Dict[str, str]] = None,
    precombine_key: Optional[str] = None,
    column_names: Optional[List[str]] = None,
) -> None:
    """Load Parquet files from S3 to a Table on Amazon Redshift (Through COPY command).

    https://docs.aws.amazon.com/redshift/latest/dg/r_COPY.html

    Note
    ----
    If the table does not exist yet,
    it will be automatically created for you
    using the Parquet metadata to
    infer the columns data types.

    Note
    ----
    In case of `use_threads=True` the number of threads
    that will be spawned will be gotten from os.cpu_count().

    Parameters
    ----------
    path : str
        S3 prefix (e.g. s3://bucket/prefix/)
    con : redshift_connector.Connection
        Use redshift_connector.connect() to use "
        "credentials directly or wr.redshift.connect() to fetch it from the Glue Catalog.
    table : str
        Table name
    schema : str
        Schema name
    iam_role : str, optional
        AWS IAM role with the related permissions.
    aws_access_key_id : str, optional
        The access key for your AWS account.
    aws_secret_access_key : str, optional
        The secret key for your AWS account.
    aws_session_token : str, optional
        The session key for your AWS account. This is only needed when you are using temporary credentials.
    parquet_infer_sampling : float
        Random sample ratio of files that will have the metadata inspected.
        Must be `0.0 < sampling <= 1.0`.
        The higher, the more accurate.
        The lower, the faster.
    mode : str
        Append, overwrite or upsert.
    overwrite_method : str
        Drop, cascade, truncate, or delete. Only applicable in overwrite mode.

        "drop" - ``DROP ... RESTRICT`` - drops the table. Fails if there are any views that depend on it.
        "cascade" - ``DROP ... CASCADE`` - drops the table, and all views that depend on it.
        "truncate" - ``TRUNCATE ...`` - truncates the table, but immediately commits current
        transaction & starts a new one, hence the overwrite happens in two transactions and is not atomic.
        "delete" - ``DELETE FROM ...`` - deletes all rows from the table. Slow relative to the other methods.
    diststyle : str
        Redshift distribution styles. Must be in ["AUTO", "EVEN", "ALL", "KEY"].
        https://docs.aws.amazon.com/redshift/latest/dg/t_Distributing_data.html
    distkey : str, optional
        Specifies a column name or positional number for the distribution key.
    sortstyle : str
        Sorting can be "COMPOUND" or "INTERLEAVED".
        https://docs.aws.amazon.com/redshift/latest/dg/t_Sorting_data.html
    sortkey : List[str], optional
        List of columns to be sorted.
    primary_keys : List[str], optional
        Primary keys.
    varchar_lengths_default : int
        The size that will be set for all VARCHAR columns not specified with varchar_lengths.
    varchar_lengths : Dict[str, int], optional
        Dict of VARCHAR length by columns. (e.g. {"col1": 10, "col5": 200}).
    serialize_to_json : bool
        Should awswrangler add SERIALIZETOJSON parameter into the COPY command?
        SERIALIZETOJSON is necessary to load nested data
        https://docs.aws.amazon.com/redshift/latest/dg/ingest-super.html#copy_json
    path_suffix : Union[str, List[str], None]
        Suffix or List of suffixes to be scanned on s3 for the schema extraction
        (e.g. [".gz.parquet", ".snappy.parquet"]).
        Only has effect during the table creation.
        If None, will try to read all files. (default)
    path_ignore_suffix : Union[str, List[str], None]
        Suffix or List of suffixes for S3 keys to be ignored during the schema extraction.
        (e.g. [".csv", "_SUCCESS"]).
        Only has effect during the table creation.
        If None, will try to read all files. (default)
    use_threads : bool, int
        True to enable concurrent requests, False to disable multiple threads.
        If enabled os.cpu_count() will be used as the max number of threads.
        If integer is provided, specified number is used.
    lock : bool
        True to execute LOCK command inside the transaction to force serializable isolation.
    commit_transaction : bool
        Whether to commit the transaction. True by default.
    manifest : bool
        If set to true path argument accepts a S3 uri to a manifest file.
    sql_copy_extra_params : Optional[List[str]]
        Additional copy parameters to pass to the command. For example: ["STATUPDATE ON"]
    boto3_session : boto3.Session(), optional
        Boto3 Session. The default boto3 session will be used if boto3_session receive None.
    s3_additional_kwargs : Dict[str, str], optional
        Forwarded to botocore requests.
        e.g. s3_additional_kwargs={'ServerSideEncryption': 'aws:kms', 'SSEKMSKeyId': 'YOUR_KMS_KEY_ARN'}
    precombine_key : str, optional
        When there is a primary_key match during upsert, this column will change the upsert method,
        comparing the values of the specified column from source and target, and keeping the
        larger of the two. Will only work when mode = upsert.
    column_names: List[str], optional
        List of column names to map source data fields to the target columns.

    Returns
    -------
    None
        None.

    Examples
    --------
    >>> import awswrangler as wr
    >>> con = wr.redshift.connect("MY_GLUE_CONNECTION")
    >>> wr.redshift.copy_from_files(
    ...     path="s3://bucket/my_parquet_files/",
    ...     con=con,
    ...     table="my_table",
    ...     schema="public",
    ...     iam_role="arn:aws:iam::XXX:role/XXX"
    ... )
    >>> con.close()

    """
    _logger.debug("Copying objects from S3 path: %s", path)
    autocommit_temp: bool = con.autocommit
    con.autocommit = False
    try:
        with con.cursor() as cursor:
            created_table, created_schema = _create_table(
                df=None,
                path=path,
                parquet_infer_sampling=parquet_infer_sampling,
                path_suffix=path_suffix,
                path_ignore_suffix=path_ignore_suffix,
                con=con,
                cursor=cursor,
                table=table,
                schema=schema,
                mode=mode,
                overwrite_method=overwrite_method,
                diststyle=diststyle,
                sortstyle=sortstyle,
                distkey=distkey,
                sortkey=sortkey,
                primary_keys=primary_keys,
                varchar_lengths_default=varchar_lengths_default,
                varchar_lengths=varchar_lengths,
                index=False,
                dtype=None,
                manifest=manifest,
                use_threads=use_threads,
                boto3_session=boto3_session,
                s3_additional_kwargs=s3_additional_kwargs,
                lock=lock,
            )
            _copy(
                cursor=cursor,
                path=path,
                table=created_table,
                schema=created_schema,
                iam_role=iam_role,
                aws_access_key_id=aws_access_key_id,
                aws_secret_access_key=aws_secret_access_key,
                aws_session_token=aws_session_token,
                boto3_session=boto3_session,
                serialize_to_json=serialize_to_json,
                sql_copy_extra_params=sql_copy_extra_params,
                manifest=manifest,
                column_names=column_names,
            )
            if table != created_table:  # upsert
                _upsert(
                    cursor=cursor,
                    schema=schema,
                    table=table,
                    temp_table=created_table,
                    primary_keys=primary_keys,
                    precombine_key=precombine_key,
                    column_names=column_names,
                )
            if commit_transaction:
                con.commit()
    except Exception as ex:
        con.rollback()
        _logger.error(ex)
        raise
    finally:
        con.autocommit = autocommit_temp


@_utils.validate_distributed_kwargs(
    unsupported_kwargs=["boto3_session", "s3_additional_kwargs"],
)
@_utils.check_optional_dependency(redshift_connector, "redshift_connector")
def copy(  # pylint: disable=too-many-arguments,too-many-locals
    df: pd.DataFrame,
    path: str,
    con: "redshift_connector.Connection",
    table: str,
    schema: str,
    iam_role: Optional[str] = None,
    aws_access_key_id: Optional[str] = None,
    aws_secret_access_key: Optional[str] = None,
    aws_session_token: Optional[str] = None,
    index: bool = False,
    dtype: Optional[Dict[str, str]] = None,
    mode: _ToSqlModeLiteral = "append",
    overwrite_method: _ToSqlOverwriteModeLiteral = "drop",
    diststyle: _ToSqlDistStyleLiteral = "AUTO",
    distkey: Optional[str] = None,
    sortstyle: _ToSqlSortStyleLiteral = "COMPOUND",
    sortkey: Optional[List[str]] = None,
    primary_keys: Optional[List[str]] = None,
    varchar_lengths_default: int = 256,
    varchar_lengths: Optional[Dict[str, int]] = None,
    serialize_to_json: bool = False,
    keep_files: bool = False,
    use_threads: Union[bool, int] = True,
    lock: bool = False,
    commit_transaction: bool = True,
    sql_copy_extra_params: Optional[List[str]] = None,
    boto3_session: Optional[boto3.Session] = None,
    s3_additional_kwargs: Optional[Dict[str, str]] = None,
    max_rows_by_file: Optional[int] = 10_000_000,
    precombine_key: Optional[str] = None,
    use_column_names: bool = False,
) -> None:
    """Load Pandas DataFrame as a Table on Amazon Redshift using parquet files on S3 as stage.

    This is a **HIGH** latency and **HIGH** throughput alternative to `wr.redshift.to_sql()` to load large
    DataFrames into Amazon Redshift through the ** SQL COPY command**.

    This strategy has more overhead and requires more IAM privileges
    than the regular `wr.redshift.to_sql()` function, so it is only recommended
    to inserting +1K rows at once.

    https://docs.aws.amazon.com/redshift/latest/dg/r_COPY.html

    Note
    ----
    If the table does not exist yet,
    it will be automatically created for you
    using the Parquet metadata to
    infer the columns data types.

    Note
    ----
    In case of `use_threads=True` the number of threads
    that will be spawned will be gotten from os.cpu_count().

    Parameters
    ----------
    df : pandas.DataFrame
        Pandas DataFrame.
    path : str
        S3 path to write stage files (e.g. s3://bucket_name/any_name/).
        Note: This path must be empty.
    con : redshift_connector.Connection
        Use redshift_connector.connect() to use "
        "credentials directly or wr.redshift.connect() to fetch it from the Glue Catalog.
    table : str
        Table name
    schema : str
        Schema name
    iam_role : str, optional
        AWS IAM role with the related permissions.
    aws_access_key_id : str, optional
        The access key for your AWS account.
    aws_secret_access_key : str, optional
        The secret key for your AWS account.
    aws_session_token : str, optional
        The session key for your AWS account. This is only needed when you are using temporary credentials.
    index : bool
        True to store the DataFrame index in file, otherwise False to ignore it.
    dtype : Dict[str, str], optional
        Dictionary of columns names and Athena/Glue types to be casted.
        Useful when you have columns with undetermined or mixed data types.
        Only takes effect if dataset=True.
        (e.g. {'col name': 'bigint', 'col2 name': 'int'})
    mode : str
        Append, overwrite or upsert.
    overwrite_method : str
        Drop, cascade, truncate, or delete. Only applicable in overwrite mode.

        "drop" - ``DROP ... RESTRICT`` - drops the table. Fails if there are any views that depend on it.
        "cascade" - ``DROP ... CASCADE`` - drops the table, and all views that depend on it.
        "truncate" - ``TRUNCATE ...`` - truncates the table, but immediately commits current
        transaction & starts a new one, hence the overwrite happens in two transactions and is not atomic.
        "delete" - ``DELETE FROM ...`` - deletes all rows from the table. Slow relative to the other methods.
    diststyle : str
        Redshift distribution styles. Must be in ["AUTO", "EVEN", "ALL", "KEY"].
        https://docs.aws.amazon.com/redshift/latest/dg/t_Distributing_data.html
    distkey : str, optional
        Specifies a column name or positional number for the distribution key.
    sortstyle : str
        Sorting can be "COMPOUND" or "INTERLEAVED".
        https://docs.aws.amazon.com/redshift/latest/dg/t_Sorting_data.html
    sortkey : List[str], optional
        List of columns to be sorted.
    primary_keys : List[str], optional
        Primary keys.
    varchar_lengths_default : int
        The size that will be set for all VARCHAR columns not specified with varchar_lengths.
    varchar_lengths : Dict[str, int], optional
        Dict of VARCHAR length by columns. (e.g. {"col1": 10, "col5": 200}).
    keep_files : bool
        Should keep stage files?
    use_threads : bool, int
        True to enable concurrent requests, False to disable multiple threads.
        If enabled os.cpu_count() will be used as the max number of threads.
        If integer is provided, specified number is used.
    lock : bool
        True to execute LOCK command inside the transaction to force serializable isolation.
    commit_transaction : bool
        Whether to commit the transaction. True by default.
    sql_copy_extra_params : Optional[List[str]]
        Additional copy parameters to pass to the command. For example: ["STATUPDATE ON"]
    boto3_session : boto3.Session(), optional
        Boto3 Session. The default boto3 session will be used if boto3_session receive None.
    s3_additional_kwargs : Dict[str, str], optional
        Forwarded to botocore requests.
        e.g. s3_additional_kwargs={'ServerSideEncryption': 'aws:kms', 'SSEKMSKeyId': 'YOUR_KMS_KEY_ARN'}
    max_rows_by_file : int
        Max number of rows in each file.
        (e.g. 33554432, 268435456)
    precombine_key : str, optional
        When there is a primary_key match during upsert, this column will change the upsert method,
        comparing the values of the specified column from source and target, and keeping the
        larger of the two. Will only work when mode = upsert.
    use_column_names: bool
        If set to True, will use the column names of the DataFrame for generating the INSERT SQL Query.
        E.g. If the DataFrame has two columns `col1` and `col3` and `use_column_names` is True, data will only be
        inserted into the database columns `col1` and `col3`.

    Returns
    -------
    None
        None.

    Examples
    --------
    >>> import awswrangler as wr
    >>> import pandas as pd
    >>> con = wr.redshift.connect("MY_GLUE_CONNECTION")
    >>> wr.redshift.copy(
    ...     df=pd.DataFrame({'col': [1, 2, 3]}),
    ...     path="s3://bucket/my_parquet_files/",
    ...     con=con,
    ...     table="my_table",
    ...     schema="public",
    ...     iam_role="arn:aws:iam::XXX:role/XXX"
    ... )
    >>> con.close()

    """
    path = path[:-1] if path.endswith("*") else path
    path = path if path.endswith("/") else f"{path}/"
    column_names = [f'"{column}"' for column in df.columns] if use_column_names else []
    if s3.list_objects(path=path, boto3_session=boto3_session, s3_additional_kwargs=s3_additional_kwargs):
        raise exceptions.InvalidArgument(
            f"The received S3 path ({path}) is not empty. "
            "Please, provide a different path or use wr.s3.delete_objects() to clean up the current one."
        )
    try:
        s3.to_parquet(
            df=df,
            path=path,
            index=index,
            dataset=True,
            mode="append",
            dtype=dtype,
            use_threads=use_threads,
            boto3_session=boto3_session,
            s3_additional_kwargs=s3_additional_kwargs,
            max_rows_by_file=max_rows_by_file,
        )
        copy_from_files(
            path=path,
            con=con,
            table=table,
            schema=schema,
            iam_role=iam_role,
            aws_access_key_id=aws_access_key_id,
            aws_secret_access_key=aws_secret_access_key,
            aws_session_token=aws_session_token,
            mode=mode,
            overwrite_method=overwrite_method,
            diststyle=diststyle,
            distkey=distkey,
            sortstyle=sortstyle,
            sortkey=sortkey,
            primary_keys=primary_keys,
            varchar_lengths_default=varchar_lengths_default,
            varchar_lengths=varchar_lengths,
            serialize_to_json=serialize_to_json,
            use_threads=use_threads,
            lock=lock,
            commit_transaction=commit_transaction,
            boto3_session=boto3_session,
            s3_additional_kwargs=s3_additional_kwargs,
            sql_copy_extra_params=sql_copy_extra_params,
            precombine_key=precombine_key,
            column_names=column_names,
        )
    finally:
        if keep_files is False:
            _logger.debug("Deleting objects in S3 path: %s", path)
            s3.delete_objects(
                path=path,
                use_threads=use_threads,
                boto3_session=boto3_session,
                s3_additional_kwargs=s3_additional_kwargs,
            )<|MERGE_RESOLUTION|>--- conflicted
+++ resolved
@@ -4,11 +4,7 @@
 import json
 import logging
 import uuid
-<<<<<<< HEAD
-from typing import TYPE_CHECKING, Any, Dict, Iterator, List, Optional, Tuple, Union, overload
-=======
-from typing import Any, Dict, Iterator, List, Literal, Optional, Tuple, Union, overload
->>>>>>> 5c560eee
+from typing import TYPE_CHECKING, Any, Dict, Iterator, List, Literal, Optional, Tuple, Union, overload
 
 import boto3
 import botocore
