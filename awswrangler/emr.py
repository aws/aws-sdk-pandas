"""EMR (Elastic Map Reduce) module."""
<<<<<<< HEAD
=======
# pylint: disable=line-too-long

from __future__ import annotations

>>>>>>> e80eedd9
import logging
import pprint
import re
from typing import Any, Literal, cast

import boto3

from awswrangler import _utils, exceptions, sts

_logger: logging.Logger = logging.getLogger(__name__)


_ActionOnFailureLiteral = Literal["TERMINATE_JOB_FLOW", "TERMINATE_CLUSTER", "CANCEL_AND_WAIT", "CONTINUE"]


def _get_ecr_credentials_refresh_content(region: str) -> str:
    return f"""
import subprocess
from pyspark.sql import SparkSession
spark = SparkSession.builder.appName("ECR Setup Job").getOrCreate()

COMMANDS = [
    "sudo -s eval $(aws ecr get-login --region {region} --no-include-email)",
    "sudo hdfs dfs -put -f /root/.docker/config.json /user/hadoop/"
]

for command in COMMANDS:
    subprocess.run(command.split(" "), timeout=6.0, check=True)

print("done!")
    """


def _get_default_logging_path(
    subnet_id: str | None = None,
    account_id: str | None = None,
    region: str | None = None,
    boto3_session: boto3.Session | None = None,
) -> str:
    """Get EMR default logging path.

    E.g. "s3://aws-logs-{account_id}-{region}/elasticmapreduce/"

    Parameters
    ----------
    subnet_id : str, optional
        Subnet ID. If not provided, you must pass `account_id` and `region` explicit.
    account_id: str, optional
        Account ID.
    region: str, optional
        Region e.g. 'us-east-1'
    boto3_session : boto3.Session(), optional
        Boto3 Session. The default boto3 session will be used if boto3_session receive None.

    Returns
    -------
    str
        Default logging path.
        E.g. "s3://aws-logs-{account_id}-{region}/elasticmapreduce/"

    Examples
    --------
    >>> import awswrangler as wr
    >>> state = wr.emr._get_default_logging_path("subnet-id")
    's3://aws-logs-{account_id}-{region}/elasticmapreduce/'

    """
    if account_id is None:
        _account_id: str = sts.get_account_id(boto3_session=boto3_session)
    else:
        _account_id = account_id
    if (region is None) and (subnet_id is not None):
        _region: str = _utils.get_region_from_session(boto3_session=boto3_session)
    elif (region is None) and (subnet_id is None):
        raise exceptions.InvalidArgumentCombination("You must pass region or subnet_id or both.")
    else:
        _region = cast(str, region)
    return f"s3://aws-logs-{_account_id}-{_region}/elasticmapreduce/"


def _get_emr_classification_lib(emr_version: str) -> str:
    """Parse emr release string.

    Parse emr release string and return its corresponding Classification
    configuration string. i.e. log4j or log4j2.

    Parameters
    ----------
        emr_version: emr release string

    Returns
    -------
        A string mentioning the appropriate classification lib based on the emr release.
    """
    matches = re.findall(r"(\d.\d.\d)", emr_version)
    number = 670
    if matches:
        number = int(matches[0].replace(".", ""))

    return "spark-log4j2" if number > 670 else "spark-log4j"


<<<<<<< HEAD
def _build_cluster_args(**pars: Any) -> Dict[str, Any]:  # noqa: PLR0912,PLR0915
=======
def _build_cluster_args(**pars: Any) -> dict[str, Any]:  # pylint: disable=too-many-branches,too-many-statements
>>>>>>> e80eedd9
    account_id: str = sts.get_account_id(boto3_session=pars["boto3_session"])
    region: str = _utils.get_region_from_session(boto3_session=pars["boto3_session"])

    # S3 Logging path
    if pars.get("logging_s3_path") is None:
        pars["logging_s3_path"] = _get_default_logging_path(
            subnet_id=None, account_id=account_id, region=region, boto3_session=pars["boto3_session"]
        )

    spark_env: dict[str, str] | None = None
    yarn_env: dict[str, str] | None = None
    livy_env: dict[str, str] | None = None

    if pars["spark_pyarrow"] is True:
        if pars["spark_defaults"] is None:
            pars["spark_defaults"] = {"spark.sql.execution.arrow.enabled": "true"}
        else:
            pars["spark_defaults"]["spark.sql.execution.arrow.enabled"] = "true"
        spark_env = {"ARROW_PRE_0_15_IPC_FORMAT": "1"}
        yarn_env = {"ARROW_PRE_0_15_IPC_FORMAT": "1"}
        livy_env = {"ARROW_PRE_0_15_IPC_FORMAT": "1"}

    if pars["python3"] is True:
        if spark_env is None:
            spark_env = {"PYSPARK_PYTHON": "/usr/bin/python3"}
        else:
            spark_env["PYSPARK_PYTHON"] = "/usr/bin/python3"

    if pars["spark_jars_path"] is not None:
        paths: str = ",".join(pars["spark_jars_path"])
        if pars["spark_defaults"] is None:
            pars["spark_defaults"] = {"spark.jars": paths}
        else:
            pars["spark_defaults"]["spark.jars"] = paths

    args: dict[str, Any] = {
        "Name": pars["cluster_name"],
        "LogUri": pars["logging_s3_path"],
        "ReleaseLabel": pars["emr_release"],
        "VisibleToAllUsers": pars["visible_to_all_users"],
        "JobFlowRole": pars["emr_ec2_role"],
        "ServiceRole": pars["emr_role"],
        "Instances": {
            "KeepJobFlowAliveWhenNoSteps": pars["keep_cluster_alive_when_no_steps"],
            "TerminationProtected": pars["termination_protected"],
            "Ec2SubnetId": pars["subnet_id"],
            "InstanceFleets": [],
        },
        "StepConcurrencyLevel": pars["step_concurrency_level"],
    }

    # Auto Termination Policy
    if pars["auto_termination_policy"] is not None:
        args["AutoTerminationPolicy"] = pars["auto_termination_policy"]

    # Custom AMI
    if pars["custom_ami_id"] is not None:
        args["CustomAmiId"] = pars["custom_ami_id"]

    # EC2 Key Pair
    if pars["key_pair_name"] is not None:
        args["Instances"]["Ec2KeyName"] = pars["key_pair_name"]

    # Security groups
    if pars["security_group_master"] is not None:
        args["Instances"]["EmrManagedMasterSecurityGroup"] = pars["security_group_master"]
    if pars["security_groups_master_additional"] is not None:
        args["Instances"]["AdditionalMasterSecurityGroups"] = pars["security_groups_master_additional"]
    if pars["security_group_slave"] is not None:
        args["Instances"]["EmrManagedSlaveSecurityGroup"] = pars["security_group_slave"]
    if pars["security_groups_slave_additional"] is not None:
        args["Instances"]["AdditionalSlaveSecurityGroups"] = pars["security_groups_slave_additional"]
    if pars["security_group_service_access"] is not None:
        args["Instances"]["ServiceAccessSecurityGroup"] = pars["security_group_service_access"]

    # Configurations
    args["Configurations"] = (
        [
            {
                "Classification": _get_emr_classification_lib(pars["emr_release"]),
                "Properties": {"log4j.rootCategory": f"{pars['spark_log_level']}, console"},
            }
        ]
        if not pars["configurations"]
        else pars["configurations"]
    )
    if pars["docker"] is True:
        if pars.get("extra_public_registries") is None:
            extra_public_registries: list[str] = []
        else:
            extra_public_registries = pars["extra_public_registries"]
        registries: str = (
            f"local,centos,{account_id}.dkr.ecr.{region}.amazonaws.com,{','.join(extra_public_registries)}"
        )
        registries = registries[:-1] if registries.endswith(",") else registries
        args["Configurations"].append(
            {
                "Classification": "container-executor",
                "Properties": {},
                "Configurations": [
                    {
                        "Classification": "docker",
                        "Properties": {
                            "docker.privileged-containers.registries": registries,
                            "docker.trusted.registries": registries,
                        },
                        "Configurations": [],
                    }
                ],
            }
        )

    if spark_env is not None:
        args["Configurations"].append(
            {
                "Classification": "spark-env",
                "Properties": {},
                "Configurations": [{"Classification": "export", "Properties": spark_env, "Configurations": []}],
            }
        )
    if yarn_env is not None:
        args["Configurations"].append(
            {
                "Classification": "yarn-env",
                "Properties": {},
                "Configurations": [{"Classification": "export", "Properties": yarn_env, "Configurations": []}],
            }
        )
    if livy_env is not None:
        args["Configurations"].append(
            {
                "Classification": "livy-env",
                "Properties": {},
                "Configurations": [{"Classification": "export", "Properties": livy_env, "Configurations": []}],
            }
        )
    if pars["spark_glue_catalog"] is True:
        args["Configurations"].append(
            {
                "Classification": "spark-hive-site",
                "Properties": {
                    "hive.metastore.client.factory.class": "com.amazonaws.glue.catalog.metastore.AWSGlueDataCatalogHiveClientFactory"
                },
                "Configurations": [],
            }
        )
    if pars["hive_glue_catalog"] is True:
        hive_conf: dict[str, Any] = {"Classification": "hive-site", "Properties": {}, "Configurations": []}
        hive_conf["Properties"][
            "hive.metastore.client.factory.class"
        ] = "com.amazonaws.glue.catalog.metastore.AWSGlueDataCatalogHiveClientFactory"
        args["Configurations"].append(hive_conf)
    if pars["presto_glue_catalog"] is True:
        args["Configurations"].append(
            {
                "Classification": "presto-connector-hive",
                "Properties": {"hive.metastore.glue.datacatalog.enabled": "true"},
                "Configurations": [],
            }
        )
    if pars["consistent_view"] is True:
        args["Configurations"].append(
            {
                "Classification": "emrfs-site",
                "Properties": {
                    "fs.s3.consistent.retryPeriodSeconds": str(pars.get("consistent_view_retry_seconds", "10")),
                    "fs.s3.consistent": "true",
                    "fs.s3.consistent.retryCount": str(pars.get("consistent_view_retry_count", "5")),
                    "fs.s3.consistent.metadata.tableName": pars.get("consistent_view_table_name", "EmrFSMetadata"),
                },
            }
        )
    if pars["maximize_resource_allocation"] is True:
        args["Configurations"].append({"Classification": "spark", "Properties": {"maximizeResourceAllocation": "true"}})
    if pars["spark_defaults"] is not None:
        spark_defaults: dict[str, str | dict[str, str]] = {
            "Classification": "spark-defaults",
            "Properties": pars["spark_defaults"],
        }
        args["Configurations"].append(spark_defaults)
    if pars.get("custom_classifications") is not None:
        for c in pars["custom_classifications"]:
            args["Configurations"].append(c)

    # Applications
    if pars["applications"]:
        args["Applications"] = [{"Name": x} for x in pars["applications"]]

    # Bootstraps
    if pars["bootstraps_paths"]:
        args["BootstrapActions"] = [{"Name": x, "ScriptBootstrapAction": {"Path": x}} for x in pars["bootstraps_paths"]]

    # Debugging and Steps
    if (pars["debugging"] is True) or (pars["steps"] is not None):
        args["Steps"] = []
        if pars["debugging"] is True:
            args["Steps"].append(
                {
                    "Name": "Setup Hadoop Debugging",
                    "ActionOnFailure": "TERMINATE_CLUSTER",
                    "HadoopJarStep": {"Jar": "command-runner.jar", "Args": ["state-pusher-script"]},
                }
            )
        if pars["steps"] is not None:
            args["Steps"] += pars["steps"]

    # Master Instance Fleet
    timeout_action_master: str = (
        "SWITCH_TO_ON_DEMAND" if pars["spot_timeout_to_on_demand_master"] else "TERMINATE_CLUSTER"
    )
    fleet_master: dict[str, Any] = {
        "Name": "MASTER",
        "InstanceFleetType": "MASTER",
        "TargetOnDemandCapacity": pars["instance_num_on_demand_master"],
        "TargetSpotCapacity": pars["instance_num_spot_master"],
        "InstanceTypeConfigs": [
            {
                "InstanceType": pars["instance_type_master"],
                "WeightedCapacity": 1,
                "BidPriceAsPercentageOfOnDemandPrice": pars["spot_bid_percentage_of_on_demand_master"],
                "EbsConfiguration": {
                    "EbsBlockDeviceConfigs": [
                        {
                            "VolumeSpecification": {"SizeInGB": pars["instance_ebs_size_master"], "VolumeType": "gp2"},
                            "VolumesPerInstance": 1,
                        }
                    ],
                    "EbsOptimized": True,
                },
            }
        ],
    }
    if pars["instance_num_spot_master"] > 0:
        fleet_master["LaunchSpecifications"] = {
            "SpotSpecification": {
                "TimeoutDurationMinutes": pars["spot_provisioning_timeout_master"],
                "TimeoutAction": timeout_action_master,
            }
        }
    args["Instances"]["InstanceFleets"].append(fleet_master)

    # Core Instance Fleet
    if (pars["instance_num_spot_core"] > 0) or pars["instance_num_on_demand_core"] > 0:
        timeout_action_core = "SWITCH_TO_ON_DEMAND" if pars["spot_timeout_to_on_demand_core"] else "TERMINATE_CLUSTER"
        fleet_core: dict[str, Any] = {
            "Name": "CORE",
            "InstanceFleetType": "CORE",
            "TargetOnDemandCapacity": pars["instance_num_on_demand_core"],
            "TargetSpotCapacity": pars["instance_num_spot_core"],
            "InstanceTypeConfigs": [
                {
                    "InstanceType": pars["instance_type_core"],
                    "WeightedCapacity": 1,
                    "BidPriceAsPercentageOfOnDemandPrice": pars["spot_bid_percentage_of_on_demand_core"],
                    "EbsConfiguration": {
                        "EbsBlockDeviceConfigs": [
                            {
                                "VolumeSpecification": {
                                    "SizeInGB": pars["instance_ebs_size_core"],
                                    "VolumeType": "gp2",
                                },
                                "VolumesPerInstance": 1,
                            }
                        ],
                        "EbsOptimized": True,
                    },
                }
            ],
        }
        if pars["instance_num_spot_core"] > 0:
            fleet_core["LaunchSpecifications"] = {
                "SpotSpecification": {
                    "TimeoutDurationMinutes": pars["spot_provisioning_timeout_core"],
                    "TimeoutAction": timeout_action_core,
                }
            }
        args["Instances"]["InstanceFleets"].append(fleet_core)

    # Task Instance Fleet
    if (pars["instance_num_spot_task"] > 0) or pars["instance_num_on_demand_task"] > 0:
        timeout_action_task: str = (
            "SWITCH_TO_ON_DEMAND" if pars["spot_timeout_to_on_demand_task"] else "TERMINATE_CLUSTER"
        )
        fleet_task: dict[str, Any] = {
            "Name": "TASK",
            "InstanceFleetType": "TASK",
            "TargetOnDemandCapacity": pars["instance_num_on_demand_task"],
            "TargetSpotCapacity": pars["instance_num_spot_task"],
            "InstanceTypeConfigs": [
                {
                    "InstanceType": pars["instance_type_task"],
                    "WeightedCapacity": 1,
                    "BidPriceAsPercentageOfOnDemandPrice": pars["spot_bid_percentage_of_on_demand_task"],
                    "EbsConfiguration": {
                        "EbsBlockDeviceConfigs": [
                            {
                                "VolumeSpecification": {
                                    "SizeInGB": pars["instance_ebs_size_task"],
                                    "VolumeType": "gp2",
                                },
                                "VolumesPerInstance": 1,
                            }
                        ],
                        "EbsOptimized": True,
                    },
                }
            ],
        }
        if pars["instance_num_spot_task"] > 0:
            fleet_task["LaunchSpecifications"] = {
                "SpotSpecification": {
                    "TimeoutDurationMinutes": pars["spot_provisioning_timeout_task"],
                    "TimeoutAction": timeout_action_task,
                }
            }
        args["Instances"]["InstanceFleets"].append(fleet_task)

    if pars["security_configuration"]:
        args["SecurityConfiguration"] = pars["security_configuration"]

    # Tags
    if pars["tags"] is not None:
        args["Tags"] = [{"Key": k, "Value": v} for k, v in pars["tags"].items()]

    _logger.debug("args: \n%s", pprint.pformat(args))
    return args


def create_cluster(  # noqa: PLR0913
    subnet_id: str,
    cluster_name: str = "my-emr-cluster",
    logging_s3_path: str | None = None,
    emr_release: str = "emr-6.7.0",
    emr_ec2_role: str = "EMR_EC2_DefaultRole",
    emr_role: str = "EMR_DefaultRole",
    instance_type_master: str = "r5.xlarge",
    instance_type_core: str = "r5.xlarge",
    instance_type_task: str = "r5.xlarge",
    instance_ebs_size_master: int = 64,
    instance_ebs_size_core: int = 64,
    instance_ebs_size_task: int = 64,
    instance_num_on_demand_master: int = 1,
    instance_num_on_demand_core: int = 0,
    instance_num_on_demand_task: int = 0,
    instance_num_spot_master: int = 0,
    instance_num_spot_core: int = 0,
    instance_num_spot_task: int = 0,
    spot_bid_percentage_of_on_demand_master: int = 100,
    spot_bid_percentage_of_on_demand_core: int = 100,
    spot_bid_percentage_of_on_demand_task: int = 100,
    spot_provisioning_timeout_master: int = 5,
    spot_provisioning_timeout_core: int = 5,
    spot_provisioning_timeout_task: int = 5,
    spot_timeout_to_on_demand_master: bool = True,
    spot_timeout_to_on_demand_core: bool = True,
    spot_timeout_to_on_demand_task: bool = True,
    python3: bool = True,
    spark_glue_catalog: bool = True,
    hive_glue_catalog: bool = True,
    presto_glue_catalog: bool = True,
    consistent_view: bool = False,
    consistent_view_retry_seconds: int = 10,
    consistent_view_retry_count: int = 5,
    consistent_view_table_name: str = "EmrFSMetadata",
    bootstraps_paths: list[str] | None = None,
    debugging: bool = True,
    applications: list[str] | None = None,
    visible_to_all_users: bool = True,
    key_pair_name: str | None = None,
    security_group_master: str | None = None,
    security_groups_master_additional: list[str] | None = None,
    security_group_slave: str | None = None,
    security_groups_slave_additional: list[str] | None = None,
    security_group_service_access: str | None = None,
    security_configuration: str | None = None,
    docker: bool = False,
    extra_public_registries: list[str] | None = None,
    spark_log_level: str = "WARN",
    spark_jars_path: list[str] | None = None,
    spark_defaults: dict[str, str] | None = None,
    spark_pyarrow: bool = False,
    custom_classifications: list[dict[str, Any]] | None = None,
    maximize_resource_allocation: bool = False,
    steps: list[dict[str, Any]] | None = None,
    custom_ami_id: str | None = None,
    step_concurrency_level: int = 1,
    keep_cluster_alive_when_no_steps: bool = True,
    termination_protected: bool = False,
    auto_termination_policy: dict[str, int] | None = None,
    tags: dict[str, str] | None = None,
    boto3_session: boto3.Session | None = None,
    configurations: list[dict[str, Any]] | None = None,
) -> str:
    """Create a EMR cluster with instance fleets configuration.

    https://docs.aws.amazon.com/emr/latest/ManagementGuide/emr-instance-fleet.html

    Parameters
    ----------
    subnet_id : str
        VPC subnet ID.
    cluster_name : str
        Cluster name.
    logging_s3_path : str, optional
        Logging s3 path (e.g. s3://BUCKET_NAME/DIRECTORY_NAME/).
        If None, the default is `s3://aws-logs-{AccountId}-{RegionId}/elasticmapreduce/`
    emr_release : str
        EMR release (e.g. emr-5.28.0).
    emr_ec2_role : str
        IAM role name.
    emr_role : str
        IAM role name.
    instance_type_master : str
        EC2 instance type.
    instance_type_core : str
        EC2 instance type.
    instance_type_task : str
        EC2 instance type.
    instance_ebs_size_master : int
        Size of EBS in GB.
    instance_ebs_size_core : int
        Size of EBS in GB.
    instance_ebs_size_task : int
        Size of EBS in GB.
    instance_num_on_demand_master : int
        Number of on demand instances.
    instance_num_on_demand_core : int
        Number of on demand instances.
    instance_num_on_demand_task : int
        Number of on demand instances.
    instance_num_spot_master : int
        Number of spot instances.
    instance_num_spot_core : int
        Number of spot instances.
    instance_num_spot_task : int
        Number of spot instances.
    spot_bid_percentage_of_on_demand_master : int
        The bid price, as a percentage of On-Demand price.
    spot_bid_percentage_of_on_demand_core : int
        The bid price, as a percentage of On-Demand price.
    spot_bid_percentage_of_on_demand_task : int
        The bid price, as a percentage of On-Demand price.
    spot_provisioning_timeout_master : int
        The spot provisioning timeout period in minutes.
        If Spot instances are not provisioned within this time period,
        the TimeOutAction is taken. Minimum value is 5 and maximum value is 1440.
        The timeout applies only during initial provisioning,
        when the cluster is first created.
    spot_provisioning_timeout_core : int
        The spot provisioning timeout period in minutes.
        If Spot instances are not provisioned within this time period,
        the TimeOutAction is taken. Minimum value is 5 and maximum value is 1440.
        The timeout applies only during initial provisioning,
        when the cluster is first created.
    spot_provisioning_timeout_task : int
        The spot provisioning timeout period in minutes.
        If Spot instances are not provisioned within this time period,
        the TimeOutAction is taken. Minimum value is 5 and maximum value is 1440.
        The timeout applies only during initial provisioning,
        when the cluster is first created.
    spot_timeout_to_on_demand_master : bool
        After a provisioning timeout should the cluster switch to
        on demand or shutdown?
    spot_timeout_to_on_demand_core : bool
        After a provisioning timeout should the cluster switch to
        on demand or shutdown?
    spot_timeout_to_on_demand_task : bool
        After a provisioning timeout should the cluster switch to
        on demand or shutdown?
    python3 : bool
        Python 3 Enabled?
    spark_glue_catalog : bool
        Spark integration with Glue Catalog?
    hive_glue_catalog : bool
        Hive integration with Glue Catalog?
    presto_glue_catalog : bool
        Presto integration with Glue Catalog?
    consistent_view : bool
        Consistent view allows EMR clusters to check for
        list and read-after-write consistency for
        Amazon S3 objects written by or synced with EMRFS.
        https://docs.aws.amazon.com/emr/latest/ManagementGuide/emr-plan-consistent-view.html
    consistent_view_retry_seconds : int
        Delay between the tries (seconds).
    consistent_view_retry_count : int
        Number of tries.
    consistent_view_table_name : str
        Name of the DynamoDB table to store the consistent view data.
    bootstraps_paths : List[str], optional
        Bootstraps paths (e.g ["s3://BUCKET_NAME/script.sh"]).
    debugging : bool
        Debugging enabled?
    applications : List[str], optional
        List of applications (e.g ["Hadoop", "Spark", "Ganglia", "Hive"]).
        If None, ["Spark"] will be considered.
    visible_to_all_users : bool
        True or False.
    key_pair_name : str, optional
        Key pair name.
    security_group_master : str, optional
        The identifier of the Amazon EC2 security group for the master node.
    security_groups_master_additional : str, optional
        A list of additional Amazon EC2 security group IDs for the master node.
    security_group_slave : str, optional
        The identifier of the Amazon EC2 security group for
        the core and task nodes.
    security_groups_slave_additional : str, optional
        A list of additional Amazon EC2 security group IDs for
        the core and task nodes.
    security_group_service_access : str, optional
        The identifier of the Amazon EC2 security group for the Amazon EMR
        service to access clusters in VPC private subnets.
    security_configuration:str, optional
        The name of a security configuration to apply to the cluster.
    docker : bool
        Enable Docker Hub and ECR registries access.
    extra_public_registries: List[str], optional
        Additional docker registries.
    spark_log_level : str
        log4j.rootCategory log level (ALL, DEBUG, INFO, WARN, ERROR, FATAL, OFF, TRACE).
    spark_jars_path : List[str], optional
        spark.jars e.g. [s3://.../foo.jar, s3://.../boo.jar]
        https://spark.apache.org/docs/latest/configuration.html
    spark_defaults : Dict[str, str], optional
        https://docs.aws.amazon.com/emr/latest/ReleaseGuide/emr-spark-configure.html#spark-defaults
    spark_pyarrow : bool
        Enable PySpark to use PyArrow behind the scenes.
        P.S. You must install pyarrow by your self via bootstrap
    custom_classifications: List[Dict[str, Any]], optional
        Extra classifications.
    maximize_resource_allocation : bool
        Configure your executors to utilize the maximum resources possible
        https://docs.aws.amazon.com/emr/latest/ReleaseGuide/emr-spark-configure.html#emr-spark-maximizeresourceallocation
    custom_ami_id : str, optional
        The custom AMI ID to use for the provisioned instance group
    steps : List[Dict[str, Any]], optional
        Steps definitions (Obs : str Use EMR.build_step() to build it)
    keep_cluster_alive_when_no_steps : bool
        Specifies whether the cluster should
        remain available after completing all steps
    termination_protected : bool
        Specifies whether the Amazon EC2 instances in the cluster are
        protected from termination by API calls, user intervention,
        or in the event of a job-flow error.
    auto_termination_policy: Dict[str, int], optional
        Specifies the auto-termination policy that is attached to an Amazon EMR cluster
        eg. auto_termination_policy = {'IdleTimeout': 123}
        IdleTimeout specifies the amount of idle time in seconds after which the cluster automatically terminates.
        You can specify a minimum of 60 seconds and a maximum of 604800 seconds (seven days).
    tags : Dict[str, str], optional
        Key/Value collection to put on the Cluster.
        e.g. {"foo": "boo", "bar": "xoo"})
    boto3_session : boto3.Session(), optional
        Boto3 Session. The default boto3 session will be used if boto3_session receive None.
    configurations: List[Dict[str, Any]], optional
        The list of configurations supplied for an EMR cluster instance group.

        By default, adds log4j config as follows:
        `{"Classification": "spark-log4j", "Properties": {"log4j.rootCategory": f"{pars['spark_log_level']}, console"}}`

    Returns
    -------
    str
        Cluster ID.

    Examples
    --------
    Minimal Example

    >>> import awswrangler as wr
    >>> cluster_id = wr.emr.create_cluster("SUBNET_ID")

    Minimal Example With Custom Classification

    >>> import awswrangler as wr
    >>> cluster_id = wr.emr.create_cluster(
    >>> subnet_id="SUBNET_ID",
    >>> custom_classifications=[
    >>>         {
    >>>             "Classification": "livy-conf",
    >>>             "Properties": {
    >>>                 "livy.spark.master": "yarn",
    >>>                 "livy.spark.deploy-mode": "cluster",
    >>>                 "livy.server.session.timeout": "16h",
    >>>             },
    >>>         }
    >>>     ],
    >>> )

    Full Example

    >>> import awswrangler as wr
    >>> cluster_id = wr.emr.create_cluster(
    ...     cluster_name="wrangler_cluster",
    ...     logging_s3_path=f"s3://BUCKET_NAME/emr-logs/",
    ...     emr_release="emr-5.28.0",
    ...     subnet_id="SUBNET_ID",
    ...     emr_ec2_role="EMR_EC2_DefaultRole",
    ...     emr_role="EMR_DefaultRole",
    ...     instance_type_master="m5.xlarge",
    ...     instance_type_core="m5.xlarge",
    ...     instance_type_task="m5.xlarge",
    ...     instance_ebs_size_master=50,
    ...     instance_ebs_size_core=50,
    ...     instance_ebs_size_task=50,
    ...     instance_num_on_demand_master=1,
    ...     instance_num_on_demand_core=1,
    ...     instance_num_on_demand_task=1,
    ...     instance_num_spot_master=0,
    ...     instance_num_spot_core=1,
    ...     instance_num_spot_task=1,
    ...     spot_bid_percentage_of_on_demand_master=100,
    ...     spot_bid_percentage_of_on_demand_core=100,
    ...     spot_bid_percentage_of_on_demand_task=100,
    ...     spot_provisioning_timeout_master=5,
    ...     spot_provisioning_timeout_core=5,
    ...     spot_provisioning_timeout_task=5,
    ...     spot_timeout_to_on_demand_master=True,
    ...     spot_timeout_to_on_demand_core=True,
    ...     spot_timeout_to_on_demand_task=True,
    ...     python3=True,
    ...     spark_glue_catalog=True,
    ...     hive_glue_catalog=True,
    ...     presto_glue_catalog=True,
    ...     bootstraps_paths=None,
    ...     debugging=True,
    ...     applications=["Hadoop", "Spark", "Ganglia", "Hive"],
    ...     visible_to_all_users=True,
    ...     key_pair_name=None,
    ...     spark_jars_path=[f"s3://...jar"],
    ...     maximize_resource_allocation=True,
    ...     keep_cluster_alive_when_no_steps=True,
    ...     termination_protected=False,
    ...     spark_pyarrow=True,
    ...     tags={
    ...         "foo": "boo"
    ...     })

    """
    applications = ["Spark"] if applications is None else applications
    args: dict[str, Any] = _build_cluster_args(**locals())
    client_emr = _utils.client(service_name="emr", session=boto3_session)
    response = client_emr.run_job_flow(**args)
    _logger.debug("response: \n%s", pprint.pformat(response))
    return response["JobFlowId"]


def get_cluster_state(cluster_id: str, boto3_session: boto3.Session | None = None) -> str:
    """Get the EMR cluster state.

    Possible states: 'STARTING', 'BOOTSTRAPPING', 'RUNNING',
    'WAITING', 'TERMINATING',
    'TERMINATED', 'TERMINATED_WITH_ERRORS'

    Parameters
    ----------
    cluster_id : str
        Cluster ID.
    boto3_session : boto3.Session(), optional
        Boto3 Session. The default boto3 session will be used if boto3_session receive None.

    Returns
    -------
    str
        State.

    Examples
    --------
    >>> import awswrangler as wr
    >>> state = wr.emr.get_cluster_state("cluster-id")

    """
    client_emr = _utils.client(service_name="emr", session=boto3_session)
    response = client_emr.describe_cluster(ClusterId=cluster_id)
    _logger.debug("response: \n%s", pprint.pformat(response))
    return response["Cluster"]["Status"]["State"]


def terminate_cluster(cluster_id: str, boto3_session: boto3.Session | None = None) -> None:
    """Terminate EMR cluster.

    Parameters
    ----------
    cluster_id : str
        Cluster ID.
    boto3_session : boto3.Session(), optional
        Boto3 Session. The default boto3 session will be used if boto3_session receive None.

    Returns
    -------
    None
        None.

    Examples
    --------
    >>> import awswrangler as wr
    >>> wr.emr.terminate_cluster("cluster-id")

    """
    client_emr = _utils.client(service_name="emr", session=boto3_session)
    response = client_emr.terminate_job_flows(JobFlowIds=[cluster_id])
    _logger.debug("response: \n%s", pprint.pformat(response))


def submit_steps(cluster_id: str, steps: list[dict[str, Any]], boto3_session: boto3.Session | None = None) -> list[str]:
    """Submit a list of steps.

    Parameters
    ----------
    cluster_id : str
        Cluster ID.
    steps: List[Dict[str, Any]]
        Steps definitions (Obs: Use EMR.build_step() to build it).
    boto3_session : boto3.Session(), optional
        Boto3 Session. The default boto3 session will be used if boto3_session receive None.

    Returns
    -------
    List[str]
        List of step IDs.

    Examples
    --------
    >>> import awswrangler as wr
    >>> for cmd in ['echo "Hello"', "ls -la"]:
    ...     steps.append(wr.emr.build_step(name=cmd, command=cmd))
    >>> wr.emr.submit_steps(cluster_id="cluster-id", steps=steps)

    """
    client_emr = _utils.client(service_name="emr", session=boto3_session)
    response = client_emr.add_job_flow_steps(JobFlowId=cluster_id, Steps=steps)  # type: ignore[arg-type]
    _logger.debug("response: \n%s", pprint.pformat(response))
    return response["StepIds"]


def submit_step(
    cluster_id: str,
    command: str,
    name: str = "my-step",
    action_on_failure: _ActionOnFailureLiteral = "CONTINUE",
    script: bool = False,
    boto3_session: boto3.Session | None = None,
) -> str:
    """Submit new job in the EMR Cluster.

    Parameters
    ----------
    cluster_id : str
        Cluster ID.
    command : str
        e.g. 'echo "Hello!"'
        e.g. for script 's3://.../script.sh arg1 arg2'
    name : str, optional
        Step name.
    action_on_failure : str
        'TERMINATE_JOB_FLOW', 'TERMINATE_CLUSTER', 'CANCEL_AND_WAIT', 'CONTINUE'
    script : bool
        True for raw command or False for script runner.
        https://docs.aws.amazon.com/emr/latest/ReleaseGuide/emr-commandrunner.html
    boto3_session : boto3.Session(), optional
        Boto3 Session. The default boto3 session will be used if boto3_session receive None.

    Returns
    -------
    str
        Step ID.

    Examples
    --------
    >>> import awswrangler as wr
    >>> step_id = wr.emr.submit_step(
    ...     cluster_id=cluster_id,
    ...     name="step_test",
    ...     command="s3://...script.sh arg1 arg2",
    ...     script=True)

    """
    step: dict[str, Any] = build_step(
        name=name, command=command, action_on_failure=action_on_failure, script=script, boto3_session=boto3_session
    )
    client_emr = _utils.client(service_name="emr", session=boto3_session)
    response = client_emr.add_job_flow_steps(JobFlowId=cluster_id, Steps=[step])  # type: ignore[list-item]
    _logger.debug("response: \n%s", pprint.pformat(response))
    return response["StepIds"][0]


def build_step(
    command: str,
    name: str = "my-step",
    action_on_failure: _ActionOnFailureLiteral = "CONTINUE",
    script: bool = False,
    region: str | None = None,
    boto3_session: boto3.Session | None = None,
) -> dict[str, Any]:
    """Build the Step structure (dictionary).

    Parameters
    ----------
    command : str
        e.g. 'echo "Hello!"'
        e.g. for script 's3://.../script.sh arg1 arg2'
    name : str, optional
        Step name.
    action_on_failure : str
        'TERMINATE_JOB_FLOW', 'TERMINATE_CLUSTER', 'CANCEL_AND_WAIT', 'CONTINUE'
    script : bool
        False for raw command or True for script runner.
        https://docs.aws.amazon.com/emr/latest/ReleaseGuide/emr-commandrunner.html
    region: str, optional
        Region name to not get it from boto3.Session. (e.g. `us-east-1`)
    boto3_session : boto3.Session(), optional
        Boto3 Session. The default boto3 session will be used if boto3_session receive None.

    Returns
    -------
    Dict[str, Any]
        Step structure.

    Examples
    --------
    >>> import awswrangler as wr
    >>> steps = []
    >>> for cmd in ['echo "Hello"', "ls -la"]:
    ...     steps.append(wr.emr.build_step(name=cmd, command=cmd))
    >>> wr.emr.submit_steps(cluster_id="cluster-id", steps=steps)

    """
    jar: str = "command-runner.jar"
    if script is True:
        if region is not None:
            _region: str = region
        else:
            _region = _utils.get_region_from_session(boto3_session=boto3_session, default_region="us-east-1")
        jar = f"s3://{_region}.elasticmapreduce/libs/script-runner/script-runner.jar"
    step: dict[str, Any] = {
        "Name": name,
        "ActionOnFailure": action_on_failure,
        "HadoopJarStep": {"Jar": jar, "Args": command.split(" ")},
    }
    return step


def get_step_state(cluster_id: str, step_id: str, boto3_session: boto3.Session | None = None) -> str:
    """Get EMR step state.

    Possible states: 'PENDING', 'CANCEL_PENDING', 'RUNNING',
    'COMPLETED', 'CANCELLED', 'FAILED', 'INTERRUPTED'

    Parameters
    ----------
    cluster_id : str
        Cluster ID.
    step_id : str
        Step ID.
    boto3_session : boto3.Session(), optional
        Boto3 Session. The default boto3 session will be used if boto3_session receive None.

    Returns
    -------
    str
        State.

    Examples
    --------
    >>> import awswrangler as wr
    >>> state = wr.emr.get_step_state("cluster-id", "step-id")

    """
    client_emr = _utils.client(service_name="emr", session=boto3_session)
    response = client_emr.describe_step(ClusterId=cluster_id, StepId=step_id)
    _logger.debug("response: \n%s", pprint.pformat(response))
    return response["Step"]["Status"]["State"]


def submit_ecr_credentials_refresh(
    cluster_id: str,
    path: str,
    action_on_failure: _ActionOnFailureLiteral = "CONTINUE",
    boto3_session: boto3.Session | None = None,
) -> str:
    """Update internal ECR credentials.

    Parameters
    ----------
    cluster_id : str
        Cluster ID.
    path : str
        Amazon S3 path where awswrangler will stage the script ecr_credentials_refresh.py (e.g. s3://bucket/emr/)
    action_on_failure : str
        'TERMINATE_JOB_FLOW', 'TERMINATE_CLUSTER', 'CANCEL_AND_WAIT', 'CONTINUE'
    boto3_session : boto3.Session(), optional
        Boto3 Session. The default boto3 session will be used if boto3_session receive None.

    Returns
    -------
    str
        Step ID.

    Examples
    --------
    >>> import awswrangler as wr
    >>> step_id = wr.emr.submit_ecr_credentials_refresh("cluster_id", "s3://bucket/emr/")

    """
    path = path[:-1] if path.endswith("/") else path
    path_script: str = f"{path}/ecr_credentials_refresh.py"
    client_s3 = _utils.client(service_name="s3", session=boto3_session)
    bucket, key = _utils.parse_path(path=path_script)
    region: str = _utils.get_region_from_session(boto3_session=boto3_session)
    client_s3.put_object(
        Body=_get_ecr_credentials_refresh_content(region=region).encode(encoding="utf-8"), Bucket=bucket, Key=key
    )
    command: str = f"spark-submit --deploy-mode cluster {path_script}"
    name: str = "ECR Credentials Refresh"
    step: dict[str, Any] = build_step(
        name=name, command=command, action_on_failure=action_on_failure, script=False, boto3_session=boto3_session
    )
    client_emr = _utils.client(service_name="emr", session=boto3_session)
    response = client_emr.add_job_flow_steps(JobFlowId=cluster_id, Steps=[step])  # type: ignore[list-item]
    _logger.debug("response: \n%s", pprint.pformat(response))
    return response["StepIds"][0]


def build_spark_step(
    path: str,
    args: list[str] | None = None,
    deploy_mode: Literal["cluster", "client"] = "cluster",
    docker_image: str | None = None,
    name: str = "my-step",
    action_on_failure: _ActionOnFailureLiteral = "CONTINUE",
    region: str | None = None,
    boto3_session: boto3.Session | None = None,
) -> dict[str, Any]:
    """Build the Step structure (dictionary).

    Parameters
    ----------
    path : str
        Script path. (e.g. s3://bucket/app.py)
    args : List[str], optional
        CLI args to use with script
    deploy_mode : str
        "cluster" | "client"
    docker_image : str, optional
        e.g. "{ACCOUNT_ID}.dkr.ecr.{REGION}.amazonaws.com/{IMAGE_NAME}:{TAG}"
    name : str, optional
        Step name.
    action_on_failure : str
        'TERMINATE_JOB_FLOW', 'TERMINATE_CLUSTER', 'CANCEL_AND_WAIT', 'CONTINUE'
    region: str, optional
        Region name to not get it from boto3.Session. (e.g. `us-east-1`)
    boto3_session : boto3.Session(), optional
        Boto3 Session. The default boto3 session will be used if boto3_session receive None.

    Returns
    -------
    Dict[str, Any]
        Step structure.

    Examples
    --------
    >>> import awswrangler as wr
    >>> step_id = wr.emr.submit_steps(
    >>>     cluster_id="cluster-id",
    >>>     steps=[
    >>>         wr.emr.build_spark_step(path="s3://bucket/app.py")
    >>>     ]
    >>> )

    """
    script_args = " ".join(args) if args else ""
    if docker_image is None:
        cmd: str = f"spark-submit --deploy-mode {deploy_mode} {path} {script_args}"
    else:
        config: str = "hdfs:///user/hadoop/config.json"
        cmd = (
            f"spark-submit --deploy-mode {deploy_mode} "
            f"--conf spark.executorEnv.YARN_CONTAINER_RUNTIME_TYPE=docker "
            f"--conf spark.executorEnv.YARN_CONTAINER_RUNTIME_DOCKER_IMAGE={docker_image} "
            f"--conf spark.executorEnv.YARN_CONTAINER_RUNTIME_DOCKER_CLIENT_CONFIG={config} "
            f"--conf spark.executorEnv.YARN_CONTAINER_RUNTIME_DOCKER_MOUNTS=/etc/passwd:/etc/passwd:ro "
            f"--conf spark.yarn.appMasterEnv.YARN_CONTAINER_RUNTIME_TYPE=docker "
            f"--conf spark.yarn.appMasterEnv.YARN_CONTAINER_RUNTIME_DOCKER_IMAGE={docker_image} "
            f"--conf spark.yarn.appMasterEnv.YARN_CONTAINER_RUNTIME_DOCKER_CLIENT_CONFIG={config} "
            f"--conf spark.yarn.appMasterEnv.YARN_CONTAINER_RUNTIME_DOCKER_MOUNTS=/etc/passwd:/etc/passwd:ro "
            f"{path} {script_args}"
        )
    return build_step(
        command=cmd,
        name=name,
        action_on_failure=action_on_failure,
        script=False,
        region=region,
        boto3_session=boto3_session,
    )


def submit_spark_step(
    cluster_id: str,
    path: str,
    args: list[str] | None = None,
    deploy_mode: Literal["cluster", "client"] = "cluster",
    docker_image: str | None = None,
    name: str = "my-step",
    action_on_failure: _ActionOnFailureLiteral = "CONTINUE",
    region: str | None = None,
    boto3_session: boto3.Session | None = None,
) -> str:
    """Submit Spark Step.

    Parameters
    ----------
    cluster_id : str
        Cluster ID.
    path : str
        Script path. (e.g. s3://bucket/app.py)
    args : List[str], optional
        CLI args to use with script
        eg. args = ["--name", "hello-world"]
    deploy_mode : str
        "cluster" | "client"
    docker_image : str, optional
        e.g. "{ACCOUNT_ID}.dkr.ecr.{REGION}.amazonaws.com/{IMAGE_NAME}:{TAG}"
    name : str, optional
        Step name.
    action_on_failure : str
        'TERMINATE_JOB_FLOW', 'TERMINATE_CLUSTER', 'CANCEL_AND_WAIT', 'CONTINUE'
    region: str, optional
        Region name to not get it from boto3.Session. (e.g. `us-east-1`)
    boto3_session : boto3.Session(), optional
        Boto3 Session. The default boto3 session will be used if boto3_session receive None.

    Returns
    -------
    str
        Step ID.

    Examples
    --------
    >>> import awswrangler as wr
    >>> step_id = wr.emr.submit_spark_step(
    >>>     cluster_id="cluster-id",
    >>>     path="s3://bucket/emr/app.py"
    >>> )

    """
    step = build_spark_step(
        path=path,
        args=args,
        deploy_mode=deploy_mode,
        docker_image=docker_image,
        name=name,
        action_on_failure=action_on_failure,
        region=region,
        boto3_session=boto3_session,
    )
    return submit_steps(cluster_id=cluster_id, steps=[step], boto3_session=boto3_session)[0]<|MERGE_RESOLUTION|>--- conflicted
+++ resolved
@@ -1,11 +1,6 @@
 """EMR (Elastic Map Reduce) module."""
-<<<<<<< HEAD
-=======
-# pylint: disable=line-too-long
-
 from __future__ import annotations
 
->>>>>>> e80eedd9
 import logging
 import pprint
 import re
@@ -108,11 +103,7 @@
     return "spark-log4j2" if number > 670 else "spark-log4j"
 
 
-<<<<<<< HEAD
-def _build_cluster_args(**pars: Any) -> Dict[str, Any]:  # noqa: PLR0912,PLR0915
-=======
-def _build_cluster_args(**pars: Any) -> dict[str, Any]:  # pylint: disable=too-many-branches,too-many-statements
->>>>>>> e80eedd9
+def _build_cluster_args(**pars: Any) -> dict[str, Any]:  # noqa: PLR0912,PLR0915
     account_id: str = sts.get_account_id(boto3_session=pars["boto3_session"])
     region: str = _utils.get_region_from_session(boto3_session=pars["boto3_session"])
 
