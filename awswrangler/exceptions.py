"""Centralized exceptions Module."""


class InvalidCompression(Exception):
    """Invalid compression format."""


class InvalidArgumentValue(Exception):
    """Invalid argument value."""


class InvalidArgumentType(Exception):
    """Invalid argument type."""


class InvalidArgumentCombination(Exception):
    """Invalid argument combination."""


class InvalidArgument(Exception):
    """Invalid argument."""


class UnsupportedType(Exception):
    """UnsupportedType exception."""


class UndetectedType(Exception):
    """UndetectedType exception."""


class ServiceApiError(Exception):
    """ServiceApiError exception."""


class InvalidTable(Exception):
    """InvalidTable exception."""


class CommitCancelled(Exception):
    """CommitCancelled exception."""


class QueryFailed(Exception):
    """QueryFailed exception."""


class QueryCancelled(Exception):
    """QueryCancelled exception."""


class EmptyDataFrame(Exception):
    """EmptyDataFrame exception."""


class InvalidConnection(Exception):
    """InvalidConnection exception."""


class InvalidDatabaseType(Exception):
    """InvalidDatabaseEngine exception."""


class RedshiftLoadError(Exception):
    """RedshiftLoadError exception."""


class InvalidRedshiftDiststyle(Exception):
    """InvalidRedshiftDiststyle exception."""


class InvalidRedshiftDistkey(Exception):
    """InvalidRedshiftDistkey exception."""


class InvalidRedshiftSortstyle(Exception):
    """InvalidRedshiftSortstyle exception."""


class InvalidRedshiftSortkey(Exception):
    """InvalidRedshiftSortkey exception."""


class InvalidRedshiftPrimaryKeys(Exception):
    """InvalidRedshiftPrimaryKeys exception."""


class InvalidSchemaConvergence(Exception):
    """InvalidSchemaMerge exception."""


class InvalidCtasApproachQuery(Exception):
    """InvalidCtasApproachQuery exception."""


class InvalidConfiguration(Exception):
    """InvalidConfiguration exception."""


class NoFilesFound(Exception):
    """NoFilesFound exception."""


class InvalidDataFrame(Exception):
    """InvalidDataFrame."""


class InvalidFile(Exception):
    """InvalidFile."""


class FailedQualityCheck(Exception):
    """FailedQualityCheck."""


class AlreadyExists(Exception):
    """AlreadyExists."""


class S3SelectRequestIncomplete(Exception):
    """S3SelectRequestIncomplete."""


class ResourceDoesNotExist(Exception):
    """ResourceDoesNotExist."""


class InvalidRulesetDefinition(Exception):
    """InvalidRulesetDefinition."""


class PolicyResourceConflict(Exception):
    """PolicyResourceConflict."""


class NotSupported(Exception):
    """NotSupported."""


<<<<<<< HEAD
class NeptuneLoadError(Exception):
    """NeptuneLoadError."""
=======
class TimestreamLoadError(Exception):
    """TimestreamLoadError exception."""
>>>>>>> 01800cdc
<|MERGE_RESOLUTION|>--- conflicted
+++ resolved
@@ -137,10 +137,9 @@
     """NotSupported."""
 
 
-<<<<<<< HEAD
-class NeptuneLoadError(Exception):
-    """NeptuneLoadError."""
-=======
 class TimestreamLoadError(Exception):
     """TimestreamLoadError exception."""
->>>>>>> 01800cdc
+
+
+class NeptuneLoadError(Exception):
+    """NeptuneLoadError."""