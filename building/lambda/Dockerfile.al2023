ARG base_image
ARG python_version=base

FROM ${base_image} AS base

RUN dnf install -y \
    boost-devel \
    jemalloc-devel \
    libxml2-devel \
    libxslt-devel \
    bison \
    make \
    gcc \
    gcc-c++ \
    flex \
    autoconf \
    zip \
    git \
    ninja-build

WORKDIR /root

FROM ${python_version}
COPY pyproject.toml uv.lock ./

<<<<<<< HEAD
RUN pip3 install --upgrade pip wheel setuptools>=64 setuptools_scm>=8
RUN pip3 install --upgrade six cython cmake hypothesis poetry
# ENV PIP_NO_BINARY="numpy,pandas"
# RUN poetry config virtualenvs.create false --local && poetry install --no-root --only main
RUN uv sync --frozen --no-dev --no-install-project \
    --no-binary-package numpy \
    --no-binary-package pandas
=======
# Setuptools is a build dependency of arrow and runtime dependency of some of our dependencies (mainly redshift-connector).
# Remove when arrow version shipped with lambda layers and dependencies are updated.
RUN pip3 install --upgrade pip wheel setuptools>=78.1.1 setuptools_scm>=8
# In new CMake 4, compatibility with CMake < 3.5 has been removed. 
# Unpin CMake when arrow version shipped with lambda layers is updated.
RUN pip3 install --upgrade cmake==3.31.6
RUN pip3 install --upgrade six cython hypothesis poetry

ENV PIP_NO_BINARY="numpy,pandas"
RUN poetry config virtualenvs.create false --local && poetry install --no-root --only main
>>>>>>> d8e7a5c8

RUN rm -f pyproject.toml uv.lock

ENTRYPOINT ["/bin/sh"]<|MERGE_RESOLUTION|>--- conflicted
+++ resolved
@@ -23,15 +23,6 @@
 FROM ${python_version}
 COPY pyproject.toml uv.lock ./
 
-<<<<<<< HEAD
-RUN pip3 install --upgrade pip wheel setuptools>=64 setuptools_scm>=8
-RUN pip3 install --upgrade six cython cmake hypothesis poetry
-# ENV PIP_NO_BINARY="numpy,pandas"
-# RUN poetry config virtualenvs.create false --local && poetry install --no-root --only main
-RUN uv sync --frozen --no-dev --no-install-project \
-    --no-binary-package numpy \
-    --no-binary-package pandas
-=======
 # Setuptools is a build dependency of arrow and runtime dependency of some of our dependencies (mainly redshift-connector).
 # Remove when arrow version shipped with lambda layers and dependencies are updated.
 RUN pip3 install --upgrade pip wheel setuptools>=78.1.1 setuptools_scm>=8
@@ -39,10 +30,11 @@
 # Unpin CMake when arrow version shipped with lambda layers is updated.
 RUN pip3 install --upgrade cmake==3.31.6
 RUN pip3 install --upgrade six cython hypothesis poetry
-
-ENV PIP_NO_BINARY="numpy,pandas"
-RUN poetry config virtualenvs.create false --local && poetry install --no-root --only main
->>>>>>> d8e7a5c8
+# ENV PIP_NO_BINARY="numpy,pandas"
+# RUN poetry config virtualenvs.create false --local && poetry install --no-root --only main
+RUN uv sync --frozen --no-dev --no-install-project \
+    --no-binary-package numpy \
+    --no-binary-package pandas
 
 RUN rm -f pyproject.toml uv.lock
 
