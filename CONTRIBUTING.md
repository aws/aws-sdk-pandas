--- conflicted
+++ resolved
@@ -92,11 +92,6 @@
 
 ## Step by step
 
-<<<<<<< HEAD
-* Pick up a Linux or MacOS.
-* Install Python 3.7, 3.8 or 3.9 with [poetry](https://github.com/python-poetry/poetry) for package management
-* Fork the AWS SDK for pandas repository and clone that into your development environment
-=======
 These instructions are for Linux and Mac machines, some steps might not work for Windows.
 
 Fork the AWS SDK for pandas repository and clone it into your development environment.
@@ -104,61 +99,36 @@
 [poetry](https://python-poetry.org/) is the Python dependency management system used for development. To install it use:
 
 ``curl -sSL https://install.python-poetry.org | python3 -``
->>>>>>> a2a3a79e
 
 You can then install required and dev dependencies with:
 
-<<<<<<< HEAD
+``poetry install``
+
+If you are testing an optional dependency (e.g. `sparql`), you can add it with:
+
+``poetry install --extras "sparql" -vvv``
+
+To install all extra dependencies (only recommended for advanced usage):
+
 ``poetry install --all-extras``
-=======
-``poetry install``
->>>>>>> a2a3a79e
-
-If you are testing an optional dependency (e.g. `sparql`), you can add it with:
-
-``poetry install --extras "sparql" -vvv``
-
-To install all extra dependencies (only recommended for advanced usage):
-
-<<<<<<< HEAD
+
+Poetry creates a virtual environment for you. To activate it, use:
+
+``source "$(poetry env info --path )/bin/activate"`` 
+
+A `validate.sh` script is used for linting and typing (black, mypy...):
+
+``./validate.sh``
+
+### Mocked test environment
+
+Some unit tests can be mocked locally, i.e. no AWS account is required:
+
+To run a specific test:
+
 ``pytest tests/unit/test_moto.py::test_get_bucket_region_succeed``
-=======
-``poetry install --all-extras``
->>>>>>> a2a3a79e
-
-Poetry creates a virtual environment for you. To activate it, use:
-
-<<<<<<< HEAD
-``pytest -n 8 tests/unit/test_moto.py``
-=======
-``source "$(poetry env info --path )/bin/activate"`` 
->>>>>>> a2a3a79e
-
-A `validate.sh` script is used for linting and typing (black, mypy...):
-
-<<<<<<< HEAD
-**DISCLAIMER**: Make sure you know what you are doing. These steps will charge some services on your AWS account and require a minimum security skill to keep your environment safe.
-
-* Pick up a Linux or MacOS.
-* Install Python 3.7, 3.8 or 3.9 with [poetry](https://github.com/python-poetry/poetry) for package management
-* Fork the AWS SDK for pandas repository and clone that into your development environment
-=======
-``./validate.sh``
-
-### Mocked test environment
-
-Some unit tests can be mocked locally, i.e. no AWS account is required:
-
-To run a specific test:
->>>>>>> a2a3a79e
-
-``pytest tests/unit/test_moto.py::test_get_bucket_region_succeed``
-
-<<<<<<< HEAD
-``poetry install --all-extras``
-=======
+
 To run all mocked tests (Using 8 parallel processes):
->>>>>>> a2a3a79e
 
 ``pytest -n 8 tests/unit/test_moto.py``
 
@@ -201,35 +171,11 @@
 
 ### Full test environment
 
-<<<<<<< HEAD
-**DISCLAIMER**: Make sure you know what you are doing. These steps will charge some services on your AWS account and require a minimum security skill to keep your environment safe.
-
-**DISCLAIMER**: This environment contains Aurora MySQL, Aurora PostgreSQL and Redshift (single-node) clusters which will incur cost while running.
-
-* Pick up a Linux or MacOS.
-* Install Python 3.7, 3.8 or 3.9 with [poetry](https://github.com/python-poetry/poetry) for package management
-* Fork the AWS SDK for pandas repository and clone that into your development environment
-=======
 **DISCLAIMER**: You will incur a cost for some of the services used in your AWS account. A basic understanding of AWS security principles is highly recommended.
->>>>>>> a2a3a79e
 
 **DISCLAIMER**: This environment provisions Aurora MySQL, Aurora PostgreSQL, Redshift (single-node) clusters which may incur a significant cost while running.
 
-<<<<<<< HEAD
-``poetry install --all-extras``
-
-* Go to the ``test_infra`` directory
-
-``cd test_infra``
-
-* Install CDK dependencies:
-
-``poetry install``
-
-* [OPTIONAL] Set AWS_DEFAULT_REGION to define the region the Full Test environment will deploy into. You may want to choose a region which you don't currently use:
-=======
 *OPTIONAL*: Set the `AWS_DEFAULT_REGION` environment variable to define the AWS region where the infrastructure is deployed:
->>>>>>> a2a3a79e
 
 ``export AWS_DEFAULT_REGION=ap-northeast-1``
 
