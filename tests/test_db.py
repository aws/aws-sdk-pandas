import logging
import random
import string
from decimal import Decimal

import boto3
import pandas as pd
import pyarrow as pa
import pytest
import sqlalchemy

import awswrangler as wr

from ._utils import dt, ensure_data_types, ensure_data_types_category, get_df, get_df_category, ts

logging.basicConfig(level=logging.INFO, format="[%(asctime)s][%(levelname)s][%(name)s][%(funcName)s] %(message)s")
logging.getLogger("awswrangler").setLevel(logging.DEBUG)
logging.getLogger("botocore.credentials").setLevel(logging.CRITICAL)


@pytest.mark.parametrize("db_type", ["mysql", "redshift", "postgresql"])
def test_sql(redshift_table, databases_parameters, db_type):
    df = get_df()
    if db_type == "redshift":
        df.drop(["binary"], axis=1, inplace=True)
    engine = wr.catalog.get_engine(connection=f"aws-data-wrangler-{db_type}", echo=False)
    index = True if engine.name == "redshift" else False
    wr.db.to_sql(
        df=df,
        con=engine,
        name=redshift_table,
        schema=databases_parameters[db_type]["schema"],
        if_exists="replace",
        index=index,
        index_label=None,
        chunksize=None,
        method=None,
        dtype={"iint32": sqlalchemy.types.Integer},
    )
    df = wr.db.read_sql_query(
        sql=f"SELECT * FROM {databases_parameters[db_type]['schema']}.{redshift_table}", con=engine
    )
    ensure_data_types(df, has_list=False)
    engine = wr.db.get_engine(
        db_type=db_type,
        host=databases_parameters[db_type]["host"],
        port=databases_parameters[db_type]["port"],
        database=databases_parameters[db_type]["database"],
        user=databases_parameters["user"],
        password=databases_parameters["password"],
        echo=False,
    )
    dfs = wr.db.read_sql_query(
        sql=f"SELECT * FROM {databases_parameters[db_type]['schema']}.{redshift_table}",
        con=engine,
        chunksize=1,
        dtype={
            "iint8": pa.int8(),
            "iint16": pa.int16(),
            "iint32": pa.int32(),
            "iint64": pa.int64(),
            "float": pa.float32(),
            "double": pa.float64(),
            "decimal": pa.decimal128(3, 2),
            "string_object": pa.string(),
            "string": pa.string(),
            "date": pa.date32(),
            "timestamp": pa.timestamp(unit="ns"),
            "binary": pa.binary(),
            "category": pa.float64(),
        },
    )
    for df in dfs:
        ensure_data_types(df, has_list=False)
    if db_type != "redshift":
        account_id = boto3.client("sts").get_caller_identity().get("Account")
        engine = wr.catalog.get_engine(connection=f"aws-data-wrangler-{db_type}", catalog_id=account_id)
        wr.db.to_sql(
            df=pd.DataFrame({"col0": [1, 2, 3]}, dtype="Int32"),
            con=engine,
            name=redshift_table,
            schema=databases_parameters[db_type]["schema"],
            if_exists="replace",
            index=True,
            index_label="index",
        )
        schema = None
        if db_type == "postgresql":
            schema = databases_parameters[db_type]["schema"]
        df = wr.db.read_sql_table(con=engine, table=redshift_table, schema=schema, index_col="index")
        assert df.shape == (3, 1)


def test_redshift_temp_engine(databases_parameters):
    engine = wr.db.get_redshift_temp_engine(
        cluster_identifier=databases_parameters["redshift"]["identifier"], user="test"
    )
    with engine.connect() as con:
        cursor = con.execute("SELECT 1")
        assert cursor.fetchall()[0][0] == 1


def test_redshift_temp_engine2(databases_parameters):
    engine = wr.db.get_redshift_temp_engine(
        cluster_identifier=databases_parameters["redshift"]["identifier"], user="john_doe", duration=900, db_groups=[]
    )
    with engine.connect() as con:
        cursor = con.execute("SELECT 1")
        assert cursor.fetchall()[0][0] == 1


def test_postgresql_param():
    engine = wr.catalog.get_engine(connection="aws-data-wrangler-postgresql")
    df = wr.db.read_sql_query(sql="SELECT %(value)s as col0", con=engine, params={"value": 1})
    assert df["col0"].iloc[0] == 1
    df = wr.db.read_sql_query(sql="SELECT %s as col0", con=engine, params=[1])
    assert df["col0"].iloc[0] == 1


def test_redshift_copy_unload(path, redshift_table, databases_parameters):
    df = get_df().drop(["iint8", "binary"], axis=1, inplace=False)
    engine = wr.catalog.get_engine(connection="aws-data-wrangler-redshift")
    wr.db.copy_to_redshift(
        df=df,
        path=path,
        con=engine,
        schema="public",
        table=redshift_table,
        mode="overwrite",
        iam_role=databases_parameters["redshift"]["role"],
    )
    df2 = wr.db.unload_redshift(
        sql=f"SELECT * FROM public.{redshift_table}",
        con=engine,
        iam_role=databases_parameters["redshift"]["role"],
        path=path,
        keep_files=False,
    )
    assert len(df2.index) == 3
    ensure_data_types(df=df2, has_list=False)
    wr.db.copy_to_redshift(
        df=df,
        path=path,
        con=engine,
        schema="public",
        table=redshift_table,
        mode="append",
        iam_role=databases_parameters["redshift"]["role"],
    )
    df2 = wr.db.unload_redshift(
        sql=f"SELECT * FROM public.{redshift_table}",
        con=engine,
        iam_role=databases_parameters["redshift"]["role"],
        path=path,
        keep_files=False,
    )
    assert len(df2.index) == 6
    ensure_data_types(df=df2, has_list=False)
    dfs = wr.db.unload_redshift(
        sql=f"SELECT * FROM public.{redshift_table}",
        con=engine,
        iam_role=databases_parameters["redshift"]["role"],
        path=path,
        keep_files=False,
        chunked=True,
    )
    for chunk in dfs:
        ensure_data_types(df=chunk, has_list=False)


def test_redshift_copy_upsert(path, redshift_table, databases_parameters):
    engine = wr.catalog.get_engine(connection="aws-data-wrangler-redshift")
    df = pd.DataFrame({"id": list((range(1_000))), "val": list(["foo" if i % 2 == 0 else "boo" for i in range(1_000)])})
    df3 = pd.DataFrame(
        {"id": list((range(1_000, 1_500))), "val": list(["foo" if i % 2 == 0 else "boo" for i in range(500)])}
    )

    # CREATE
    path = f"{path}upsert/test_redshift_copy_upsert/"
    wr.db.copy_to_redshift(
        df=df,
        path=path,
        con=engine,
        schema="public",
        table=redshift_table,
        mode="overwrite",
        index=False,
        primary_keys=["id"],
        iam_role=databases_parameters["redshift"]["role"],
    )
    path = f"{path}upsert/test_redshift_copy_upsert2/"
    df2 = wr.db.unload_redshift(
        sql=f"SELECT * FROM public.{redshift_table}",
        con=engine,
        iam_role=databases_parameters["redshift"]["role"],
        path=path,
        keep_files=False,
    )
    assert len(df.index) == len(df2.index)
    assert len(df.columns) == len(df2.columns)

    # UPSERT
    path = f"{path}upsert/test_redshift_copy_upsert3/"
    wr.db.copy_to_redshift(
        df=df3,
        path=path,
        con=engine,
        schema="public",
        table=redshift_table,
        mode="upsert",
        index=False,
        primary_keys=["id"],
        iam_role=databases_parameters["redshift"]["role"],
    )
    path = f"{path}upsert/test_redshift_copy_upsert4/"
    df4 = wr.db.unload_redshift(
        sql=f"SELECT * FROM public.{redshift_table}",
        con=engine,
        iam_role=databases_parameters["redshift"]["role"],
        path=path,
        keep_files=False,
    )
    assert len(df.index) + len(df3.index) == len(df4.index)
    assert len(df.columns) == len(df4.columns)

    # UPSERT 2
    wr.db.copy_to_redshift(
        df=df3,
        path=path,
        con=engine,
        schema="public",
        table=redshift_table,
        mode="upsert",
        index=False,
        iam_role=databases_parameters["redshift"]["role"],
    )
    path = f"{path}upsert/test_redshift_copy_upsert4/"
    df4 = wr.db.unload_redshift(
        sql=f"SELECT * FROM public.{redshift_table}",
        con=engine,
        iam_role=databases_parameters["redshift"]["role"],
        path=path,
        keep_files=False,
    )
    assert len(df.index) + len(df3.index) == len(df4.index)
    assert len(df.columns) == len(df4.columns)


@pytest.mark.parametrize(
    "diststyle,distkey,exc,sortstyle,sortkey",
    [
        ("FOO", "name", wr.exceptions.InvalidRedshiftDiststyle, None, None),
        ("KEY", "FOO", wr.exceptions.InvalidRedshiftDistkey, None, None),
        ("KEY", None, wr.exceptions.InvalidRedshiftDistkey, None, None),
        (None, None, wr.exceptions.InvalidRedshiftSortkey, None, ["foo"]),
        (None, None, wr.exceptions.InvalidRedshiftSortkey, None, 1),
        (None, None, wr.exceptions.InvalidRedshiftSortstyle, "foo", ["id"]),
    ],
)
def test_redshift_exceptions(path, redshift_table, databases_parameters, diststyle, distkey, sortstyle, sortkey, exc):
    df = pd.DataFrame({"id": [1], "name": "joe"})
    engine = wr.catalog.get_engine(connection="aws-data-wrangler-redshift")
    with pytest.raises(exc):
        wr.db.copy_to_redshift(
            df=df,
            path=path,
            con=engine,
            schema="public",
            table=redshift_table,
            mode="overwrite",
            diststyle=diststyle,
            distkey=distkey,
            sortstyle=sortstyle,
            sortkey=sortkey,
            iam_role=databases_parameters["redshift"]["role"],
            index=False,
        )
    wr.s3.delete_objects(path=path)


def test_redshift_spectrum(path, redshift_table, glue_database, redshift_external_schema):
    df = pd.DataFrame({"id": [1, 2, 3, 4, 5], "col_str": ["foo", None, "bar", None, "xoo"], "par_int": [0, 1, 0, 1, 1]})
    paths = wr.s3.to_parquet(
        df=df,
        path=path,
        database=glue_database,
        table=redshift_table,
        mode="overwrite",
        index=False,
        dataset=True,
        partition_cols=["par_int"],
    )["paths"]
    wr.s3.wait_objects_exist(paths=paths, use_threads=False)
    engine = wr.catalog.get_engine(connection="aws-data-wrangler-redshift")
    with engine.connect() as con:
        cursor = con.execute(f"SELECT * FROM {redshift_external_schema}.{redshift_table}")
        rows = cursor.fetchall()
        assert len(rows) == len(df.index)
        for row in rows:
            assert len(row) == len(df.columns)
    wr.s3.delete_objects(path=path)
    assert wr.catalog.delete_table_if_exists(database=glue_database, table=redshift_table) is True


def test_redshift_category(path, redshift_table, databases_parameters):
    df = get_df_category().drop(["binary"], axis=1, inplace=False)
    engine = wr.catalog.get_engine(connection="aws-data-wrangler-redshift")
    wr.db.copy_to_redshift(
        df=df,
        path=path,
        con=engine,
        schema="public",
        table=redshift_table,
        mode="overwrite",
        iam_role=databases_parameters["redshift"]["role"],
    )
    df2 = wr.db.unload_redshift(
        sql=f"SELECT * FROM public.{redshift_table}",
        con=engine,
        iam_role=databases_parameters["redshift"]["role"],
        path=path,
        keep_files=False,
        categories=df.columns,
    )
    ensure_data_types_category(df2)
    dfs = wr.db.unload_redshift(
        sql=f"SELECT * FROM public.{redshift_table}",
        con=engine,
        iam_role=databases_parameters["redshift"]["role"],
        path=path,
        keep_files=False,
        categories=df.columns,
        chunked=True,
    )
    for df2 in dfs:
        ensure_data_types_category(df2)
    wr.s3.delete_objects(path=path)


def test_redshift_unload_extras(bucket, path, redshift_table, databases_parameters, kms_key_id):
    table = redshift_table
    schema = databases_parameters["redshift"]["schema"]
    wr.s3.delete_objects(path=path)
    engine = wr.catalog.get_engine(connection="aws-data-wrangler-redshift")
    df = pd.DataFrame({"id": [1, 2], "name": ["foo", "boo"]})
    wr.db.to_sql(df=df, con=engine, name=table, schema=schema, if_exists="replace", index=False)
    paths = wr.db.unload_redshift_to_files(
        sql=f"SELECT * FROM {schema}.{table}",
        path=path,
        con=engine,
        iam_role=databases_parameters["redshift"]["role"],
        region=wr.s3.get_bucket_region(bucket),
        max_file_size=5.0,
        kms_key_id=kms_key_id,
        partition_cols=["name"],
    )
    wr.s3.wait_objects_exist(paths=paths)
    df = wr.s3.read_parquet(path=path, dataset=True)
    assert len(df.index) == 2
    assert len(df.columns) == 2
    wr.s3.delete_objects(path=path)
    df = wr.db.unload_redshift(
        sql=f"SELECT * FROM {schema}.{table}",
        con=engine,
        iam_role=databases_parameters["redshift"]["role"],
        path=path,
        keep_files=False,
        region=wr.s3.get_bucket_region(bucket),
        max_file_size=5.0,
        kms_key_id=kms_key_id,
    )
    assert len(df.index) == 2
    assert len(df.columns) == 2
    wr.s3.delete_objects(path=path)


@pytest.mark.parametrize("db_type", ["mysql", "redshift", "postgresql"])
def test_to_sql_cast(redshift_table, databases_parameters, db_type):
    table = redshift_table
    schema = databases_parameters[db_type]["schema"]
    df = pd.DataFrame(
        {
            "col": [
                "".join([str(i)[-1] for i in range(1_024)]),
                "".join([str(i)[-1] for i in range(1_024)]),
                "".join([str(i)[-1] for i in range(1_024)]),
            ]
        },
        dtype="string",
    )
    engine = wr.catalog.get_engine(connection=f"aws-data-wrangler-{db_type}")
    wr.db.to_sql(
        df=df,
        con=engine,
        name=table,
        schema=schema,
        if_exists="replace",
        index=False,
        index_label=None,
        chunksize=None,
        method=None,
        dtype={"col": sqlalchemy.types.VARCHAR(length=1_024)},
    )
    df2 = wr.db.read_sql_query(sql=f"SELECT * FROM {schema}.{table}", con=engine)
    assert df.equals(df2)


def test_uuid(redshift_table, databases_parameters):
    table = redshift_table
    schema = databases_parameters["postgresql"]["schema"]
    engine = wr.catalog.get_engine(connection="aws-data-wrangler-postgresql")
    df = pd.DataFrame(
        {
            "id": [1, 2, 3],
            "uuid": [
                "ec0f0482-8d3b-11ea-8b27-8c859043dd95",
                "f56ff7c0-8d3b-11ea-be94-8c859043dd95",
                "fa043e90-8d3b-11ea-b7e7-8c859043dd95",
            ],
        }
    )
    wr.db.to_sql(
        df=df,
        con=engine,
        name=table,
        schema=schema,
        if_exists="replace",
        index=False,
        index_label=None,
        chunksize=None,
        method=None,
        dtype={"uuid": sqlalchemy.dialects.postgresql.UUID},
    )
    df2 = wr.db.read_sql_table(table=table, schema=schema, con=engine)
    df["id"] = df["id"].astype("Int64")
    df["uuid"] = df["uuid"].astype("string")
    assert df.equals(df2)


@pytest.mark.parametrize("db_type", ["mysql", "redshift", "postgresql"])
def test_null(redshift_table, databases_parameters, db_type):
    table = redshift_table
    schema = databases_parameters[db_type]["schema"]
    engine = wr.catalog.get_engine(connection=f"aws-data-wrangler-{db_type}")
    df = pd.DataFrame({"id": [1, 2, 3], "nothing": [None, None, None]})
    wr.db.to_sql(
        df=df,
        con=engine,
        name=table,
        schema=schema,
        if_exists="replace",
        index=False,
        index_label=None,
        chunksize=None,
        method=None,
        dtype={"nothing": sqlalchemy.types.Integer},
    )
    wr.db.to_sql(
        df=df,
        con=engine,
        name=table,
        schema=schema,
        if_exists="append",
        index=False,
        index_label=None,
        chunksize=None,
        method=None,
    )
    df2 = wr.db.read_sql_table(table=table, schema=schema, con=engine)
    df["id"] = df["id"].astype("Int64")
    assert pd.concat(objs=[df, df], ignore_index=True).equals(df2)


def test_redshift_spectrum_long_string(path, glue_table, glue_database, redshift_external_schema):
    df = pd.DataFrame(
        {
            "id": [1, 2],
            "col_str": [
                "".join(random.choice(string.ascii_letters) for _ in range(300)),
                "".join(random.choice(string.ascii_letters) for _ in range(300)),
            ],
        }
    )
    paths = wr.s3.to_parquet(
        df=df, path=path, database=glue_database, table=glue_table, mode="overwrite", index=False, dataset=True
    )["paths"]
    wr.s3.wait_objects_exist(paths=paths, use_threads=False)
    engine = wr.catalog.get_engine(connection="aws-data-wrangler-redshift")
    with engine.connect() as con:
        cursor = con.execute(f"SELECT * FROM {redshift_external_schema}.{glue_table}")
        rows = cursor.fetchall()
        assert len(rows) == len(df.index)
        for row in rows:
            assert len(row) == len(df.columns)


def test_redshift_copy_unload_long_string(path, redshift_table, databases_parameters):
    df = pd.DataFrame(
        {
            "id": [1, 2],
            "col_str": [
                "".join(random.choice(string.ascii_letters) for _ in range(300)),
                "".join(random.choice(string.ascii_letters) for _ in range(300)),
            ],
        }
    )
    engine = wr.catalog.get_engine(connection="aws-data-wrangler-redshift")
    wr.db.copy_to_redshift(
        df=df,
        path=path,
        con=engine,
        schema="public",
        table=redshift_table,
        mode="overwrite",
        varchar_lengths={"col_str": 300},
        iam_role=databases_parameters["redshift"]["role"],
    )
    df2 = wr.db.unload_redshift(
        sql=f"SELECT * FROM public.{redshift_table}",
        con=engine,
        iam_role=databases_parameters["redshift"]["role"],
        path=path,
        keep_files=False,
    )
    assert df2.shape == (2, 2)


def test_spectrum_decimal_cast(path, path2, glue_table, glue_database, redshift_external_schema, databases_parameters):
    df = pd.DataFrame(
        {"c0": [1, 2], "c1": [1, None], "c2": [2.22222, None], "c3": ["3.33333", None], "c4": [None, None]}
    )
    paths = wr.s3.to_parquet(
        df=df,
        path=path,
        database=glue_database,
        table=glue_table,
        dataset=True,
        dtype={"c1": "decimal(11,5)", "c2": "decimal(11,5)", "c3": "decimal(11,5)", "c4": "decimal(11,5)"},
    )["paths"]
    wr.s3.wait_objects_exist(paths=paths, use_threads=False)

    # Athena
    df2 = wr.athena.read_sql_table(table=glue_table, database=glue_database)
    assert df2.shape == (2, 5)
    df2 = df2.drop(df2[df2.c0 == 2].index)
    assert df2.c1[0] == Decimal((0, (1, 0, 0, 0, 0, 0), -5))
    assert df2.c2[0] == Decimal((0, (2, 2, 2, 2, 2, 2), -5))
    assert df2.c3[0] == Decimal((0, (3, 3, 3, 3, 3, 3), -5))
    assert df2.c4[0] is None

    # Redshift Spectrum
    engine = wr.catalog.get_engine(connection="aws-data-wrangler-redshift")
    df2 = wr.db.read_sql_table(table=glue_table, schema=redshift_external_schema, con=engine)
    assert df2.shape == (2, 5)
    df2 = df2.drop(df2[df2.c0 == 2].index)
    assert df2.c1[0] == Decimal((0, (1, 0, 0, 0, 0, 0), -5))
    assert df2.c2[0] == Decimal((0, (2, 2, 2, 2, 2, 2), -5))
    assert df2.c3[0] == Decimal((0, (3, 3, 3, 3, 3, 3), -5))
    assert df2.c4[0] is None

    # Redshift Spectrum Unload
    engine = wr.catalog.get_engine(connection="aws-data-wrangler-redshift")
    df2 = wr.db.unload_redshift(
        sql=f"SELECT * FROM {redshift_external_schema}.{glue_table}",
        con=engine,
        iam_role=databases_parameters["redshift"]["role"],
        path=path2,
    )
    assert df2.shape == (2, 5)
    df2 = df2.drop(df2[df2.c0 == 2].index)
    assert df2.c1[0] == Decimal((0, (1, 0, 0, 0, 0, 0), -5))
    assert df2.c2[0] == Decimal((0, (2, 2, 2, 2, 2, 2), -5))
    assert df2.c3[0] == Decimal((0, (3, 3, 3, 3, 3, 3), -5))
    assert df2.c4[0] is None


def test_postgresql_kwargs():
    engine = wr.catalog.get_engine(connection="aws-data-wrangler-postgresql")
    sql = """
    create or replace function sleep (integer) returns time as '
        declare
            seconds alias for $1;
            later time;
            thetime time;
        begin
            thetime := timeofday()::timestamp;
            later := thetime + (seconds::text || '' seconds'')::interval;
            loop
                if thetime >= later then
                    exit;
                else
                    thetime := timeofday()::timestamp;
                end if;
            end loop;
            return later;
        end;
    ' language plpgsql;
    """
    with engine.connect() as con:
        con.execute(sql)
    engine2 = wr.catalog.get_engine(
        connection="aws-data-wrangler-postgresql", connect_args={"options": "-c statement_timeout=5s"}
    )
    df = wr.db.read_sql_query(sql="SELECT sleep(2)", con=engine2)
    assert df.shape == (1, 1)
    with pytest.raises(sqlalchemy.exc.OperationalError) as ex:
        wr.db.read_sql_query(sql="SELECT sleep(6)", con=engine2)
    assert "canceling statement due to statement timeout" in str(ex)


@pytest.mark.parametrize(
    "s3_additional_kwargs",
    [None, {"ServerSideEncryption": "AES256"}, {"ServerSideEncryption": "aws:kms", "SSEKMSKeyId": None}],
)
@pytest.mark.parametrize("use_threads", [True, False])
def test_redshift_copy_unload_kms(
    path, redshift_table, databases_parameters, kms_key_id, use_threads, s3_additional_kwargs
):
    df = pd.DataFrame({"id": [1, 2, 3]})
    if s3_additional_kwargs is not None and "SSEKMSKeyId" in s3_additional_kwargs:
        s3_additional_kwargs["SSEKMSKeyId"] = kms_key_id
    engine = wr.catalog.get_engine(connection="aws-data-wrangler-redshift")
    wr.db.copy_to_redshift(
        df=df,
        path=path,
        con=engine,
        schema="public",
        table=redshift_table,
        mode="overwrite",
        iam_role=databases_parameters["redshift"]["role"],
        use_threads=use_threads,
        s3_additional_kwargs=s3_additional_kwargs,
    )
    df2 = wr.db.unload_redshift(
        sql=f"SELECT * FROM public.{redshift_table}",
        con=engine,
        iam_role=databases_parameters["redshift"]["role"],
        path=path,
        keep_files=False,
        use_threads=use_threads,
        s3_additional_kwargs=s3_additional_kwargs,
    )
<<<<<<< HEAD
    assert df.shape == df2.shape
=======
    assert df.shape == df2.shape


@pytest.mark.parametrize("parquet_infer_sampling", [1.0, 0.00000000000001])
@pytest.mark.parametrize("use_threads", [True, False])
def test_redshift_copy_extras(path, redshift_table, databases_parameters, use_threads, parquet_infer_sampling):
    df = pd.DataFrame(
        {
            "int16": [1, None, 2],
            "int32": [1, None, 2],
            "int64": [1, None, 2],
            "float": [0.0, None, 1.1],
            "double": [0.0, None, 1.1],
            "decimal": [Decimal((0, (1, 9, 9), -2)), None, Decimal((0, (1, 9, 0), -2))],
            "string": ["foo", None, "boo"],
            "date": [dt("2020-01-01"), None, dt("2020-01-02")],
            "timestamp": [ts("2020-01-01 00:00:00.0"), None, ts("2020-01-02 00:00:01.0")],
            "bool": [True, None, False],
        }
    )
    df["int16"] = df["int16"].astype("Int16")
    df["int32"] = df["int32"].astype("Int32")
    df["int64"] = df["int64"].astype("Int64")
    df["float"] = df["float"].astype("float32")
    df["string"] = df["string"].astype("string")
    paths = []
    num = 3
    for i in range(num):
        p = f"{path}data/{i}.parquet"
        wr.s3.to_parquet(df, p, use_threads=use_threads)
        paths.append(p)
    engine = wr.catalog.get_engine(connection="aws-data-wrangler-redshift")
    wr.db.copy_files_to_redshift(
        path=paths,
        con=engine,
        schema="public",
        table=redshift_table,
        mode="overwrite",
        iam_role=databases_parameters["redshift"]["role"],
        manifest_directory=f"{path}manifest/",
        use_threads=use_threads,
        parquet_infer_sampling=parquet_infer_sampling,
    )
    df2 = wr.db.read_sql_table(schema="public", table=redshift_table, con=engine)
    assert len(df.columns) == len(df2.columns)
    assert len(df.index) * num == len(df2.index)
    assert df.int16.sum() * num == df2.int16.sum()
    assert df.int32.sum() * num == df2.int32.sum()
    assert df.int64.sum() * num == df2.int64.sum()
>>>>>>> 94ce262b
<|MERGE_RESOLUTION|>--- conflicted
+++ resolved
@@ -640,9 +640,6 @@
         use_threads=use_threads,
         s3_additional_kwargs=s3_additional_kwargs,
     )
-<<<<<<< HEAD
-    assert df.shape == df2.shape
-=======
     assert df.shape == df2.shape
 
 
@@ -691,5 +688,4 @@
     assert len(df.index) * num == len(df2.index)
     assert df.int16.sum() * num == df2.int16.sum()
     assert df.int32.sum() * num == df2.int32.sum()
-    assert df.int64.sum() * num == df2.int64.sum()
->>>>>>> 94ce262b
+    assert df.int64.sum() * num == df2.int64.sum()