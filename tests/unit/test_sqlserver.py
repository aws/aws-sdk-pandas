from __future__ import annotations

import logging
from decimal import Decimal
<<<<<<< HEAD
from typing import Any, Iterator
=======
from typing import Any
>>>>>>> 676e1c12

import boto3
import pyarrow as pa
import pyodbc
import pytest

import awswrangler as wr
import awswrangler.pandas as pd
from awswrangler import _databases as _db_utils

from .._utils import ensure_data_types, get_df, pandas_equals

logging.getLogger("awswrangler").setLevel(logging.DEBUG)

pytestmark = pytest.mark.distributed


@pytest.fixture(scope="module", autouse=True)
def create_sql_server_database(databases_parameters: dict[str, Any]) -> None:
<<<<<<< HEAD
=======
    attrs = _db_utils.get_connection_attributes(connection="aws-sdk-pandas-sqlserver")
>>>>>>> 676e1c12
    connection_str = (
        f"DRIVER={{ODBC Driver 17 for SQL Server}};"
        f"SERVER={attrs.host},{attrs.port};"
        f"UID={attrs.user};"
        f"PWD={attrs.password}"
    )
<<<<<<< HEAD
=======

    database_name = databases_parameters["sqlserver"]["database"]
>>>>>>> 676e1c12
    sql_create_db = (
        f"IF NOT EXISTS(SELECT * FROM sys.databases WHERE name = '{database_name}') "
        "BEGIN "
        f"CREATE DATABASE {database_name} "
        "END"
    )

    with pyodbc.connect(connection_str, autocommit=True) as con:
        with con.cursor() as cursor:
            cursor.execute(sql_create_db)
            con.commit()


@pytest.fixture(scope="function")
def sqlserver_con() -> Iterator[pyodbc.Connection]:
    with wr.sqlserver.connect("aws-sdk-pandas-sqlserver") as con:
        yield con


def test_connection() -> None:
    with wr.sqlserver.connect("aws-sdk-pandas-sqlserver", timeout=10):
        pass


def test_read_sql_query_simple(databases_parameters, sqlserver_con):
    df = wr.sqlserver.read_sql_query("SELECT 1", con=sqlserver_con)
    assert df.shape == (1, 1)


def test_to_sql_simple(sqlserver_table, sqlserver_con):
    df = pd.DataFrame({"c0": [1, 2, 3], "c1": ["foo", "boo", "bar"]})
    wr.sqlserver.to_sql(df, sqlserver_con, sqlserver_table, "dbo", "overwrite", True)


def test_sql_types(sqlserver_table, sqlserver_con):
    table = sqlserver_table
    df = get_df()
    df.drop(["binary"], axis=1, inplace=True)
    wr.sqlserver.to_sql(
        df=df,
        con=sqlserver_con,
        table=table,
        schema="dbo",
        mode="overwrite",
        index=True,
        dtype={"iint32": "INTEGER"},
    )
    df = wr.sqlserver.read_sql_query(f"SELECT * FROM dbo.{table}", sqlserver_con)
    ensure_data_types(df, has_list=False)
    dfs = wr.sqlserver.read_sql_query(
        sql=f"SELECT * FROM dbo.{table}",
        con=sqlserver_con,
        chunksize=1,
        dtype={
            "iint8": pa.int8(),
            "iint16": pa.int16(),
            "iint32": pa.int32(),
            "iint64": pa.int64(),
            "float": pa.float32(),
            "ddouble": pa.float64(),
            "decimal": pa.decimal128(3, 2),
            "string_object": pa.string(),
            "string": pa.string(),
            "date": pa.date32(),
            "timestamp": pa.timestamp(unit="ns"),
            "binary": pa.binary(),
            "category": pa.float64(),
        },
    )
    for df in dfs:
        ensure_data_types(df, has_list=False)


def test_to_sql_cast(sqlserver_table, sqlserver_con):
    table = sqlserver_table
    df = pd.DataFrame(
        {
            "col": [
                "".join([str(i)[-1] for i in range(1_024)]),
                "".join([str(i)[-1] for i in range(1_024)]),
                "".join([str(i)[-1] for i in range(1_024)]),
            ]
        },
        dtype="string",
    )
    wr.sqlserver.to_sql(
        df=df,
        con=sqlserver_con,
        table=table,
        schema="dbo",
        mode="overwrite",
        index=False,
        dtype={"col": "VARCHAR(1024)"},
    )
    df2 = wr.sqlserver.read_sql_query(sql=f"SELECT * FROM dbo.{table}", con=sqlserver_con)
    assert df.equals(df2)


def test_to_sql_fast_executemany(sqlserver_table, sqlserver_con):
    df = pd.DataFrame({"c0": [1, 2, 3]}, dtype="Int64")
    wr.sqlserver.to_sql(
        df=df,
        con=sqlserver_con,
        table=sqlserver_table,
        schema="dbo",
        mode="overwrite",
        fast_executemany=True,
    )
    df2 = wr.sqlserver.read_sql_table(
        table=sqlserver_table,
        con=sqlserver_con,
        schema="dbo",
    )
    assert df.equals(df2)


def test_null(sqlserver_table, sqlserver_con):
    table = sqlserver_table
    df = pd.DataFrame({"id": [1, 2, 3], "nothing": [None, None, None]})
    wr.sqlserver.to_sql(
        df=df,
        con=sqlserver_con,
        table=table,
        schema="dbo",
        mode="overwrite",
        index=False,
        dtype={"nothing": "INTEGER"},
    )
    wr.sqlserver.to_sql(
        df=df,
        con=sqlserver_con,
        table=table,
        schema="dbo",
        mode="append",
        index=False,
    )
    df2 = wr.sqlserver.read_sql_table(table=table, schema="dbo", con=sqlserver_con)
    df["id"] = df["id"].astype("Int64")
    assert pandas_equals(pd.concat(objs=[df, df], ignore_index=True), df2)


def test_decimal_cast(sqlserver_table, sqlserver_con):
    table = sqlserver_table
    df = pd.DataFrame(
        {
            "col0": [Decimal((0, (1, 9, 9), -2)), None, Decimal((0, (1, 9, 0), -2))],
            "col1": [Decimal((0, (1, 9, 9), -2)), None, Decimal((0, (1, 9, 0), -2))],
            "col2": [Decimal((0, (1, 9, 9), -2)), None, Decimal((0, (1, 9, 0), -2))],
        }
    )
    wr.sqlserver.to_sql(df, sqlserver_con, table, "dbo")
    df2 = wr.sqlserver.read_sql_table(
        schema="dbo", table=table, con=sqlserver_con, dtype={"col0": "float32", "col1": "float64", "col2": "Int64"}
    )
    assert df2.dtypes.to_list() == ["float32", "float64", "Int64"]
    assert 3.88 <= df2.col0.sum() <= 3.89
    assert 3.88 <= df2.col1.sum() <= 3.89
    assert df2.col2.sum() == 2


def test_read_retry(sqlserver_con):
    try:
        wr.sqlserver.read_sql_query("ERROR", sqlserver_con)
    except:  # noqa
        pass
    df = wr.sqlserver.read_sql_query("SELECT 1", sqlserver_con)
    assert df.shape == (1, 1)


def test_table_name(sqlserver_con: pyodbc.Connection) -> None:
    df = pd.DataFrame({"col0": [1]})
    wr.sqlserver.to_sql(df, sqlserver_con, "Test Name", "dbo", mode="overwrite")
    df = wr.sqlserver.read_sql_table(schema="dbo", con=sqlserver_con, table="Test Name")
    assert df.shape == (1, 1)
    with sqlserver_con.cursor() as cursor:
        cursor.execute('DROP TABLE "Test Name"')
    sqlserver_con.commit()


@pytest.mark.parametrize("dbname", [None, "test"])
def test_connect_secret_manager(dbname):
    try:
        with wr.sqlserver.connect(secret_id="aws-sdk-pandas/sqlserver", dbname=dbname) as con:
            df = wr.sqlserver.read_sql_query("SELECT 1", con=con)
        assert df.shape == (1, 1)
    except boto3.client("secretsmanager").exceptions.ResourceNotFoundException:
        pass  # Workaround for secretmanager inconsistance


def test_insert_with_column_names(sqlserver_table: str, sqlserver_con: pyodbc.Connection) -> None:
    create_table_sql = (
        f"CREATE TABLE dbo.{sqlserver_table} " "(c0 varchar(100) NULL," "c1 INT DEFAULT 42 NULL," "c2 INT NOT NULL);"
    )
    with sqlserver_con.cursor() as cursor:
        cursor.execute(create_table_sql)
        sqlserver_con.commit()

    df = pd.DataFrame({"c0": ["foo", "bar"], "c2": [1, 2]})

    with pytest.raises(pyodbc.Error):
        wr.sqlserver.to_sql(
            df=df, con=sqlserver_con, schema="dbo", table=sqlserver_table, mode="append", use_column_names=False
        )

    wr.sqlserver.to_sql(
        df=df, con=sqlserver_con, schema="dbo", table=sqlserver_table, mode="append", use_column_names=True
    )

    df2 = wr.sqlserver.read_sql_table(con=sqlserver_con, schema="dbo", table=sqlserver_table)

    df["c1"] = 42
    df["c0"] = df["c0"].astype("string")
    df["c1"] = df["c1"].astype("Int64")
    df["c2"] = df["c2"].astype("Int64")
    df = df.reindex(sorted(df.columns), axis=1)
    assert df.equals(df2)


@pytest.mark.parametrize("chunksize", [1, 10, 500])
def test_dfs_are_equal_for_different_chunksizes(sqlserver_table, sqlserver_con, chunksize):
    df = pd.DataFrame({"c0": [i for i in range(64)], "c1": ["foo" for _ in range(64)]})
    wr.sqlserver.to_sql(df=df, con=sqlserver_con, schema="dbo", table=sqlserver_table, chunksize=chunksize)

    df2 = wr.sqlserver.read_sql_table(con=sqlserver_con, schema="dbo", table=sqlserver_table)

    df["c0"] = df["c0"].astype("Int64")
    df["c1"] = df["c1"].astype("string")

    assert df.equals(df2)<|MERGE_RESOLUTION|>--- conflicted
+++ resolved
@@ -2,11 +2,7 @@
 
 import logging
 from decimal import Decimal
-<<<<<<< HEAD
 from typing import Any, Iterator
-=======
-from typing import Any
->>>>>>> 676e1c12
 
 import boto3
 import pyarrow as pa
@@ -26,21 +22,15 @@
 
 @pytest.fixture(scope="module", autouse=True)
 def create_sql_server_database(databases_parameters: dict[str, Any]) -> None:
-<<<<<<< HEAD
-=======
     attrs = _db_utils.get_connection_attributes(connection="aws-sdk-pandas-sqlserver")
->>>>>>> 676e1c12
     connection_str = (
         f"DRIVER={{ODBC Driver 17 for SQL Server}};"
         f"SERVER={attrs.host},{attrs.port};"
         f"UID={attrs.user};"
         f"PWD={attrs.password}"
     )
-<<<<<<< HEAD
-=======
 
     database_name = databases_parameters["sqlserver"]["database"]
->>>>>>> 676e1c12
     sql_create_db = (
         f"IF NOT EXISTS(SELECT * FROM sys.databases WHERE name = '{database_name}') "
         "BEGIN "
