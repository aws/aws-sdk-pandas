--- conflicted
+++ resolved
@@ -218,10 +218,7 @@
         assert s3obj.read() == "foo"
     desc = wr.s3.describe_objects([path])[path]
     if s3_additional_kwargs is None:
-<<<<<<< HEAD
-=======
         # S3 default encryption
->>>>>>> ffe44a72
         assert desc.get("ServerSideEncryption") == "AES256"
     elif s3_additional_kwargs["ServerSideEncryption"] == "aws:kms":
         assert desc.get("ServerSideEncryption") == "aws:kms"
