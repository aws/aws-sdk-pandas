--- conflicted
+++ resolved
@@ -420,11 +420,7 @@
     df["c3"] = [9, 10, 11]
     with pytest.raises(wr.exceptions.InvalidArgumentValue):
         wr.s3.to_csv(
-<<<<<<< HEAD
             df=df, path=path_file, dataset=True, glue_catalog_parameters=glue_catalog_parameters, schema_evolution=False
-        )
-=======
-            df=df, path=path_file, dataset=True, database=glue_database, table=glue_table, schema_evolution=False
         )
 
 
@@ -452,5 +448,4 @@
         wr.s3.to_json(df=df, path=f"{path}test.pq", dataset=True, database=None, table="test")
 
     with pytest.raises(wr.exceptions.InvalidArgumentCombination):
-        wr.s3.to_csv(df=df, dataset=True)
->>>>>>> 6b853ea5
+        wr.s3.to_csv(df=df, dataset=True)