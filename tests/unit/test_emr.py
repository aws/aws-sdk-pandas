import logging
import time

import pytest

import awswrangler as wr

logging.getLogger("awswrangler").setLevel(logging.DEBUG)


def test_cluster(bucket, cloudformation_outputs, emr_security_configuration):
    steps = []
    for cmd in ['echo "Hello"', "ls -la"]:
        steps.append(wr.emr.build_step(name=cmd, command=cmd))
    cluster_id = wr.emr.create_cluster(
        cluster_name="wrangler_cluster",
        logging_s3_path=f"s3://{bucket}/emr-logs/",
        emr_release="emr-6.7.0",
        subnet_id=cloudformation_outputs["PublicSubnet1"],
        emr_ec2_role="EMR_EC2_DefaultRole",
        emr_role="EMR_DefaultRole",
        instance_type_master="m5.xlarge",
        instance_type_core="m5.xlarge",
        instance_type_task="m5.xlarge",
        instance_ebs_size_master=50,
        instance_ebs_size_core=50,
        instance_ebs_size_task=50,
        instance_num_on_demand_master=1,
        instance_num_on_demand_core=1,
        instance_num_on_demand_task=1,
        instance_num_spot_master=0,
        instance_num_spot_core=1,
        instance_num_spot_task=1,
        spot_bid_percentage_of_on_demand_master=100,
        spot_bid_percentage_of_on_demand_core=100,
        spot_bid_percentage_of_on_demand_task=100,
        spot_provisioning_timeout_master=5,
        spot_provisioning_timeout_core=5,
        spot_provisioning_timeout_task=5,
        spot_timeout_to_on_demand_master=True,
        spot_timeout_to_on_demand_core=True,
        spot_timeout_to_on_demand_task=True,
        python3=True,
        spark_glue_catalog=True,
        hive_glue_catalog=True,
        presto_glue_catalog=True,
        bootstraps_paths=None,
        debugging=True,
        applications=["Hadoop", "Spark", "Ganglia", "Hive"],
        visible_to_all_users=True,
        keep_cluster_alive_when_no_steps=False,
        key_pair_name=None,
        spark_pyarrow=True,
        steps=steps,
        security_configuration=emr_security_configuration,
    )
    time.sleep(10)
    cluster_state = wr.emr.get_cluster_state(cluster_id=cluster_id)
    assert cluster_state == "STARTING"
    step_id = wr.emr.submit_step(
        cluster_id=cluster_id, name="step_test", command="s3://...script.sh arg1 arg2", script=True
    )
    time.sleep(10)
    step_state = wr.emr.get_step_state(cluster_id=cluster_id, step_id=step_id)
    assert step_state == "PENDING"
    wr.emr.terminate_cluster(cluster_id=cluster_id)
    while "TERMINATED" not in wr.emr.get_cluster_state(cluster_id=cluster_id):
        time.sleep(10)
    wr.s3.delete_objects(f"s3://{bucket}/emr-logs/")


def test_cluster_single_node(bucket, cloudformation_outputs, emr_security_configuration):
    cluster_id = wr.emr.create_cluster(
        cluster_name="wrangler_cluster",
        logging_s3_path=f"s3://{bucket}/emr-logs/",
        emr_release="emr-6.7.0",
        subnet_id=cloudformation_outputs["PublicSubnet1"],
        emr_ec2_role="EMR_EC2_DefaultRole",
        emr_role="EMR_DefaultRole",
        instance_type_master="m5.xlarge",
        instance_type_core="m5.xlarge",
        instance_type_task="m5.xlarge",
        instance_ebs_size_master=50,
        instance_ebs_size_core=50,
        instance_ebs_size_task=50,
        instance_num_on_demand_master=1,
        instance_num_on_demand_core=0,
        instance_num_on_demand_task=0,
        instance_num_spot_master=0,
        instance_num_spot_core=0,
        instance_num_spot_task=0,
        spot_bid_percentage_of_on_demand_master=100,
        spot_bid_percentage_of_on_demand_core=100,
        spot_bid_percentage_of_on_demand_task=100,
        spot_provisioning_timeout_master=5,
        spot_provisioning_timeout_core=5,
        spot_provisioning_timeout_task=5,
        spot_timeout_to_on_demand_master=False,
        spot_timeout_to_on_demand_core=False,
        spot_timeout_to_on_demand_task=False,
        python3=False,
        spark_glue_catalog=False,
        hive_glue_catalog=False,
        presto_glue_catalog=False,
        consistent_view=True,
        consistent_view_retry_count=6,
        consistent_view_retry_seconds=15,
        consistent_view_table_name="EMRConsistentView",
        bootstraps_paths=None,
        debugging=False,
        applications=["Hadoop", "Spark", "Ganglia", "Hive"],
        visible_to_all_users=True,
        key_pair_name=None,
        spark_log_level="ERROR",
        spark_jars_path=[f"s3://{bucket}/jars/"],
        spark_defaults={"spark.default.parallelism": "400"},
        maximize_resource_allocation=True,
        keep_cluster_alive_when_no_steps=False,
        termination_protected=False,
        spark_pyarrow=False,
        security_configuration=emr_security_configuration,
        tags={"foo": "boo", "bar": "xoo"},
    )
    time.sleep(10)
    cluster_state = wr.emr.get_cluster_state(cluster_id=cluster_id)
    assert cluster_state == "STARTING"
    steps = []
    for cmd in ['echo "Hello"', "ls -la"]:
        steps.append(wr.emr.build_step(name=cmd, command=cmd))
    wr.emr.submit_steps(cluster_id=cluster_id, steps=steps)
    wr.emr.terminate_cluster(cluster_id=cluster_id)
    while "TERMINATED" not in wr.emr.get_cluster_state(cluster_id=cluster_id):
        time.sleep(10)
    wr.s3.delete_objects(f"s3://{bucket}/emr-logs/")


def test_default_logging_path(cloudformation_outputs):
    path = wr.emr._get_default_logging_path(subnet_id=cloudformation_outputs["PublicSubnet1"])
    assert path.startswith("s3://aws-logs-")
    assert path.endswith("/elasticmapreduce/")
    with pytest.raises(wr.exceptions.InvalidArgumentCombination):
        wr.emr._get_default_logging_path()


def test_docker(bucket, cloudformation_outputs, emr_security_configuration):
    cluster_id = wr.emr.create_cluster(
        subnet_id=cloudformation_outputs["PublicSubnet1"],
        docker=True,
        custom_classifications=[
            {
                "Classification": "livy-conf",
                "Properties": {
                    "livy.spark.master": "yarn",
                    "livy.spark.deploy-mode": "cluster",
                    "livy.server.session.timeout": "16h",
                },
            }
        ],
        steps=[wr.emr.build_step("spark-submit --deploy-mode cluster s3://bucket/emr.py")],
        security_configuration=emr_security_configuration,
    )
    wr.emr.submit_ecr_credentials_refresh(cluster_id, path=f"s3://{bucket}/emr/")
    wr.emr.submit_steps(
        cluster_id=cluster_id,
        steps=[
            wr.emr.build_spark_step(
                path=f"s3://{bucket}/emr/test_docker.py",
                docker_image="123456789123.dkr.ecr.us-east-1.amazonaws.com/docker-emr:docker-emr",
            )
        ],
    )
    wr.emr.submit_spark_step(cluster_id=cluster_id, path=f"s3://{bucket}/emr/test_docker.py")
    wr.emr.terminate_cluster(cluster_id=cluster_id)
<<<<<<< HEAD
    while "TERMINATED" not in wr.emr.get_cluster_state(cluster_id=cluster_id):
        time.sleep(10)
=======


@pytest.mark.parametrize(
    "version, result",
    [("emr-6.8.0", "spark-log4j2"), ("emr-6.0", "spark-log4j"), ("emr-8", "spark-log4j"), ("Emr-98", "spark-log4j")],
)
def test_get_emr_integer_version(version, result):
    assert wr.emr._get_emr_classification_lib(version) == result
>>>>>>> 09c42a6b
<|MERGE_RESOLUTION|>--- conflicted
+++ resolved
@@ -171,10 +171,8 @@
     )
     wr.emr.submit_spark_step(cluster_id=cluster_id, path=f"s3://{bucket}/emr/test_docker.py")
     wr.emr.terminate_cluster(cluster_id=cluster_id)
-<<<<<<< HEAD
     while "TERMINATED" not in wr.emr.get_cluster_state(cluster_id=cluster_id):
         time.sleep(10)
-=======
 
 
 @pytest.mark.parametrize(
@@ -182,5 +180,4 @@
     [("emr-6.8.0", "spark-log4j2"), ("emr-6.0", "spark-log4j"), ("emr-8", "spark-log4j"), ("Emr-98", "spark-log4j")],
 )
 def test_get_emr_integer_version(version, result):
-    assert wr.emr._get_emr_classification_lib(version) == result
->>>>>>> 09c42a6b
+    assert wr.emr._get_emr_classification_lib(version) == result