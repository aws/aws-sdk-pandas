from datetime import datetime
from typing import Dict

import pytest
import ray
from pyarrow import csv
from redshift_connector import Connection

import awswrangler as wr

from .._utils import ExecutionTimer


<<<<<<< HEAD
@pytest.mark.parametrize("benchmark_time", [60])
def test_timestream_write(benchmark_time: int, timestream_database_and_table: str) -> None:
=======
@pytest.mark.parametrize("benchmark_time", [180])
def test_timestream_write(benchmark_time: int, timestream_database_and_table: str, request) -> None:
>>>>>>> 76e781b5
    name = timestream_database_and_table
    df = (
        ray.data.read_csv(
            "https://raw.githubusercontent.com/awslabs/amazon-timestream-tools/mainline/sample_apps/data/sample.csv",
            **{
                "read_options": csv.ReadOptions(
                    column_names=[
                        "ignore0",
                        "region",
                        "ignore1",
                        "az",
                        "ignore2",
                        "hostname",
                        "measure_kind",
                        "measure",
                        "ignore3",
                        "ignore4",
                        "ignore5",
                    ]
                )
            },
        )
        .to_modin()
        .loc[:, ["region", "az", "hostname", "measure_kind", "measure"]]
    )

    df["time"] = datetime.now()
    df.reset_index(inplace=True, drop=False)
    df_cpu = df[df.measure_kind == "cpu_utilization"]
    df_memory = df[df.measure_kind == "memory_utilization"]

    with ExecutionTimer(request) as timer:
        rejected_records = wr.timestream.write(
            df=df_cpu,
            database=name,
            table=name,
            time_col="time",
            measure_col="measure",
            dimensions_cols=["index", "region", "az", "hostname"],
        )
        assert len(rejected_records) == 0
        rejected_records = wr.timestream.write(
            df=df_memory,
            database=name,
            table=name,
            time_col="time",
            measure_col="measure",
            dimensions_cols=["index", "region", "az", "hostname"],
        )
        assert len(rejected_records) == 0
    assert timer.elapsed_time < benchmark_time

    df = wr.timestream.query(f'SELECT COUNT(*) AS counter FROM "{name}"."{name}"')
    assert df["counter"].iloc[0] == 126_000


@pytest.mark.parametrize("benchmark_time_copy", [150])
@pytest.mark.parametrize("benchmark_time_unload", [150])
def test_redshift_copy_unload(
    benchmark_time_copy: int,
    benchmark_time_unload: int,
    path: str,
    redshift_table: str,
    redshift_con: Connection,
    databases_parameters: Dict[str, str],
    request,
) -> None:
    df = wr.s3.read_parquet(path="s3://ursa-labs-taxi-data/2018/1*")

    with ExecutionTimer(request, "redshift_copy") as timer:
        wr.redshift.copy(
            df=df,
            path=path,
            con=redshift_con,
            schema="public",
            table=redshift_table,
            mode="overwrite",
            iam_role=databases_parameters["redshift"]["role"],
        )
    assert timer.elapsed_time < benchmark_time_copy

    with ExecutionTimer(request, "redshift_unload") as timer:
        df2 = wr.redshift.unload(
            sql=f"SELECT * FROM public.{redshift_table}",
            con=redshift_con,
            iam_role=databases_parameters["redshift"]["role"],
            path=path,
            keep_files=False,
        )
    assert timer.elapsed_time < benchmark_time_unload

    assert df.shape == df2.shape


<<<<<<< HEAD
@pytest.mark.parametrize("benchmark_time", [40])
def test_athena_unload(benchmark_time: int, path: str, glue_table: str, glue_database: str) -> None:
=======
@pytest.mark.parametrize("benchmark_time", [120])
def test_athena_unload(benchmark_time: int, path: str, glue_table: str, glue_database: str, request) -> None:
>>>>>>> 76e781b5
    df = wr.s3.read_parquet(path="s3://amazon-reviews-pds/parquet/product_category=Toys/", dataset=True)

    wr.s3.to_parquet(
        df,
        path,
        dataset=True,
        table=glue_table,
        database=glue_database,
        partition_cols=["year", "marketplace"],
    )

    with ExecutionTimer(request) as timer:
        df_out = wr.athena.read_sql_query(
            sql=f"SELECT * FROM {glue_table}",
            database=glue_database,
            ctas_approach=False,
            unload_approach=True,
            s3_output=f"{path}unload/",
            unload_parameters={"file_format": "PARQUET"},
        )
    assert timer.elapsed_time < benchmark_time

    assert df.shape == df_out.shape


<<<<<<< HEAD
@pytest.mark.parametrize("benchmark_time", [60])
def test_lakeformation_read(benchmark_time: int, path: str, glue_table: str, glue_database: str) -> None:
=======
@pytest.mark.parametrize("benchmark_time", [180])
def test_lakeformation_read(benchmark_time: int, path: str, glue_table: str, glue_database: str, request) -> None:
>>>>>>> 76e781b5
    df = wr.s3.read_parquet(path="s3://amazon-reviews-pds/parquet/product_category=Home/", dataset=True)

    wr.s3.to_parquet(
        df,
        path,
        index=False,
        dataset=True,
        table_type="GOVERNED",
        table=glue_table,
        database=glue_database,
        partition_cols=["year", "marketplace"],
    )

    with ExecutionTimer(request) as timer:
        df_out = wr.lakeformation.read_sql_table(
            table=glue_table,
            database=glue_database,
        )
    assert timer.elapsed_time < benchmark_time

    assert df.shape == df_out.shape<|MERGE_RESOLUTION|>--- conflicted
+++ resolved
@@ -11,13 +11,8 @@
 from .._utils import ExecutionTimer
 
 
-<<<<<<< HEAD
 @pytest.mark.parametrize("benchmark_time", [60])
-def test_timestream_write(benchmark_time: int, timestream_database_and_table: str) -> None:
-=======
-@pytest.mark.parametrize("benchmark_time", [180])
 def test_timestream_write(benchmark_time: int, timestream_database_and_table: str, request) -> None:
->>>>>>> 76e781b5
     name = timestream_database_and_table
     df = (
         ray.data.read_csv(
@@ -112,13 +107,8 @@
     assert df.shape == df2.shape
 
 
-<<<<<<< HEAD
 @pytest.mark.parametrize("benchmark_time", [40])
-def test_athena_unload(benchmark_time: int, path: str, glue_table: str, glue_database: str) -> None:
-=======
-@pytest.mark.parametrize("benchmark_time", [120])
 def test_athena_unload(benchmark_time: int, path: str, glue_table: str, glue_database: str, request) -> None:
->>>>>>> 76e781b5
     df = wr.s3.read_parquet(path="s3://amazon-reviews-pds/parquet/product_category=Toys/", dataset=True)
 
     wr.s3.to_parquet(
@@ -144,13 +134,8 @@
     assert df.shape == df_out.shape
 
 
-<<<<<<< HEAD
 @pytest.mark.parametrize("benchmark_time", [60])
-def test_lakeformation_read(benchmark_time: int, path: str, glue_table: str, glue_database: str) -> None:
-=======
-@pytest.mark.parametrize("benchmark_time", [180])
 def test_lakeformation_read(benchmark_time: int, path: str, glue_table: str, glue_database: str, request) -> None:
->>>>>>> 76e781b5
     df = wr.s3.read_parquet(path="s3://amazon-reviews-pds/parquet/product_category=Home/", dataset=True)
 
     wr.s3.to_parquet(
