--- conflicted
+++ resolved
@@ -57,7 +57,24 @@
     assert len(wr.s3.list_objects(f"{path2}delete-test*")) == 0
 
 
-<<<<<<< HEAD
+@pytest.mark.parametrize("benchmark_time", [240])
+def test_s3_read_csv_simple(benchmark_time):
+    path = "s3://nyc-tlc/csv_backup/yellow_tripdata_2021-0*.csv"
+    with ExecutionTimer("elapsed time of wr.s3.read_csv() simple") as timer:
+        wr.s3.read_csv(path=path)
+
+    assert timer.elapsed_time < benchmark_time
+
+
+@pytest.mark.parametrize("benchmark_time", [30])
+def test_s3_read_json_simple(benchmark_time):
+    path = "s3://covid19-lake/covid_knowledge_graph/json/edges/paper_to_concept/*.json"
+    with ExecutionTimer("elapsed time of wr.s3.read_json() simple") as timer:
+        wr.s3.read_json(path=path, lines=True, orient="records")
+
+    assert timer.elapsed_time < benchmark_time
+
+
 @pytest.mark.timeout(300)
 @pytest.mark.parametrize("benchmark_time", [30])
 def test_wait_object_exists(path: str, benchmark_time: int) -> None:
@@ -71,18 +88,10 @@
 
     with ExecutionTimer("elapsed time of wr.s3.wait_objects_exist()") as timer:
         wr.s3.wait_objects_exist(file_paths, parallelism=16)
-=======
-@pytest.mark.parametrize("benchmark_time", [240])
-def test_s3_read_csv_simple(benchmark_time):
-    path = "s3://nyc-tlc/csv_backup/yellow_tripdata_2021-0*.csv"
-    with ExecutionTimer("elapsed time of wr.s3.read_csv() simple") as timer:
-        wr.s3.read_csv(path=path)
->>>>>>> d4589067
 
     assert timer.elapsed_time < benchmark_time
 
 
-<<<<<<< HEAD
 @pytest.mark.timeout(60)
 @pytest.mark.parametrize("benchmark_time", [30])
 def test_wait_object_not_exists(path: str, benchmark_time: int) -> None:
@@ -91,12 +100,5 @@
 
     with ExecutionTimer("elapsed time of wr.s3.wait_objects_not_exist()") as timer:
         wr.s3.wait_objects_not_exist(file_paths, parallelism=16)
-=======
-@pytest.mark.parametrize("benchmark_time", [30])
-def test_s3_read_json_simple(benchmark_time):
-    path = "s3://covid19-lake/covid_knowledge_graph/json/edges/paper_to_concept/*.json"
-    with ExecutionTimer("elapsed time of wr.s3.read_json() simple") as timer:
-        wr.s3.read_json(path=path, lines=True, orient="records")
->>>>>>> d4589067
 
     assert timer.elapsed_time < benchmark_time