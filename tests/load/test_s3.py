--- conflicted
+++ resolved
@@ -44,13 +44,8 @@
 
 
 @pytest.mark.repeat(1)
-<<<<<<< HEAD
 @pytest.mark.parametrize("benchmark_time", [150])
-def test_s3_select(benchmark_time):
-=======
-@pytest.mark.parametrize("benchmark_time", [180])
 def test_s3_select(benchmark_time, request):
->>>>>>> 76e781b5
     path = "s3://ursa-labs-taxi-data/2018/1*.parquet"
     with ExecutionTimer(request) as timer:
         df = wr.s3.select_query(
@@ -65,13 +60,8 @@
     assert timer.elapsed_time < benchmark_time
 
 
-<<<<<<< HEAD
 @pytest.mark.parametrize("benchmark_time", [40])
-def test_s3_read_parquet_simple(benchmark_time):
-=======
-@pytest.mark.parametrize("benchmark_time", [90])
 def test_s3_read_parquet_simple(benchmark_time, request):
->>>>>>> 76e781b5
     path = "s3://ursa-labs-taxi-data/2018/"
     with ExecutionTimer(request) as timer:
         wr.s3.read_parquet(path=path)
@@ -79,13 +69,8 @@
     assert timer.elapsed_time < benchmark_time
 
 
-<<<<<<< HEAD
 @pytest.mark.parametrize("benchmark_time", [30])
-def test_s3_read_parquet_partition_filter(benchmark_time):
-=======
-@pytest.mark.parametrize("benchmark_time", [240])
 def test_s3_read_parquet_partition_filter(benchmark_time, request):
->>>>>>> 76e781b5
     path = "s3://amazon-reviews-pds/parquet/"
     with ExecutionTimer(request) as timer:
         filter = lambda x: True if x["product_category"].startswith("Wireless") else False  # noqa: E731
@@ -148,13 +133,8 @@
     assert len(wr.s3.list_objects(f"{path2}delete-test*")) == 0
 
 
-<<<<<<< HEAD
 @pytest.mark.parametrize("benchmark_time", [20])
-def test_s3_read_csv_simple(benchmark_time):
-=======
-@pytest.mark.parametrize("benchmark_time", [30])
 def test_s3_read_csv_simple(benchmark_time, request):
->>>>>>> 76e781b5
     path = "s3://nyc-tlc/csv_backup/yellow_tripdata_2021-0*.csv"
     with ExecutionTimer(request) as timer:
         wr.s3.read_csv(path=path)
@@ -162,13 +142,8 @@
     assert timer.elapsed_time < benchmark_time
 
 
-<<<<<<< HEAD
 @pytest.mark.parametrize("benchmark_time", [15])
-def test_s3_read_json_simple(benchmark_time):
-=======
-@pytest.mark.parametrize("benchmark_time", [30])
 def test_s3_read_json_simple(benchmark_time, request):
->>>>>>> 76e781b5
     path = "s3://covid19-lake/covid_knowledge_graph/json/edges/paper_to_concept/*.json"
     with ExecutionTimer(request) as timer:
         wr.s3.read_json(path=path, lines=True, orient="records")
@@ -176,15 +151,9 @@
     assert timer.elapsed_time < benchmark_time
 
 
-<<<<<<< HEAD
-@pytest.mark.parametrize("benchmark_time", [5])
-def test_s3_write_csv(path: str, big_modin_df: pd.DataFrame, benchmark_time: int):
-    with ExecutionTimer("elapsed time of wr.s3.to_csv()") as timer:
-=======
-@pytest.mark.parametrize("benchmark_time", [15])
+@pytest.mark.parametrize("benchmark_time", [5])
 def test_s3_write_csv(path: str, big_modin_df: pd.DataFrame, benchmark_time: int, request):
     with ExecutionTimer(request) as timer:
->>>>>>> 76e781b5
         wr.s3.to_csv(big_modin_df, path, dataset=True)
 
     objects = wr.s3.list_objects(path)
@@ -192,15 +161,9 @@
     assert timer.elapsed_time < benchmark_time
 
 
-<<<<<<< HEAD
-@pytest.mark.parametrize("benchmark_time", [5])
-def test_s3_write_json(path: str, big_modin_df: pd.DataFrame, benchmark_time: int):
-    with ExecutionTimer("elapsed time of wr.s3.to_json()") as timer:
-=======
-@pytest.mark.parametrize("benchmark_time", [15])
+@pytest.mark.parametrize("benchmark_time", [5])
 def test_s3_write_json(path: str, big_modin_df: pd.DataFrame, benchmark_time: int, request):
     with ExecutionTimer(request) as timer:
->>>>>>> 76e781b5
         wr.s3.to_json(big_modin_df, path, dataset=True, lines=True, orient="records")
 
     objects = wr.s3.list_objects(path)
@@ -209,13 +172,8 @@
 
 
 @pytest.mark.timeout(300)
-<<<<<<< HEAD
 @pytest.mark.parametrize("benchmark_time", [15])
-def test_wait_object_exists(path: str, benchmark_time: int) -> None:
-=======
-@pytest.mark.parametrize("benchmark_time", [30])
 def test_wait_object_exists(path: str, benchmark_time: int, request) -> None:
->>>>>>> 76e781b5
     df = pd.DataFrame({"c0": [0, 1, 2], "c1": [3, 4, 5]})
 
     num_objects = 200
@@ -231,13 +189,8 @@
 
 
 @pytest.mark.timeout(60)
-<<<<<<< HEAD
 @pytest.mark.parametrize("benchmark_time", [15])
-def test_wait_object_not_exists(path: str, benchmark_time: int) -> None:
-=======
-@pytest.mark.parametrize("benchmark_time", [30])
 def test_wait_object_not_exists(path: str, benchmark_time: int, request) -> None:
->>>>>>> 76e781b5
     num_objects = 200
     file_paths = [f"{path}{i}.txt" for i in range(num_objects)]
 
