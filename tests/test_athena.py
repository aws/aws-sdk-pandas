--- conflicted
+++ resolved
@@ -764,13 +764,9 @@
     df = get_df_txt()
     parsed_df = wr.athena._utils._parse_describe_table(df)
     assert parsed_df["Partition"].to_list() == [False, False, False, True, True]
-<<<<<<< HEAD
-    assert parsed_df["Column Name"].to_list() == ["iint8", "iint16", "iint32", "par0", "par1"]
-=======
     assert parsed_df["Column Name"].to_list() == ["iint8", "iint16", "iint32", "par0", "par1"]
 
 
 def test_describe_table(path, glue_database, glue_table):
     wr.catalog.create_parquet_table(database=glue_database, table=glue_table, path=path, columns_types={"c0": "int"})
-    assert wr.athena.describe_table(database=glue_database, table=glue_table).shape == (1, 4)
->>>>>>> 94ce262b
+    assert wr.athena.describe_table(database=glue_database, table=glue_table).shape == (1, 4)