--- conflicted
+++ resolved
@@ -1097,9 +1097,7 @@
     assert query_execution_result["Query"] == sql
     assert query_execution_result["StatementType"] == "DML"
     assert query_execution_result["QueryExecutionContext"]["Database"] == glue_database
-
-
-<<<<<<< HEAD
+    
 def test_get_query_results(path, glue_table, glue_database):
 
     sql = (
@@ -1108,22 +1106,6 @@
         "    ROW(field0 BIGINT, field1 ROW(field2 BIGINT, field3 ROW(field4 BIGINT, field5 VARCHAR)))"
         ") AS col0"
     )
-=======
-def test_get_query_results(path, glue_database, glue_table):
-    wr.catalog.delete_table_if_exists(database=glue_database, table=glue_table)
-    wr.s3.to_parquet(
-        df=get_df(),
-        path=path,
-        index=True,
-        use_threads=True,
-        dataset=True,
-        mode="overwrite",
-        database=glue_database,
-        table=glue_table,
-        partition_cols=["par0", "par1"],
-    )
-    sql = f"SELECT * FROM {glue_table}"
->>>>>>> 44c60125
 
     df_ctas: pd.DataFrame = wr.athena.read_sql_query(
         sql=sql, database=glue_database, ctas_approach=True, unload_approach=False
@@ -1133,17 +1115,12 @@
     pd.testing.assert_frame_equal(df_get_query_results_ctas, df_ctas)
 
     df_unload: pd.DataFrame = wr.athena.read_sql_query(
-<<<<<<< HEAD
         sql=sql, database=glue_database, ctas_approach=False, unload_approach=True, s3_output=path
-=======
-        sql=sql, database=glue_database, ctas_approach=False, unload_approach=True
->>>>>>> 44c60125
     )
     query_id_unload = df_unload.query_metadata["QueryExecutionId"]
     df_get_query_results_df_unload = wr.athena.get_query_results(query_execution_id=query_id_unload)
     pd.testing.assert_frame_equal(df_get_query_results_df_unload, df_unload)
-
-<<<<<<< HEAD
+    
     wr.catalog.delete_table_if_exists(database=glue_database, table=glue_table)
     wr.s3.to_parquet(
         df=get_df(),
@@ -1161,10 +1138,7 @@
     
     df_regular: pd.DataFrame = wr.athena.read_sql_query(
         sql=reg_sql, database=glue_database, ctas_approach=False, unload_approach=False
-=======
-    df_regular: pd.DataFrame = wr.athena.read_sql_query(
-        sql=sql, database=glue_database, ctas_approach=False, unload_approach=False
->>>>>>> 44c60125
+
     )
     query_id_regular = df_regular.query_metadata["QueryExecutionId"]
     df_get_query_results_df_regular = wr.athena.get_query_results(query_execution_id=query_id_regular)
