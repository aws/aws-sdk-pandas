<<<<<<< HEAD
[project]
name = "awswrangler-test-infrastructure"
version = "3.11.0"
=======
[tool.poetry]
name = "awswrangler - test infrastructure"
version = "3.12.0"
>>>>>>> 55d9db42
description = "CDK test infrastructure for AWS SDK for pandas"
authors = ["Amazon Web Services"]
license = {text = "Apache-2.0"}
requires-python = ">=3.9, <4.0"

dependencies = [
    "aws-cdk-lib>=2.188.0,<3",
    "aws-cdk.aws-glue-alpha>=2.188.0a0,<3",
    "aws-cdk.aws-neptune-alpha>=2.188.0a0,<3",
    "aws-cdk.aws-redshift-alpha>=2.188.0a0,<3",
    "packaging>=21.1,<25.0",
    'setuptools ; python_version >= "3.12"',
]<|MERGE_RESOLUTION|>--- conflicted
+++ resolved
@@ -1,12 +1,6 @@
-<<<<<<< HEAD
 [project]
 name = "awswrangler-test-infrastructure"
-version = "3.11.0"
-=======
-[tool.poetry]
-name = "awswrangler - test infrastructure"
 version = "3.12.0"
->>>>>>> 55d9db42
 description = "CDK test infrastructure for AWS SDK for pandas"
 authors = ["Amazon Web Services"]
 license = {text = "Apache-2.0"}
