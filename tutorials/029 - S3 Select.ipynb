--- conflicted
+++ resolved
@@ -212,8 +212,6 @@
     "    path=\"s3://amazon-reviews-pds/parquet/product_category=Gift_Card/\",\n",
     "    input_serialization=\"Parquet\",\n",
     "    input_serialization_params={},\n",
-<<<<<<< HEAD
-=======
     ")\n",
     "df.loc[:, df.columns != \"product_title\"].head()"
    ]
@@ -227,7 +225,7 @@
   },
   {
    "cell_type": "code",
-   "execution_count": 11,
+   "execution_count": 5,
    "metadata": {},
    "outputs": [
     {
@@ -311,165 +309,6 @@
        "2  Winning Moves Games Classic Ouija   \n",
        "3  Winning Moves Games Classic Ouija   \n",
        "4  Winning Moves Games Classic Ouija   \n",
-       "\n",
-       "                                           image_url label  \n",
-       "0  http://ecx.images-amazon.com/images/I/81I1XZea...     1  \n",
-       "1  http://ecx.images-amazon.com/images/I/81kcYEG5...     1  \n",
-       "2  http://ecx.images-amazon.com/images/I/81kcYEG5...     1  \n",
-       "3  http://ecx.images-amazon.com/images/I/81kcYEG5...     1  \n",
-       "4  http://ecx.images-amazon.com/images/I/81kcYEG5...     1  "
-      ]
-     },
-     "execution_count": 11,
-     "metadata": {},
-     "output_type": "execute_result"
-    }
-   ],
-   "source": [
-    "df = wr.s3.select_query(\n",
-    "    sql=\"SELECT * FROM s3object\",\n",
-    "    path=\"s3://humor-detection-pds/Humorous.csv\",\n",
-    "    input_serialization=\"CSV\",\n",
-    "    input_serialization_params={\n",
-    "        \"FileHeaderInfo\": \"Use\",\n",
-    "        \"RecordDelimiter\": \"\\r\\n\",\n",
-    "    },\n",
-    "    scan_range_chunk_size=1024*1024*32,  # override range of bytes to query, by default 1Mb\n",
-    "    use_threads=True,\n",
->>>>>>> 22358e10
-    ")\n",
-    "df.loc[:, df.columns != \"product_title\"].head()"
-   ]
-  },
-  {
-   "cell_type": "markdown",
-   "metadata": {},
-   "source": [
-    "## Read full CSV file"
-   ]
-  },
-  {
-   "cell_type": "code",
-   "execution_count": 5,
-   "metadata": {},
-   "outputs": [
-    {
-     "data": {
-      "text/html": [
-       "<div>\n",
-       "<style scoped>\n",
-       "    .dataframe tbody tr th:only-of-type {\n",
-       "        vertical-align: middle;\n",
-       "    }\n",
-       "\n",
-       "    .dataframe tbody tr th {\n",
-       "        vertical-align: top;\n",
-       "    }\n",
-       "\n",
-       "    .dataframe thead th {\n",
-       "        text-align: right;\n",
-       "    }\n",
-       "</style>\n",
-       "<table border=\"1\" class=\"dataframe\">\n",
-       "  <thead>\n",
-       "    <tr style=\"text-align: right;\">\n",
-       "      <th></th>\n",
-       "      <th>question</th>\n",
-       "      <th>product_description</th>\n",
-       "      <th>image_url</th>\n",
-       "      <th>label</th>\n",
-       "    </tr>\n",
-       "  </thead>\n",
-       "  <tbody>\n",
-       "    <tr>\n",
-       "      <th>0</th>\n",
-<<<<<<< HEAD
-       "      <td>Will the volca sample get me a girlfriend?</td>\n",
-       "      <td>Korg Amplifier Part VOLCASAMPLE</td>\n",
-       "      <td>http://ecx.images-amazon.com/images/I/81I1XZea...</td>\n",
-       "      <td>1</td>\n",
-       "    </tr>\n",
-       "    <tr>\n",
-       "      <th>1</th>\n",
-       "      <td>Can u communicate with spirits even on Saturday?</td>\n",
-       "      <td>Winning Moves Games Classic Ouija</td>\n",
-       "      <td>http://ecx.images-amazon.com/images/I/81kcYEG5...</td>\n",
-       "      <td>1</td>\n",
-       "    </tr>\n",
-       "    <tr>\n",
-       "      <th>2</th>\n",
-       "      <td>I won't get hunted right?</td>\n",
-       "      <td>Winning Moves Games Classic Ouija</td>\n",
-       "      <td>http://ecx.images-amazon.com/images/I/81kcYEG5...</td>\n",
-       "      <td>1</td>\n",
-       "    </tr>\n",
-       "    <tr>\n",
-       "      <th>3</th>\n",
-       "      <td>I have a few questions.. Can you get possessed...</td>\n",
-       "      <td>Winning Moves Games Classic Ouija</td>\n",
-       "      <td>http://ecx.images-amazon.com/images/I/81kcYEG5...</td>\n",
-       "      <td>1</td>\n",
-       "    </tr>\n",
-       "    <tr>\n",
-       "      <th>4</th>\n",
-       "      <td>Has anyone asked where the treasure is? What w...</td>\n",
-       "      <td>Winning Moves Games Classic Ouija</td>\n",
-       "      <td>http://ecx.images-amazon.com/images/I/81kcYEG5...</td>\n",
-       "      <td>1</td>\n",
-=======
-       "      <td>Biden</td>\n",
-       "      <td>[{'type': 'twitter', 'value': 'joebiden'}]</td>\n",
-       "      <td>Joseph Biden, Jr.</td>\n",
-       "      <td>[{'note': 'Wikipedia (ace)', 'url': 'https://a...</td>\n",
-       "      <td>male</td>\n",
-       "      <td>https://theunitedstates.io/images/congress/ori...</td>\n",
-       "      <td>[{'identifier': 'B000444', 'scheme': 'bioguide...</td>\n",
-       "      <td>[{'lang': None, 'name': 'Joe Biden', 'note': '...</td>\n",
-       "      <td>Biden, Joseph</td>\n",
-       "      <td>[{'url': 'https://theunitedstates.io/images/co...</td>\n",
-       "      <td>Joseph</td>\n",
-       "      <td>1942-11-20</td>\n",
-       "      <td>64239edf-8e06-4d2d-acc0-33d96bc79774</td>\n",
->>>>>>> 22358e10
-       "    </tr>\n",
-       "  </tbody>\n",
-       "</table>\n",
-       "</div>"
-      ],
-      "text/plain": [
-<<<<<<< HEAD
-       "                                            question  \\\n",
-       "0         Will the volca sample get me a girlfriend?   \n",
-       "1   Can u communicate with spirits even on Saturday?   \n",
-       "2                          I won't get hunted right?   \n",
-       "3  I have a few questions.. Can you get possessed...   \n",
-       "4  Has anyone asked where the treasure is? What w...   \n",
-       "\n",
-       "                 product_description  \\\n",
-       "0    Korg Amplifier Part VOLCASAMPLE   \n",
-       "1  Winning Moves Games Classic Ouija   \n",
-       "2  Winning Moves Games Classic Ouija   \n",
-       "3  Winning Moves Games Classic Ouija   \n",
-       "4  Winning Moves Games Classic Ouija   \n",
-=======
-       "  family_name                             contact_details               name  \\\n",
-       "0       Biden  [{'type': 'twitter', 'value': 'joebiden'}]  Joseph Biden, Jr.   \n",
-       "\n",
-       "                                               links gender  \\\n",
-       "0  [{'note': 'Wikipedia (ace)', 'url': 'https://a...   male   \n",
-       "\n",
-       "                                               image  \\\n",
-       "0  https://theunitedstates.io/images/congress/ori...   \n",
-       "\n",
-       "                                         identifiers  \\\n",
-       "0  [{'identifier': 'B000444', 'scheme': 'bioguide...   \n",
-       "\n",
-       "                                         other_names      sort_name  \\\n",
-       "0  [{'lang': None, 'name': 'Joe Biden', 'note': '...  Biden, Joseph   \n",
-       "\n",
-       "                                              images given_name  birth_date  \\\n",
-       "0  [{'url': 'https://theunitedstates.io/images/co...     Joseph  1942-11-20   \n",
->>>>>>> 22358e10
        "\n",
        "                                           image_url label  \n",
        "0  http://ecx.images-amazon.com/images/I/81I1XZea...     1  \n",
@@ -498,7 +337,6 @@
     ")\n",
     "df.head()"
    ]
-<<<<<<< HEAD
   },
   {
    "cell_type": "markdown",
@@ -607,8 +445,6 @@
     "    },\n",
     ")"
    ]
-=======
->>>>>>> 22358e10
   }
  ],
  "metadata": {
