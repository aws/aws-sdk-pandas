--- conflicted
+++ resolved
@@ -19,11 +19,7 @@
     "\n",
     "Built on top of other open-source projects like [Pandas](https://github.com/pandas-dev/pandas), [Apache Arrow](https://github.com/apache/arrow) and [Boto3](https://github.com/boto/boto3), it offers abstracted functions to execute usual ETL tasks like load/unload data from **Data Lakes**, **Data Warehouses** and **Databases**.\n",
     "\n",
-<<<<<<< HEAD
-    "Check our [list of functionalities](https://aws-data-wrangler.readthedocs.io/en/3.0.0a2/api.html)."
-=======
     "Check our [list of functionalities](https://aws-sdk-pandas.readthedocs.io/en/2.16.1/api.html)."
->>>>>>> d0e82c0f
    ]
   },
   {
@@ -34,17 +30,6 @@
     "\n",
     "awswrangler runs almost anywhere over Python 3.7, 3.8, 3.9 and 3.10, so there are several different ways to install it in the desired environment.\n",
     "\n",
-<<<<<<< HEAD
-    "  - [PyPi (pip)](https://aws-data-wrangler.readthedocs.io/en/3.0.0a2/install.html#pypi-pip)\n",
-    "  - [Conda](https://aws-data-wrangler.readthedocs.io/en/3.0.0a2/install.html#conda)\n",
-    "  - [AWS Lambda Layer](https://aws-data-wrangler.readthedocs.io/en/3.0.0a2/install.html#aws-lambda-layer)\n",
-    "  - [AWS Glue Python Shell Jobs](https://aws-data-wrangler.readthedocs.io/en/3.0.0a2/install.html#aws-glue-python-shell-jobs)\n",
-    "  - [AWS Glue PySpark Jobs](https://aws-data-wrangler.readthedocs.io/en/3.0.0a2/install.html#aws-glue-pyspark-jobs)\n",
-    "  - [Amazon SageMaker Notebook](https://aws-data-wrangler.readthedocs.io/en/3.0.0a2/install.html#amazon-sagemaker-notebook)\n",
-    "  - [Amazon SageMaker Notebook Lifecycle](https://aws-data-wrangler.readthedocs.io/en/3.0.0a2/install.html#amazon-sagemaker-notebook-lifecycle)\n",
-    "  - [EMR Cluster](https://aws-data-wrangler.readthedocs.io/en/3.0.0a2/install.html#emr-cluster)\n",
-    "  - [From source](https://aws-data-wrangler.readthedocs.io/en/3.0.0a2/install.html#from-source)\n",
-=======
     "  - [PyPi (pip)](https://aws-sdk-pandas.readthedocs.io/en/2.16.1/install.html#pypi-pip)\n",
     "  - [Conda](https://aws-sdk-pandas.readthedocs.io/en/2.16.1/install.html#conda)\n",
     "  - [AWS Lambda Layer](https://aws-sdk-pandas.readthedocs.io/en/2.16.1/install.html#aws-lambda-layer)\n",
@@ -54,7 +39,6 @@
     "  - [Amazon SageMaker Notebook Lifecycle](https://aws-sdk-pandas.readthedocs.io/en/2.16.1/install.html#amazon-sagemaker-notebook-lifecycle)\n",
     "  - [EMR Cluster](https://aws-sdk-pandas.readthedocs.io/en/2.16.1/install.html#emr-cluster)\n",
     "  - [From source](https://aws-sdk-pandas.readthedocs.io/en/2.16.1/install.html#from-source)\n",
->>>>>>> d0e82c0f
     "\n",
     "Some good practices for most of the above methods are:\n",
     "  - Use new and individual Virtual Environments for each project ([venv](https://docs.python.org/3/library/venv.html))\n",
