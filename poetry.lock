[[package]]
name = "aenum"
version = "3.1.11"
description = "Advanced Enumerations (compatible with Python's stdlib Enum), NamedTuples, and NamedConstants"
category = "main"
optional = false
python-versions = "*"

[[package]]
name = "aiohttp"
version = "3.8.1"
description = "Async http client/server framework (asyncio)"
category = "main"
optional = false
python-versions = ">=3.6"

[package.dependencies]
aiosignal = ">=1.1.2"
async-timeout = ">=4.0.0a3,<5.0"
attrs = ">=17.3.0"
charset-normalizer = ">=2.0,<3.0"
frozenlist = ">=1.1.1"
multidict = ">=4.5,<7.0"
yarl = ">=1.0,<2.0"

[package.extras]
speedups = ["aiodns", "brotli", "cchardet"]

[[package]]
name = "aiohttp-cors"
version = "0.7.0"
description = "CORS support for aiohttp"
category = "main"
optional = true
python-versions = "*"

[package.dependencies]
aiohttp = ">=1.1"

[[package]]
name = "aiosignal"
version = "1.2.0"
description = "aiosignal: a list of registered asynchronous callbacks"
category = "main"
optional = false
python-versions = ">=3.6"

[package.dependencies]
frozenlist = ">=1.1.0"

[[package]]
name = "alabaster"
version = "0.7.12"
description = "A configurable sidebar-enabled Sphinx theme"
category = "dev"
optional = false
python-versions = "*"

[[package]]
name = "ansicon"
version = "1.89.0"
description = "Python wrapper for loading Jason Hood's ANSICON"
category = "main"
optional = true
python-versions = "*"

[[package]]
name = "anyio"
version = "3.6.1"
description = "High level compatibility layer for multiple asynchronous event loop implementations"
category = "dev"
optional = false
python-versions = ">=3.6.2"

[package.dependencies]
idna = ">=2.8"
sniffio = ">=1.1"

[package.extras]
doc = ["packaging", "sphinx-rtd-theme", "sphinx-autodoc-typehints (>=1.2.0)"]
test = ["coverage[toml] (>=4.5)", "hypothesis (>=4.0)", "pytest (>=7.0)", "pytest-mock (>=3.6.1)", "trustme", "contextlib2", "uvloop (<0.15)", "mock (>=4)", "uvloop (>=0.15)"]
trio = ["trio (>=0.16)"]

[[package]]
name = "appnope"
version = "0.1.3"
description = "Disable App Nap on macOS >= 10.9"
category = "dev"
optional = false
python-versions = "*"

[[package]]
name = "argon2-cffi"
version = "21.3.0"
description = "The secure Argon2 password hashing algorithm."
category = "dev"
optional = false
python-versions = ">=3.6"

[package.dependencies]
argon2-cffi-bindings = "*"

[package.extras]
dev = ["pre-commit", "cogapp", "tomli", "coverage[toml] (>=5.0.2)", "hypothesis", "pytest", "sphinx", "sphinx-notfound-page", "furo"]
docs = ["sphinx", "sphinx-notfound-page", "furo"]
tests = ["coverage[toml] (>=5.0.2)", "hypothesis", "pytest"]

[[package]]
name = "argon2-cffi-bindings"
version = "21.2.0"
description = "Low-level CFFI bindings for Argon2"
category = "dev"
optional = false
python-versions = ">=3.6"

[package.dependencies]
cffi = ">=1.0.1"

[package.extras]
dev = ["pytest", "cogapp", "pre-commit", "wheel"]
tests = ["pytest"]

[[package]]
name = "asn1crypto"
version = "1.5.1"
description = "Fast ASN.1 parser and serializer with definitions for private keys, public keys, certificates, CRL, OCSP, CMS, PKCS#3, PKCS#7, PKCS#8, PKCS#12, PKCS#5, X.509 and TSP"
category = "main"
optional = false
python-versions = "*"

[[package]]
name = "astroid"
version = "2.11.6"
description = "An abstract syntax tree for Python with inference support."
category = "dev"
optional = false
python-versions = ">=3.6.2"

[package.dependencies]
lazy-object-proxy = ">=1.4.0"
typing-extensions = {version = ">=3.10", markers = "python_version < \"3.10\""}
wrapt = ">=1.11,<2"

[[package]]
name = "async-timeout"
version = "4.0.2"
description = "Timeout context manager for asyncio programs"
category = "main"
optional = false
python-versions = ">=3.6"

[[package]]
name = "atomicwrites"
version = "1.4.0"
description = "Atomic file writes."
category = "dev"
optional = false
python-versions = ">=2.7, !=3.0.*, !=3.1.*, !=3.2.*, !=3.3.*"

[[package]]
name = "attrs"
version = "21.4.0"
description = "Classes Without Boilerplate"
category = "main"
optional = false
python-versions = ">=2.7, !=3.0.*, !=3.1.*, !=3.2.*, !=3.3.*, !=3.4.*"

[package.extras]
dev = ["coverage[toml] (>=5.0.2)", "hypothesis", "pympler", "pytest (>=4.3.0)", "six", "mypy", "pytest-mypy-plugins", "zope.interface", "furo", "sphinx", "sphinx-notfound-page", "pre-commit", "cloudpickle"]
docs = ["furo", "sphinx", "zope.interface", "sphinx-notfound-page"]
tests = ["coverage[toml] (>=5.0.2)", "hypothesis", "pympler", "pytest (>=4.3.0)", "six", "mypy", "pytest-mypy-plugins", "zope.interface", "cloudpickle"]
tests_no_zope = ["coverage[toml] (>=5.0.2)", "hypothesis", "pympler", "pytest (>=4.3.0)", "six", "mypy", "pytest-mypy-plugins", "cloudpickle"]

[[package]]
name = "babel"
version = "2.10.3"
description = "Internationalization utilities"
category = "dev"
optional = false
python-versions = ">=3.6"

[package.dependencies]
pytz = ">=2015.7"

[[package]]
name = "backcall"
version = "0.2.0"
description = "Specifications for callback functions passed in to an API"
category = "dev"
optional = false
python-versions = "*"

[[package]]
name = "backoff"
version = "2.1.2"
description = "Function decoration for backoff and retry"
category = "main"
optional = false
python-versions = ">=3.7,<4.0"

[[package]]
name = "beautifulsoup4"
version = "4.11.1"
description = "Screen-scraping library"
category = "main"
optional = false
python-versions = ">=3.6.0"

[package.dependencies]
soupsieve = ">1.2"

[package.extras]
html5lib = ["html5lib"]
lxml = ["lxml"]

[[package]]
name = "black"
version = "22.3.0"
description = "The uncompromising code formatter."
category = "dev"
optional = false
python-versions = ">=3.6.2"

[package.dependencies]
click = ">=8.0.0"
mypy-extensions = ">=0.4.3"
pathspec = ">=0.9.0"
platformdirs = ">=2"
tomli = {version = ">=1.1.0", markers = "python_version < \"3.11\""}
typing-extensions = {version = ">=3.10.0.0", markers = "python_version < \"3.10\""}

[package.extras]
colorama = ["colorama (>=0.4.3)"]
d = ["aiohttp (>=3.7.4)"]
jupyter = ["ipython (>=7.8.0)", "tokenize-rt (>=3.2.0)"]
uvloop = ["uvloop (>=0.15.2)"]

[[package]]
name = "bleach"
version = "5.0.0"
description = "An easy safelist-based HTML-sanitizing tool."
category = "dev"
optional = false
python-versions = ">=3.7"

[package.dependencies]
six = ">=1.9.0"
webencodings = "*"

[package.extras]
css = ["tinycss2 (>=1.1.0)"]
dev = ["pip-tools (==6.5.1)", "pytest (==7.1.1)", "flake8 (==4.0.1)", "tox (==3.24.5)", "sphinx (==4.3.2)", "twine (==4.0.0)", "wheel (==0.37.1)", "hashin (==0.17.0)", "black (==22.3.0)", "mypy (==0.942)"]

[[package]]
name = "blessed"
version = "1.19.1"
description = "Easy, practical library for making terminal apps, by providing an elegant, well-documented interface to Colors, Keyboard input, and screen Positioning capabilities."
category = "main"
optional = true
python-versions = ">=2.7"

[package.dependencies]
jinxed = {version = ">=1.1.0", markers = "platform_system == \"Windows\""}
six = ">=1.9.0"
wcwidth = ">=0.1.4"

[[package]]
name = "boto3"
<<<<<<< HEAD
version = "1.24.7"
=======
version = "1.24.10"
>>>>>>> 96e9c921
description = "The AWS SDK for Python"
category = "main"
optional = false
python-versions = ">= 3.7"

[package.dependencies]
<<<<<<< HEAD
botocore = ">=1.27.7,<1.28.0"
=======
botocore = ">=1.27.10,<1.28.0"
>>>>>>> 96e9c921
jmespath = ">=0.7.1,<2.0.0"
s3transfer = ">=0.6.0,<0.7.0"

[package.extras]
crt = ["botocore[crt] (>=1.21.0,<2.0a0)"]

[[package]]
name = "botocore"
<<<<<<< HEAD
version = "1.27.7"
=======
version = "1.27.10"
>>>>>>> 96e9c921
description = "Low-level, data-driven core of boto 3."
category = "main"
optional = false
python-versions = ">= 3.7"

[package.dependencies]
jmespath = ">=0.7.1,<2.0.0"
python-dateutil = ">=2.1,<3.0.0"
urllib3 = ">=1.25.4,<1.27"

[package.extras]
crt = ["awscrt (==0.13.8)"]

[[package]]
name = "bump2version"
version = "1.0.1"
description = "Version-bump your software with a single command!"
category = "dev"
optional = false
python-versions = ">=3.5"

[[package]]
name = "cachetools"
version = "5.2.0"
description = "Extensible memoizing collections and decorators"
category = "main"
optional = true
python-versions = "~=3.7"

[[package]]
name = "certifi"
version = "2022.6.15"
description = "Python package for providing Mozilla's CA Bundle."
category = "main"
optional = false
python-versions = ">=3.6"

[[package]]
name = "cffi"
version = "1.15.0"
description = "Foreign Function Interface for Python calling C code."
category = "main"
optional = false
python-versions = "*"

[package.dependencies]
pycparser = "*"

[[package]]
name = "charset-normalizer"
version = "2.0.12"
description = "The Real First Universal Charset Detector. Open, modern and actively maintained alternative to Chardet."
category = "main"
optional = false
python-versions = ">=3.5.0"

[package.extras]
unicode_backport = ["unicodedata2"]

[[package]]
name = "click"
version = "8.0.4"
description = "Composable command line interface toolkit"
category = "main"
optional = false
python-versions = ">=3.6"

[package.dependencies]
colorama = {version = "*", markers = "platform_system == \"Windows\""}

[[package]]
name = "colorama"
version = "0.4.5"
description = "Cross-platform colored terminal text."
category = "main"
optional = false
python-versions = ">=2.7, !=3.0.*, !=3.1.*, !=3.2.*, !=3.3.*, !=3.4.*"

[[package]]
name = "colorful"
version = "0.5.4"
description = "Terminal string styling done right, in Python."
category = "main"
optional = true
python-versions = "*"

[package.dependencies]
colorama = {version = "*", markers = "platform_system == \"Windows\""}

[[package]]
name = "coverage"
version = "6.4.1"
description = "Code coverage measurement for Python"
category = "dev"
optional = false
python-versions = ">=3.7"

[package.dependencies]
tomli = {version = "*", optional = true, markers = "python_full_version <= \"3.11.0a6\" and extra == \"toml\""}

[package.extras]
toml = ["tomli"]

[[package]]
name = "cryptography"
version = "37.0.2"
description = "cryptography is a package which provides cryptographic recipes and primitives to Python developers."
category = "main"
optional = false
python-versions = ">=3.6"

[package.dependencies]
cffi = ">=1.12"

[package.extras]
docs = ["sphinx (>=1.6.5,!=1.8.0,!=3.1.0,!=3.1.1)", "sphinx-rtd-theme"]
docstest = ["pyenchant (>=1.6.11)", "twine (>=1.12.0)", "sphinxcontrib-spelling (>=4.0.1)"]
pep8test = ["black", "flake8", "flake8-import-order", "pep8-naming"]
sdist = ["setuptools_rust (>=0.11.4)"]
ssh = ["bcrypt (>=3.1.5)"]
test = ["pytest (>=6.2.0)", "pytest-benchmark", "pytest-cov", "pytest-subtests", "pytest-xdist", "pretend", "iso8601", "pytz", "hypothesis (>=1.11.4,!=3.79.2)"]

[[package]]
name = "debugpy"
version = "1.6.0"
description = "An implementation of the Debug Adapter Protocol for Python"
category = "dev"
optional = false
python-versions = ">=3.7"

[[package]]
name = "decorator"
version = "5.1.1"
description = "Decorators for Humans"
category = "main"
optional = false
python-versions = ">=3.5"

[[package]]
name = "defusedxml"
version = "0.7.1"
description = "XML bomb protection for Python stdlib modules"
category = "dev"
optional = false
python-versions = ">=2.7, !=3.0.*, !=3.1.*, !=3.2.*, !=3.3.*, !=3.4.*"

[[package]]
name = "dill"
version = "0.3.5.1"
description = "serialize all of python"
category = "dev"
optional = false
python-versions = ">=2.7, !=3.0.*, !=3.1.*, !=3.2.*, !=3.3.*, !=3.4.*, !=3.5.*, !=3.6.*"

[package.extras]
graph = ["objgraph (>=1.7.2)"]

[[package]]
name = "distlib"
version = "0.3.4"
description = "Distribution utilities"
category = "main"
optional = false
python-versions = "*"

[[package]]
name = "doc8"
version = "0.11.2"
description = "Style checker for Sphinx (or other) RST documentation"
category = "dev"
optional = false
python-versions = ">=3.6"

[package.dependencies]
docutils = "*"
Pygments = "*"
restructuredtext-lint = ">=0.7"
stevedore = "*"

[[package]]
name = "docutils"
version = "0.18.1"
description = "Docutils -- Python Documentation Utilities"
category = "dev"
optional = false
python-versions = ">=2.7, !=3.0.*, !=3.1.*, !=3.2.*, !=3.3.*, !=3.4.*"

[[package]]
name = "entrypoints"
version = "0.4"
description = "Discover and load entry points from installed packages."
category = "dev"
optional = false
python-versions = ">=3.6"

[[package]]
name = "et-xmlfile"
version = "1.1.0"
description = "An implementation of lxml.xmlfile for the standard library"
category = "main"
optional = false
python-versions = ">=3.6"

[[package]]
name = "execnet"
version = "1.9.0"
description = "execnet: rapid multi-Python deployment"
category = "dev"
optional = false
python-versions = ">=2.7, !=3.0.*, !=3.1.*, !=3.2.*, !=3.3.*, !=3.4.*"

[package.extras]
testing = ["pre-commit"]

[[package]]
name = "fastjsonschema"
version = "2.15.3"
description = "Fastest Python implementation of JSON schema"
category = "dev"
optional = false
python-versions = "*"

[package.extras]
devel = ["colorama", "jsonschema", "json-spec", "pylint", "pytest", "pytest-benchmark", "pytest-cache", "validictory"]

[[package]]
name = "filelock"
version = "3.7.1"
description = "A platform independent file lock."
category = "main"
optional = false
python-versions = ">=3.7"

[package.extras]
docs = ["furo (>=2021.8.17b43)", "sphinx (>=4.1)", "sphinx-autodoc-typehints (>=1.12)"]
testing = ["covdefaults (>=1.2.0)", "coverage (>=4)", "pytest (>=4)", "pytest-cov", "pytest-timeout (>=1.4.2)"]

[[package]]
name = "flake8"
version = "4.0.1"
description = "the modular source code checker: pep8 pyflakes and co"
category = "dev"
optional = false
python-versions = ">=3.6"

[package.dependencies]
mccabe = ">=0.6.0,<0.7.0"
pycodestyle = ">=2.8.0,<2.9.0"
pyflakes = ">=2.4.0,<2.5.0"

[[package]]
name = "frozenlist"
version = "1.3.0"
description = "A list-like structure which implements collections.abc.MutableSequence"
category = "main"
optional = false
python-versions = ">=3.7"

[[package]]
name = "fsspec"
version = "2022.5.0"
description = "File-system specification"
category = "main"
optional = false
python-versions = ">=3.7"

[package.extras]
abfs = ["adlfs"]
adl = ["adlfs"]
arrow = ["pyarrow (>=1)"]
dask = ["dask", "distributed"]
dropbox = ["dropboxdrivefs", "requests", "dropbox"]
entrypoints = ["importlib-metadata"]
fuse = ["fusepy"]
gcs = ["gcsfs"]
git = ["pygit2"]
github = ["requests"]
gs = ["gcsfs"]
gui = ["panel"]
hdfs = ["pyarrow (>=1)"]
http = ["requests", "aiohttp"]
libarchive = ["libarchive-c"]
oci = ["ocifs"]
s3 = ["s3fs"]
sftp = ["paramiko"]
smb = ["smbprotocol"]
ssh = ["paramiko"]
tqdm = ["tqdm"]

[[package]]
name = "google-api-core"
<<<<<<< HEAD
version = "2.8.1"
=======
version = "2.8.2"
>>>>>>> 96e9c921
description = "Google API client core library"
category = "main"
optional = true
python-versions = ">=3.6"

[package.dependencies]
google-auth = ">=1.25.0,<3.0dev"
googleapis-common-protos = ">=1.56.2,<2.0dev"
<<<<<<< HEAD
protobuf = ">=3.15.0,<4.0.0dev"
=======
protobuf = ">=3.15.0,<5.0.0dev"
>>>>>>> 96e9c921
requests = ">=2.18.0,<3.0.0dev"

[package.extras]
grpc = ["grpcio (>=1.33.2,<2.0dev)", "grpcio-status (>=1.33.2,<2.0dev)"]
<<<<<<< HEAD
grpcgcp = ["grpcio-gcp (>=0.2.2,<1.0dev)"]
grpcio-gcp = ["grpcio-gcp (>=0.2.2,<1.0dev)"]

[[package]]
name = "google-auth"
version = "2.7.0"
=======

[[package]]
name = "google-auth"
version = "2.8.0"
>>>>>>> 96e9c921
description = "Google Authentication Library"
category = "main"
optional = true
python-versions = ">=2.7,!=3.0.*,!=3.1.*,!=3.2.*,!=3.3.*,!=3.4.*,!=3.5.*"

[package.dependencies]
cachetools = ">=2.0.0,<6.0"
pyasn1-modules = ">=0.2.1"
rsa = {version = ">=3.1.4,<5", markers = "python_version >= \"3.6\""}
six = ">=1.9.0"

[package.extras]
aiohttp = ["requests (>=2.20.0,<3.0.0dev)", "aiohttp (>=3.6.2,<4.0.0dev)"]
enterprise_cert = ["cryptography (==36.0.2)", "pyopenssl (==22.0.0)"]
pyopenssl = ["pyopenssl (>=20.0.0)"]
reauth = ["pyu2f (>=0.1.5)"]

[[package]]
name = "googleapis-common-protos"
version = "1.56.2"
description = "Common protobufs used in Google APIs"
category = "main"
optional = true
python-versions = ">=3.6"

[package.dependencies]
protobuf = ">=3.15.0,<4.0.0dev"

[package.extras]
grpc = ["grpcio (>=1.0.0,<2.0.0dev)"]

[[package]]
name = "gpustat"
version = "1.0.0b1"
description = "An utility to monitor NVIDIA GPU status and usage"
category = "main"
optional = true
python-versions = ">=3.4"

[package.dependencies]
blessed = ">=1.17.1"
nvidia-ml-py3 = ">=7.352.0"
psutil = "*"
six = ">=1.7"

[package.extras]
test = ["mockito (>=1.2.1)", "pytest (>=5.4.1)"]

[[package]]
name = "gremlinpython"
version = "3.6.0"
description = "Gremlin-Python for Apache TinkerPop"
category = "main"
optional = false
python-versions = "*"

[package.dependencies]
aenum = ">=1.4.5,<4.0.0"
aiohttp = ">=3.8.0,<=3.8.1"
isodate = ">=0.6.0,<1.0.0"
nest-asyncio = "*"

[[package]]
name = "grpcio"
version = "1.43.0"
description = "HTTP/2-based RPC framework"
category = "main"
optional = true
python-versions = ">=3.6"

[package.dependencies]
six = ">=1.5.2"

[package.extras]
protobuf = ["grpcio-tools (>=1.43.0)"]

[[package]]
name = "idna"
version = "3.3"
description = "Internationalized Domain Names in Applications (IDNA)"
category = "main"
optional = false
python-versions = ">=3.5"

[[package]]
name = "imagesize"
version = "1.3.0"
description = "Getting image size from png/jpeg/jpeg2000/gif file"
category = "dev"
optional = false
python-versions = ">=2.7, !=3.0.*, !=3.1.*, !=3.2.*, !=3.3.*"

[[package]]
name = "importlib-metadata"
version = "4.11.4"
description = "Read metadata from Python packages"
category = "dev"
optional = false
python-versions = ">=3.7"

[package.dependencies]
zipp = ">=0.5"

[package.extras]
docs = ["sphinx", "jaraco.packaging (>=9)", "rst.linker (>=1.9)"]
perf = ["ipython"]
testing = ["pytest (>=6)", "pytest-checkdocs (>=2.4)", "pytest-flake8", "pytest-cov", "pytest-enabler (>=1.0.1)", "packaging", "pyfakefs", "flufl.flake8", "pytest-perf (>=0.9.2)", "pytest-black (>=0.3.7)", "pytest-mypy (>=0.9.1)", "importlib-resources (>=1.3)"]

[[package]]
name = "importlib-resources"
version = "5.8.0"
description = "Read resources from Python packages"
category = "main"
optional = false
python-versions = ">=3.7"

[package.dependencies]
zipp = {version = ">=3.1.0", markers = "python_version < \"3.10\""}

[package.extras]
docs = ["sphinx", "jaraco.packaging (>=9)", "rst.linker (>=1.9)"]
testing = ["pytest (>=6)", "pytest-checkdocs (>=2.4)", "pytest-flake8", "pytest-cov", "pytest-enabler (>=1.0.1)", "pytest-black (>=0.3.7)", "pytest-mypy (>=0.9.1)"]

[[package]]
name = "iniconfig"
version = "1.1.1"
description = "iniconfig: brain-dead simple config-ini parsing"
category = "dev"
optional = false
python-versions = "*"

[[package]]
name = "ipykernel"
version = "6.15.0"
description = "IPython Kernel for Jupyter"
category = "dev"
optional = false
python-versions = ">=3.7"

[package.dependencies]
appnope = {version = "*", markers = "platform_system == \"Darwin\""}
debugpy = ">=1.0"
ipython = ">=7.23.1"
jupyter-client = ">=6.1.12"
matplotlib-inline = ">=0.1"
nest-asyncio = "*"
packaging = "*"
psutil = "*"
pyzmq = ">=17"
tornado = ">=6.1"
traitlets = ">=5.1.0"

[package.extras]
test = ["flaky", "ipyparallel", "pre-commit", "pytest-cov", "pytest-timeout", "pytest (>=6.0)"]

[[package]]
name = "ipython"
version = "7.34.0"
description = "IPython: Productive Interactive Computing"
category = "dev"
optional = false
python-versions = ">=3.7"

[package.dependencies]
appnope = {version = "*", markers = "sys_platform == \"darwin\""}
backcall = "*"
colorama = {version = "*", markers = "sys_platform == \"win32\""}
decorator = "*"
jedi = ">=0.16"
matplotlib-inline = "*"
pexpect = {version = ">4.3", markers = "sys_platform != \"win32\""}
pickleshare = "*"
prompt-toolkit = ">=2.0.0,<3.0.0 || >3.0.0,<3.0.1 || >3.0.1,<3.1.0"
pygments = "*"
traitlets = ">=4.2"

[package.extras]
all = ["Sphinx (>=1.3)", "ipykernel", "ipyparallel", "ipywidgets", "nbconvert", "nbformat", "nose (>=0.10.1)", "notebook", "numpy (>=1.17)", "pygments", "qtconsole", "requests", "testpath"]
doc = ["Sphinx (>=1.3)"]
kernel = ["ipykernel"]
nbconvert = ["nbconvert"]
nbformat = ["nbformat"]
notebook = ["notebook", "ipywidgets"]
parallel = ["ipyparallel"]
qtconsole = ["qtconsole"]
test = ["nose (>=0.10.1)", "requests", "testpath", "pygments", "nbformat", "ipykernel", "numpy (>=1.17)"]

[[package]]
name = "ipython-genutils"
version = "0.2.0"
description = "Vestigial utilities from IPython"
category = "dev"
optional = false
python-versions = "*"

[[package]]
name = "isodate"
version = "0.6.1"
description = "An ISO 8601 date/time/duration parser and formatter"
category = "main"
optional = false
python-versions = "*"

[package.dependencies]
six = "*"

[[package]]
name = "isort"
version = "5.10.1"
description = "A Python utility / library to sort Python imports."
category = "dev"
optional = false
python-versions = ">=3.6.1,<4.0"

[package.extras]
pipfile_deprecated_finder = ["pipreqs", "requirementslib"]
requirements_deprecated_finder = ["pipreqs", "pip-api"]
colors = ["colorama (>=0.4.3,<0.5.0)"]
plugins = ["setuptools"]

[[package]]
name = "jedi"
version = "0.18.1"
description = "An autocompletion tool for Python that can be used for text editors."
category = "dev"
optional = false
python-versions = ">=3.6"

[package.dependencies]
parso = ">=0.8.0,<0.9.0"

[package.extras]
qa = ["flake8 (==3.8.3)", "mypy (==0.782)"]
testing = ["Django (<3.1)", "colorama", "docopt", "pytest (<7.0.0)"]

[[package]]
name = "jinja2"
version = "3.1.2"
description = "A very fast and expressive template engine."
category = "dev"
optional = false
python-versions = ">=3.7"

[package.dependencies]
MarkupSafe = ">=2.0"

[package.extras]
i18n = ["Babel (>=2.7)"]

[[package]]
name = "jinxed"
version = "1.2.0"
description = "Jinxed Terminal Library"
category = "main"
optional = true
python-versions = "*"

[package.dependencies]
ansicon = {version = "*", markers = "platform_system == \"Windows\""}

[[package]]
name = "jmespath"
version = "1.0.0"
description = "JSON Matching Expressions"
category = "main"
optional = false
python-versions = ">=3.7"

[[package]]
name = "json5"
version = "0.9.8"
description = "A Python implementation of the JSON5 data format."
category = "dev"
optional = false
python-versions = "*"

[package.extras]
dev = ["hypothesis"]

[[package]]
name = "jsonpath-ng"
version = "1.5.3"
description = "A final implementation of JSONPath for Python that aims to be standard compliant, including arithmetic and binary comparison operators and providing clear AST for metaprogramming."
category = "main"
optional = false
python-versions = "*"

[package.dependencies]
decorator = "*"
ply = "*"
six = "*"

[[package]]
name = "jsonschema"
version = "4.6.0"
description = "An implementation of JSON Schema validation for Python"
category = "main"
optional = false
python-versions = ">=3.7"

[package.dependencies]
attrs = ">=17.4.0"
importlib-resources = {version = ">=1.4.0", markers = "python_version < \"3.9\""}
pyrsistent = ">=0.14.0,<0.17.0 || >0.17.0,<0.17.1 || >0.17.1,<0.17.2 || >0.17.2"

[package.extras]
format = ["fqdn", "idna", "isoduration", "jsonpointer (>1.13)", "rfc3339-validator", "rfc3987", "uri-template", "webcolors (>=1.11)"]
format-nongpl = ["fqdn", "idna", "isoduration", "jsonpointer (>1.13)", "rfc3339-validator", "rfc3986-validator (>0.1.0)", "uri-template", "webcolors (>=1.11)"]

[[package]]
name = "jupyter-client"
version = "7.3.4"
description = "Jupyter protocol implementation and client libraries"
category = "dev"
optional = false
python-versions = ">=3.7"

[package.dependencies]
entrypoints = "*"
jupyter-core = ">=4.9.2"
nest-asyncio = ">=1.5.4"
python-dateutil = ">=2.8.2"
pyzmq = ">=23.0"
tornado = ">=6.0"
traitlets = "*"

[package.extras]
doc = ["ipykernel", "myst-parser", "sphinx-rtd-theme", "sphinx (>=1.3.6)", "sphinxcontrib-github-alt"]
test = ["codecov", "coverage", "ipykernel (>=6.5)", "ipython", "mypy", "pre-commit", "pytest", "pytest-asyncio (>=0.18)", "pytest-cov", "pytest-timeout"]

[[package]]
name = "jupyter-core"
version = "4.10.0"
description = "Jupyter core package. A base package on which Jupyter projects rely."
category = "dev"
optional = false
python-versions = ">=3.7"

[package.dependencies]
pywin32 = {version = ">=1.0", markers = "sys_platform == \"win32\" and platform_python_implementation != \"PyPy\""}
traitlets = "*"

[package.extras]
test = ["ipykernel", "pre-commit", "pytest", "pytest-cov", "pytest-timeout"]

[[package]]
name = "jupyter-server"
version = "1.17.1"
description = "The backend—i.e. core services, APIs, and REST endpoints—to Jupyter web applications."
category = "dev"
optional = false
python-versions = ">=3.7"

[package.dependencies]
anyio = ">=3.1.0,<4"
argon2-cffi = "*"
jinja2 = "*"
jupyter-client = ">=6.1.12"
jupyter-core = ">=4.7.0"
nbconvert = ">=6.4.4"
nbformat = ">=5.2.0"
packaging = "*"
prometheus-client = "*"
pywinpty = {version = "*", markers = "os_name == \"nt\""}
pyzmq = ">=17"
Send2Trash = "*"
terminado = ">=0.8.3"
tornado = ">=6.1.0"
traitlets = ">=5.1"
websocket-client = "*"

[package.extras]
test = ["coverage", "ipykernel", "pre-commit", "pytest-console-scripts", "pytest-cov", "pytest-mock", "pytest-timeout", "pytest-tornasync", "pytest (>=6.0)", "requests"]

[[package]]
name = "jupyterlab"
version = "3.4.3"
description = "JupyterLab computational environment"
category = "dev"
optional = false
python-versions = ">=3.7"

[package.dependencies]
ipython = "*"
jinja2 = ">=2.1"
jupyter-core = "*"
jupyter-server = ">=1.16,<2.0"
jupyterlab-server = ">=2.10,<3.0"
nbclassic = ">=0.2,<1.0"
packaging = "*"
tornado = ">=6.1.0"

[package.extras]
test = ["check-manifest", "coverage", "jupyterlab-server", "pytest (>=6.0)", "pytest-cov", "pytest-console-scripts", "pytest-check-links (>=0.5)", "requests", "requests-cache", "virtualenv", "pre-commit"]
ui-tests = ["build"]

[[package]]
name = "jupyterlab-pygments"
version = "0.2.2"
description = "Pygments theme using JupyterLab CSS variables"
category = "dev"
optional = false
python-versions = ">=3.7"

[[package]]
name = "jupyterlab-server"
version = "2.14.0"
description = "A set of server components for JupyterLab and JupyterLab like applications."
category = "dev"
optional = false
python-versions = ">=3.7"

[package.dependencies]
babel = "*"
importlib-metadata = {version = ">=3.6", markers = "python_version < \"3.10\""}
jinja2 = ">=3.0.3"
json5 = "*"
jsonschema = ">=3.0.1"
jupyter-server = ">=1.8,<2"
packaging = "*"
requests = "*"

[package.extras]
openapi = ["openapi-core (>=0.14.2)", "ruamel-yaml"]
test = ["codecov", "ipykernel", "jupyter-server", "openapi-core (>=0.14.2)", "openapi-spec-validator (<0.5)", "pytest-console-scripts", "pytest-cov", "pytest (>=5.3.2)", "ruamel-yaml", "strict-rfc3339"]

[[package]]
name = "lazy-object-proxy"
version = "1.7.1"
description = "A fast and thorough lazy object proxy."
category = "dev"
optional = false
python-versions = ">=3.6"

[[package]]
name = "lxml"
version = "4.9.0"
description = "Powerful and Pythonic XML processing library combining libxml2/libxslt with the ElementTree API."
category = "main"
optional = false
python-versions = ">=2.7, !=3.0.*, !=3.1.*, !=3.2.*, !=3.3.*, != 3.4.*"

[package.extras]
cssselect = ["cssselect (>=0.7)"]
html5 = ["html5lib"]
htmlsoup = ["beautifulsoup4"]
source = ["Cython (>=0.29.7)"]

[[package]]
name = "markupsafe"
version = "2.1.1"
description = "Safely add untrusted strings to HTML/XML markup."
category = "dev"
optional = false
python-versions = ">=3.7"

[[package]]
name = "matplotlib-inline"
version = "0.1.3"
description = "Inline Matplotlib backend for Jupyter"
category = "dev"
optional = false
python-versions = ">=3.5"

[package.dependencies]
traitlets = "*"

[[package]]
name = "mccabe"
version = "0.6.1"
description = "McCabe checker, plugin for flake8"
category = "dev"
optional = false
python-versions = "*"

[[package]]
name = "mistune"
version = "0.8.4"
description = "The fastest markdown parser in pure Python"
category = "dev"
optional = false
python-versions = "*"

[[package]]
name = "modin"
version = "0.15.0"
description = "Modin: Make your pandas code run faster by changing one line of code."
category = "main"
optional = true
python-versions = ">=3.8"

[package.dependencies]
fsspec = "*"
numpy = ">=1.18.5"
packaging = "*"
pandas = "1.4.2"

[package.extras]
all = ["dask (>=2.22.0,<2022.2.0)", "distributed (>=2.22.0,<2022.2.0)", "ray[default] (>=1.4.0)", "pyarrow (>=4.0.1)", "redis (>=3.5.0,<4.0.0)", "rpyc (==4.1.5)", "cloudpickle", "boto3", "modin-spreadsheet (>=0.1.0)"]
dask = ["dask (>=2.22.0,<2022.2.0)", "distributed (>=2.22.0,<2022.2.0)"]
ray = ["ray[default] (>=1.4.0)", "pyarrow (>=4.0.1)", "redis (>=3.5.0,<4.0.0)"]
remote = ["rpyc (==4.1.5)", "cloudpickle", "boto3"]
spreadsheet = ["modin-spreadsheet (>=0.1.0)"]
sql = ["dfsql (>=0.4.2)", "pyparsing (<=2.4.7)"]

[[package]]
name = "moto"
version = "3.1.13"
description = "A library that allows your python tests to easily mock out the boto library"
category = "dev"
optional = false
python-versions = ">=3.6"

[package.dependencies]
boto3 = ">=1.9.201"
botocore = ">=1.12.201"
cryptography = ">=3.3.1"
Jinja2 = ">=2.10.1"
MarkupSafe = "!=2.0.0a1"
python-dateutil = ">=2.1,<3.0.0"
pytz = "*"
requests = ">=2.5"
responses = ">=0.9.0"
werkzeug = ">=0.5"
xmltodict = "*"

[package.extras]
all = ["PyYAML (>=5.1)", "python-jose[cryptography] (>=3.1.0,<4.0.0)", "ecdsa (!=0.15)", "docker (>=2.5.1)", "graphql-core", "jsondiff (>=1.1.2)", "aws-xray-sdk (>=0.93,!=0.96)", "idna (>=2.5,<4)", "cfn-lint (>=0.4.0)", "sshpubkeys (>=3.1.0)", "pyparsing (>=3.0.7)", "openapi-spec-validator (>=0.2.8)", "setuptools"]
apigateway = ["PyYAML (>=5.1)", "python-jose[cryptography] (>=3.1.0,<4.0.0)", "ecdsa (!=0.15)", "openapi-spec-validator (>=0.2.8)"]
apigatewayv2 = ["PyYAML (>=5.1)"]
appsync = ["graphql-core"]
awslambda = ["docker (>=2.5.1)"]
batch = ["docker (>=2.5.1)"]
cloudformation = ["PyYAML (>=5.1)", "python-jose[cryptography] (>=3.1.0,<4.0.0)", "ecdsa (!=0.15)", "docker (>=2.5.1)", "graphql-core", "jsondiff (>=1.1.2)", "aws-xray-sdk (>=0.93,!=0.96)", "idna (>=2.5,<4)", "cfn-lint (>=0.4.0)", "sshpubkeys (>=3.1.0)", "pyparsing (>=3.0.7)", "openapi-spec-validator (>=0.2.8)", "setuptools"]
cognitoidp = ["python-jose[cryptography] (>=3.1.0,<4.0.0)", "ecdsa (!=0.15)"]
ds = ["sshpubkeys (>=3.1.0)"]
dynamodb = ["docker (>=2.5.1)"]
dynamodb2 = ["docker (>=2.5.1)"]
dynamodbstreams = ["docker (>=2.5.1)"]
ebs = ["sshpubkeys (>=3.1.0)"]
ec2 = ["sshpubkeys (>=3.1.0)"]
efs = ["sshpubkeys (>=3.1.0)"]
glue = ["pyparsing (>=3.0.7)"]
iotdata = ["jsondiff (>=1.1.2)"]
route53resolver = ["sshpubkeys (>=3.1.0)"]
s3 = ["PyYAML (>=5.1)"]
server = ["PyYAML (>=5.1)", "python-jose[cryptography] (>=3.1.0,<4.0.0)", "ecdsa (!=0.15)", "docker (>=2.5.1)", "graphql-core", "jsondiff (>=1.1.2)", "aws-xray-sdk (>=0.93,!=0.96)", "idna (>=2.5,<4)", "cfn-lint (>=0.4.0)", "sshpubkeys (>=3.1.0)", "pyparsing (>=3.0.7)", "openapi-spec-validator (>=0.2.8)", "setuptools", "flask", "flask-cors"]
ssm = ["PyYAML (>=5.1)", "dataclasses"]
xray = ["aws-xray-sdk (>=0.93,!=0.96)", "setuptools"]

[[package]]
name = "msgpack"
version = "1.0.4"
description = "MessagePack serializer"
category = "main"
optional = true
python-versions = "*"

[[package]]
name = "multidict"
version = "6.0.2"
description = "multidict implementation"
category = "main"
optional = false
python-versions = ">=3.7"

[[package]]
name = "mypy"
version = "0.960"
description = "Optional static typing for Python"
category = "dev"
optional = false
python-versions = ">=3.6"

[package.dependencies]
mypy-extensions = ">=0.4.3"
tomli = {version = ">=1.1.0", markers = "python_version < \"3.11\""}
typing-extensions = ">=3.10"

[package.extras]
dmypy = ["psutil (>=4.0)"]
python2 = ["typed-ast (>=1.4.0,<2)"]
reports = ["lxml"]

[[package]]
name = "mypy-extensions"
version = "0.4.3"
description = "Experimental type system extensions for programs checked with the mypy typechecker."
category = "dev"
optional = false
python-versions = "*"

[[package]]
name = "nbclassic"
version = "0.3.7"
description = "Jupyter Notebook as a Jupyter Server extension."
category = "dev"
optional = false
python-versions = ">=3.7"

[package.dependencies]
jupyter-server = ">=1.8"
notebook = "<7"
notebook-shim = ">=0.1.0"

[package.extras]
test = ["pytest", "pytest-tornasync", "pytest-console-scripts"]

[[package]]
name = "nbclient"
version = "0.6.4"
description = "A client library for executing notebooks. Formerly nbconvert's ExecutePreprocessor."
category = "dev"
optional = false
python-versions = ">=3.7.0"

[package.dependencies]
jupyter-client = ">=6.1.5"
nbformat = ">=5.0"
nest-asyncio = "*"
traitlets = ">=5.2.2"

[package.extras]
sphinx = ["autodoc-traits", "mock", "moto", "myst-parser", "Sphinx (>=1.7)", "sphinx-book-theme"]
test = ["black", "check-manifest", "flake8", "ipykernel", "ipython (<8.0.0)", "ipywidgets (<8.0.0)", "mypy", "pip (>=18.1)", "pre-commit", "pytest (>=4.1)", "pytest-asyncio", "pytest-cov (>=2.6.1)", "setuptools (>=60.0)", "testpath", "twine (>=1.11.0)", "xmltodict"]

[[package]]
name = "nbconvert"
version = "6.5.0"
description = "Converting Jupyter Notebooks"
category = "dev"
optional = false
python-versions = ">=3.7"

[package.dependencies]
beautifulsoup4 = "*"
bleach = "*"
defusedxml = "*"
entrypoints = ">=0.2.2"
jinja2 = ">=3.0"
jupyter-core = ">=4.7"
jupyterlab-pygments = "*"
MarkupSafe = ">=2.0"
mistune = ">=0.8.1,<2"
nbclient = ">=0.5.0"
nbformat = ">=5.1"
packaging = "*"
pandocfilters = ">=1.4.1"
pygments = ">=2.4.1"
tinycss2 = "*"
traitlets = ">=5.0"

[package.extras]
all = ["pytest", "pytest-cov", "pytest-dependency", "ipykernel", "ipywidgets (>=7)", "pre-commit", "pyppeteer (>=1,<1.1)", "tornado (>=6.1)", "sphinx (>=1.5.1)", "sphinx-rtd-theme", "nbsphinx (>=0.2.12)", "ipython"]
docs = ["sphinx (>=1.5.1)", "sphinx-rtd-theme", "nbsphinx (>=0.2.12)", "ipython"]
serve = ["tornado (>=6.1)"]
test = ["pytest", "pytest-cov", "pytest-dependency", "ipykernel", "ipywidgets (>=7)", "pre-commit", "pyppeteer (>=1,<1.1)"]
webpdf = ["pyppeteer (>=1,<1.1)"]

[[package]]
name = "nbformat"
version = "5.4.0"
description = "The Jupyter Notebook format"
category = "dev"
optional = false
python-versions = ">=3.7"

[package.dependencies]
fastjsonschema = "*"
jsonschema = ">=2.6"
jupyter-core = "*"
traitlets = ">=5.1"

[package.extras]
test = ["check-manifest", "testpath", "pytest", "pre-commit"]

[[package]]
name = "nbsphinx"
version = "0.8.9"
description = "Jupyter Notebook Tools for Sphinx"
category = "dev"
optional = false
python-versions = ">=3.6"

[package.dependencies]
docutils = "*"
jinja2 = "*"
nbconvert = "!=5.4"
nbformat = "*"
sphinx = ">=1.8"
traitlets = ">=5"

[[package]]
name = "nbsphinx-link"
version = "1.3.0"
description = "A sphinx extension for including notebook files outside sphinx source root"
category = "dev"
optional = false
python-versions = "*"

[package.dependencies]
nbsphinx = "*"
sphinx = ">=1.8"

[[package]]
name = "nest-asyncio"
version = "1.5.5"
description = "Patch asyncio to allow nested event loops"
category = "main"
optional = false
python-versions = ">=3.5"

[[package]]
name = "notebook"
version = "6.4.12"
description = "A web-based notebook environment for interactive computing"
category = "dev"
optional = false
python-versions = ">=3.7"

[package.dependencies]
argon2-cffi = "*"
ipykernel = "*"
ipython-genutils = "*"
jinja2 = "*"
jupyter-client = ">=5.3.4"
jupyter-core = ">=4.6.1"
nbconvert = ">=5"
nbformat = "*"
nest-asyncio = ">=1.5"
prometheus-client = "*"
pyzmq = ">=17"
Send2Trash = ">=1.8.0"
terminado = ">=0.8.3"
tornado = ">=6.1"
traitlets = ">=4.2.1"

[package.extras]
docs = ["sphinx", "nbsphinx", "sphinxcontrib-github-alt", "sphinx-rtd-theme", "myst-parser"]
json-logging = ["json-logging"]
test = ["pytest", "coverage", "requests", "testpath", "nbval", "selenium", "pytest-cov", "requests-unixsocket"]

[[package]]
name = "notebook-shim"
version = "0.1.0"
description = "A shim layer for notebook traits and config"
category = "dev"
optional = false
python-versions = ">=3.7"

[package.dependencies]
jupyter-server = ">=1.8,<2.0"

[package.extras]
test = ["pytest", "pytest-tornasync", "pytest-console-scripts"]

[[package]]
name = "numpy"
version = "1.22.4"
description = "NumPy is the fundamental package for array computing with Python."
category = "main"
optional = false
python-versions = ">=3.8"

[[package]]
name = "nvidia-ml-py3"
version = "7.352.0"
description = "Python Bindings for the NVIDIA Management Library"
category = "main"
optional = true
python-versions = "*"

[[package]]
name = "opencensus"
version = "0.9.0"
description = "A stats collection and distributed tracing framework"
category = "main"
optional = true
python-versions = "*"

[package.dependencies]
google-api-core = {version = ">=1.0.0,<3.0.0", markers = "python_version >= \"3.6\""}
opencensus-context = ">=0.1.2"

[[package]]
name = "opencensus-context"
version = "0.1.2"
description = "OpenCensus Runtime Context"
category = "main"
optional = true
python-versions = "*"

[[package]]
name = "openpyxl"
version = "3.0.10"
description = "A Python library to read/write Excel 2010 xlsx/xlsm files"
category = "main"
optional = false
python-versions = ">=3.6"

[package.dependencies]
et-xmlfile = "*"

[[package]]
name = "opensearch-py"
version = "2.0.0"
description = "Python low-level client for OpenSearch"
category = "main"
optional = false
python-versions = ">=2.7, !=3.0.*, !=3.1.*, !=3.2.*, !=3.3.*, <4"

[package.dependencies]
certifi = "*"
requests = ">=2.4.0,<3.0.0"
urllib3 = ">=1.21.1,<2"

[package.extras]
async = ["aiohttp (>=3,<4)"]
develop = ["requests (>=2.0.0,<3.0.0)", "coverage", "mock", "pyyaml", "pytest", "pytest-cov", "sphinx", "sphinx-rtd-theme", "myst-parser", "sphinx-copybutton", "black", "jinja2", "botocore"]
docs = ["sphinx", "sphinx-rtd-theme", "myst-parser", "sphinx-copybutton"]

[[package]]
name = "oracledb"
version = "1.0.0"
description = "Python interface to Oracle Database"
category = "main"
optional = true
python-versions = ">=3.6"

[package.dependencies]
cryptography = ">=3.4"

[[package]]
name = "packaging"
version = "21.3"
description = "Core utilities for Python packages"
category = "main"
optional = false
python-versions = ">=3.6"

[package.dependencies]
pyparsing = ">=2.0.2,<3.0.5 || >3.0.5"

[[package]]
name = "pandas"
version = "1.4.2"
description = "Powerful data structures for data analysis, time series, and statistics"
category = "main"
optional = false
python-versions = ">=3.8"

[package.dependencies]
numpy = [
    {version = ">=1.18.5", markers = "platform_machine != \"aarch64\" and platform_machine != \"arm64\" and python_version < \"3.10\""},
    {version = ">=1.19.2", markers = "platform_machine == \"aarch64\" and python_version < \"3.10\""},
    {version = ">=1.20.0", markers = "platform_machine == \"arm64\" and python_version < \"3.10\""},
    {version = ">=1.21.0", markers = "python_version >= \"3.10\""},
]
python-dateutil = ">=2.8.1"
pytz = ">=2020.1"

[package.extras]
test = ["hypothesis (>=5.5.3)", "pytest (>=6.0)", "pytest-xdist (>=1.31)"]

[[package]]
name = "pandocfilters"
version = "1.5.0"
description = "Utilities for writing pandoc filters in python"
category = "dev"
optional = false
python-versions = ">=2.7, !=3.0.*, !=3.1.*, !=3.2.*, !=3.3.*"

[[package]]
name = "parso"
version = "0.8.3"
description = "A Python Parser"
category = "dev"
optional = false
python-versions = ">=3.6"

[package.extras]
qa = ["flake8 (==3.8.3)", "mypy (==0.782)"]
testing = ["docopt", "pytest (<6.0.0)"]

[[package]]
name = "pathspec"
version = "0.9.0"
description = "Utility library for gitignore style pattern matching of file paths."
category = "dev"
optional = false
python-versions = "!=3.0.*,!=3.1.*,!=3.2.*,!=3.3.*,!=3.4.*,>=2.7"

[[package]]
name = "pbr"
version = "5.9.0"
description = "Python Build Reasonableness"
category = "dev"
optional = false
python-versions = ">=2.6"

[[package]]
name = "pexpect"
version = "4.8.0"
description = "Pexpect allows easy control of interactive console applications."
category = "dev"
optional = false
python-versions = "*"

[package.dependencies]
ptyprocess = ">=0.5"

[[package]]
name = "pg8000"
version = "1.29.1"
description = "PostgreSQL interface library"
category = "main"
optional = false
python-versions = ">=3.7"

[package.dependencies]
scramp = ">=1.4.1"

[[package]]
name = "pickleshare"
version = "0.7.5"
description = "Tiny 'shelve'-like database with concurrency support"
category = "dev"
optional = false
python-versions = "*"

[[package]]
name = "platformdirs"
version = "2.5.2"
description = "A small Python module for determining appropriate platform-specific dirs, e.g. a \"user data dir\"."
category = "main"
optional = false
python-versions = ">=3.7"

[package.extras]
docs = ["furo (>=2021.7.5b38)", "proselint (>=0.10.2)", "sphinx-autodoc-typehints (>=1.12)", "sphinx (>=4)"]
test = ["appdirs (==1.4.4)", "pytest-cov (>=2.7)", "pytest-mock (>=3.6)", "pytest (>=6)"]

[[package]]
name = "pluggy"
version = "1.0.0"
description = "plugin and hook calling mechanisms for python"
category = "dev"
optional = false
python-versions = ">=3.6"

[package.extras]
dev = ["pre-commit", "tox"]
testing = ["pytest", "pytest-benchmark"]

[[package]]
name = "ply"
version = "3.11"
description = "Python Lex & Yacc"
category = "main"
optional = false
python-versions = "*"

[[package]]
name = "progressbar2"
version = "4.0.0"
description = "A Python Progressbar library to provide visual (yet text based) progress to long running operations."
category = "main"
optional = false
python-versions = ">=3.7.0"

[package.dependencies]
python-utils = ">=3.0.0"

[package.extras]
docs = ["sphinx (>=1.8.5)"]
tests = ["flake8 (>=3.7.7)", "pytest (>=4.6.9)", "pytest-cov (>=2.6.1)", "pytest-mypy", "freezegun (>=0.3.11)", "sphinx (>=1.8.5)"]

[[package]]
name = "prometheus-client"
version = "0.13.1"
description = "Python client for the Prometheus monitoring system."
category = "main"
optional = false
python-versions = ">=3.6"

[package.extras]
twisted = ["twisted"]

[[package]]
name = "prompt-toolkit"
version = "3.0.29"
description = "Library for building powerful interactive command lines in Python"
category = "dev"
optional = false
python-versions = ">=3.6.2"

[package.dependencies]
wcwidth = "*"

[[package]]
name = "protobuf"
version = "3.20.1"
description = "Protocol Buffers"
category = "main"
optional = true
python-versions = ">=3.7"

[[package]]
name = "psutil"
version = "5.9.1"
description = "Cross-platform lib for process and system monitoring in Python."
category = "main"
optional = false
python-versions = ">=2.7, !=3.0.*, !=3.1.*, !=3.2.*, !=3.3.*"

[package.extras]
test = ["ipaddress", "mock", "enum34", "pywin32", "wmi"]

[[package]]
name = "ptyprocess"
version = "0.7.0"
description = "Run a subprocess in a pseudo terminal"
category = "dev"
optional = false
python-versions = "*"

[[package]]
name = "py"
version = "1.11.0"
description = "library with cross-python path, ini-parsing, io, code, log facilities"
category = "dev"
optional = false
python-versions = ">=2.7, !=3.0.*, !=3.1.*, !=3.2.*, !=3.3.*, !=3.4.*"

[[package]]
name = "py-spy"
version = "0.3.12"
description = "Sampling profiler for Python programs"
category = "main"
optional = true
python-versions = "*"

[[package]]
name = "pyarrow"
version = "6.0.1"
description = "Python library for Apache Arrow"
category = "main"
optional = false
python-versions = ">=3.6"

[package.dependencies]
numpy = ">=1.16.6"

[[package]]
name = "pyasn1"
version = "0.4.8"
description = "ASN.1 types and codecs"
category = "main"
optional = true
python-versions = "*"

[[package]]
name = "pyasn1-modules"
version = "0.2.8"
description = "A collection of ASN.1-based protocols modules."
category = "main"
optional = true
python-versions = "*"

[package.dependencies]
pyasn1 = ">=0.4.6,<0.5.0"

[[package]]
name = "pycodestyle"
version = "2.8.0"
description = "Python style guide checker"
category = "dev"
optional = false
python-versions = ">=2.7, !=3.0.*, !=3.1.*, !=3.2.*, !=3.3.*, !=3.4.*"

[[package]]
name = "pycparser"
version = "2.21"
description = "C parser in Python"
category = "main"
optional = false
python-versions = ">=2.7, !=3.0.*, !=3.1.*, !=3.2.*, !=3.3.*"

[[package]]
name = "pydocstyle"
version = "6.1.1"
description = "Python docstring style checker"
category = "dev"
optional = false
python-versions = ">=3.6"

[package.dependencies]
snowballstemmer = "*"

[package.extras]
toml = ["toml"]

[[package]]
name = "pydot"
version = "1.4.2"
description = "Python interface to Graphviz's Dot"
category = "dev"
optional = false
python-versions = ">=2.7, !=3.0.*, !=3.1.*, !=3.2.*, !=3.3.*"

[package.dependencies]
pyparsing = ">=2.1.4"

[[package]]
name = "pyflakes"
version = "2.4.0"
description = "passive checker of Python programs"
category = "dev"
optional = false
python-versions = ">=2.7, !=3.0.*, !=3.1.*, !=3.2.*, !=3.3.*"

[[package]]
name = "pygments"
version = "2.12.0"
description = "Pygments is a syntax highlighting package written in Python."
category = "dev"
optional = false
python-versions = ">=3.6"

[[package]]
name = "pylint"
<<<<<<< HEAD
version = "2.14.1"
=======
version = "2.14.2"
>>>>>>> 96e9c921
description = "python code static checker"
category = "dev"
optional = false
python-versions = ">=3.7.2"

[package.dependencies]
astroid = ">=2.11.6,<=2.12.0-dev0"
colorama = {version = "*", markers = "sys_platform == \"win32\""}
dill = ">=0.2"
isort = ">=4.2.5,<6"
mccabe = ">=0.6,<0.8"
platformdirs = ">=2.2.0"
tomli = {version = ">=1.1.0", markers = "python_version < \"3.11\""}
tomlkit = ">=0.10.1"
typing-extensions = {version = ">=3.10.0", markers = "python_version < \"3.10\""}

[package.extras]
spelling = ["pyenchant (>=3.2,<4.0)"]
testutils = ["gitpython (>3)"]

[[package]]
name = "pymysql"
version = "1.0.2"
description = "Pure Python MySQL Driver"
category = "main"
optional = false
python-versions = ">=3.6"

[package.extras]
ed25519 = ["PyNaCl (>=1.4.0)"]
rsa = ["cryptography"]

[[package]]
name = "pyodbc"
version = "4.0.32"
description = "DB API Module for ODBC"
category = "main"
optional = true
python-versions = "*"

[[package]]
name = "pyparsing"
version = "3.0.9"
description = "pyparsing module - Classes and methods to define and execute parsing grammars"
category = "main"
optional = false
python-versions = ">=3.6.8"

[package.extras]
diagrams = ["railroad-diagrams", "jinja2"]

[[package]]
name = "pyrsistent"
version = "0.18.1"
description = "Persistent/Functional/Immutable data structures"
category = "main"
optional = false
python-versions = ">=3.7"

[[package]]
name = "pytest"
version = "7.1.2"
description = "pytest: simple powerful testing with Python"
category = "dev"
optional = false
python-versions = ">=3.7"

[package.dependencies]
atomicwrites = {version = ">=1.0", markers = "sys_platform == \"win32\""}
attrs = ">=19.2.0"
colorama = {version = "*", markers = "sys_platform == \"win32\""}
iniconfig = "*"
packaging = "*"
pluggy = ">=0.12,<2.0"
py = ">=1.8.2"
tomli = ">=1.0.0"

[package.extras]
testing = ["argcomplete", "hypothesis (>=3.56)", "mock", "nose", "pygments (>=2.7.2)", "requests", "xmlschema"]

[[package]]
name = "pytest-cov"
version = "3.0.0"
description = "Pytest plugin for measuring coverage."
category = "dev"
optional = false
python-versions = ">=3.6"

[package.dependencies]
coverage = {version = ">=5.2.1", extras = ["toml"]}
pytest = ">=4.6"

[package.extras]
testing = ["fields", "hunter", "process-tests", "six", "pytest-xdist", "virtualenv"]

[[package]]
name = "pytest-forked"
version = "1.4.0"
description = "run tests in isolated forked subprocesses"
category = "dev"
optional = false
python-versions = ">=3.6"

[package.dependencies]
py = "*"
pytest = ">=3.10"

[[package]]
name = "pytest-rerunfailures"
version = "10.2"
description = "pytest plugin to re-run tests to eliminate flaky failures"
category = "dev"
optional = false
python-versions = ">= 3.6"

[package.dependencies]
pytest = ">=5.3"

[[package]]
name = "pytest-timeout"
version = "2.1.0"
description = "pytest plugin to abort hanging tests"
category = "dev"
optional = false
python-versions = ">=3.6"

[package.dependencies]
pytest = ">=5.0.0"

[[package]]
name = "pytest-xdist"
version = "2.5.0"
description = "pytest xdist plugin for distributed testing and loop-on-failing modes"
category = "dev"
optional = false
python-versions = ">=3.6"

[package.dependencies]
execnet = ">=1.1"
pytest = ">=6.2.0"
pytest-forked = "*"

[package.extras]
psutil = ["psutil (>=3.0)"]
setproctitle = ["setproctitle"]
testing = ["filelock"]

[[package]]
name = "python-dateutil"
version = "2.8.2"
description = "Extensions to the standard Python datetime module"
category = "main"
optional = false
python-versions = "!=3.0.*,!=3.1.*,!=3.2.*,>=2.7"

[package.dependencies]
six = ">=1.5"

[[package]]
name = "python-levenshtein"
version = "0.12.2"
description = "Python extension for computing string edit distances and similarities."
category = "dev"
optional = false
python-versions = "*"

[[package]]
name = "python-utils"
version = "3.3.3"
description = "Python Utils is a module with some convenient utilities not included with the standard Python install"
category = "main"
optional = false
python-versions = ">3.6.0"

[package.extras]
docs = ["mock", "sphinx", "python-utils"]
loguru = ["loguru"]
tests = ["flake8", "pytest", "pytest-cov", "pytest-mypy", "pytest-asyncio", "sphinx", "types-setuptools", "loguru"]

[[package]]
name = "pytz"
version = "2022.1"
description = "World timezone definitions, modern and historical"
category = "main"
optional = false
python-versions = "*"

[[package]]
name = "pywin32"
version = "304"
description = "Python for Window Extensions"
category = "dev"
optional = false
python-versions = "*"

[[package]]
name = "pywinpty"
version = "2.0.5"
description = "Pseudo terminal support for Windows from Python."
category = "dev"
optional = false
python-versions = ">=3.7"

[[package]]
name = "pyyaml"
version = "6.0"
description = "YAML parser and emitter for Python"
category = "main"
optional = true
python-versions = ">=3.6"

[[package]]
name = "pyzmq"
version = "23.1.0"
description = "Python bindings for 0MQ"
category = "dev"
optional = false
python-versions = ">=3.6"

[package.dependencies]
cffi = {version = "*", markers = "implementation_name == \"pypy\""}
py = {version = "*", markers = "implementation_name == \"pypy\""}

[[package]]
name = "ray"
version = "1.13.0"
description = "Ray provides a simple, universal API for building distributed applications."
category = "main"
optional = true
python-versions = "*"

[package.dependencies]
aiohttp = {version = ">=3.7", optional = true, markers = "extra == \"default\""}
aiohttp-cors = {version = "*", optional = true, markers = "extra == \"default\""}
aiosignal = "*"
attrs = "*"
click = ">=7.0,<=8.0.4"
colorful = {version = "*", optional = true, markers = "extra == \"default\""}
filelock = "*"
frozenlist = "*"
fsspec = {version = "*", optional = true, markers = "extra == \"data\""}
gpustat = {version = ">=1.0.0b1", optional = true, markers = "extra == \"default\""}
grpcio = ">=1.28.1,<=1.43.0"
jsonschema = "*"
msgpack = ">=1.0.0,<2.0.0"
numpy = [
    {version = ">=1.16", markers = "python_version < \"3.9\""},
    {version = ">=1.19.3", markers = "python_version >= \"3.9\""},
    {version = ">=1.20", optional = true, markers = "extra == \"data\""},
]
opencensus = {version = "*", optional = true, markers = "extra == \"default\""}
pandas = {version = "*", optional = true, markers = "extra == \"data\""}
prometheus-client = {version = ">=0.7.1,<0.14.0", optional = true, markers = "extra == \"default\""}
protobuf = ">=3.15.3,<4.0.0"
py-spy = {version = ">=0.2.0", optional = true, markers = "extra == \"default\""}
pyarrow = {version = ">=6.0.1,<7.0.0", optional = true, markers = "extra == \"data\""}
pyyaml = "*"
requests = "*"
smart-open = {version = "*", optional = true, markers = "extra == \"default\""}
virtualenv = "*"

[package.extras]
all = ["aiohttp-cors", "opentelemetry-api (==1.1.0)", "scikit-image", "pyyaml", "aiorwlock", "kubernetes", "requests", "fastapi", "kopf", "dm-tree", "ray-cpp (==1.13.0)", "tensorboardX (>=1.9)", "prometheus-client (>=0.7.1,<0.14.0)", "pyarrow (>=6.0.1,<7.0.0)", "colorful", "starlette", "opentelemetry-sdk (==1.1.0)", "py-spy (>=0.2.0)", "scipy", "lz4", "aiohttp (>=3.7)", "smart-open", "tabulate", "gpustat (>=1.0.0b1)", "gym (<0.22)", "opentelemetry-exporter-otlp (==1.1.0)", "fsspec", "opencensus", "urllib3", "numpy (>=1.20)", "pandas", "uvicorn (==0.16.0)", "matplotlib (!=3.4.3)"]
cpp = ["ray-cpp (==1.13.0)"]
data = ["pandas", "pyarrow (>=6.0.1,<7.0.0)", "fsspec", "numpy (>=1.20)"]
default = ["aiohttp (>=3.7)", "aiohttp-cors", "colorful", "py-spy (>=0.2.0)", "requests", "gpustat (>=1.0.0b1)", "opencensus", "prometheus-client (>=0.7.1,<0.14.0)", "smart-open"]
k8s = ["kubernetes", "urllib3", "kopf"]
observability = ["opentelemetry-api (==1.1.0)", "opentelemetry-sdk (==1.1.0)", "opentelemetry-exporter-otlp (==1.1.0)"]
rllib = ["pandas", "tabulate", "tensorboardX (>=1.9)", "requests", "dm-tree", "gym (<0.22)", "lz4", "matplotlib (!=3.4.3)", "scikit-image", "pyyaml", "scipy"]
serve = ["opencensus", "aiohttp-cors", "prometheus-client (>=0.7.1,<0.14.0)", "aiohttp (>=3.7)", "aiorwlock", "colorful", "uvicorn (==0.16.0)", "requests", "fastapi", "starlette", "smart-open", "py-spy (>=0.2.0)", "gpustat (>=1.0.0b1)"]
tune = ["pandas", "tabulate", "tensorboardX (>=1.9)", "requests"]

[[package]]
name = "rdflib"
version = "6.1.1"
description = "RDFLib is a Python library for working with RDF, a simple yet powerful language for representing information."
category = "main"
optional = true
python-versions = ">=3.7"

[package.dependencies]
isodate = "*"
pyparsing = "*"

[package.extras]
docs = ["sphinx (<5)", "sphinxcontrib-apidoc"]
html = ["html5lib"]
tests = ["berkeleydb", "html5lib", "networkx", "pytest", "pytest-cov", "pytest-subtests"]

[[package]]
name = "redshift-connector"
version = "2.0.907"
description = "Redshift interface library"
category = "main"
optional = false
python-versions = ">=3.6"

[package.dependencies]
beautifulsoup4 = ">=4.7.0,<5.0.0"
boto3 = ">=1.9.201,<2.0.0"
botocore = ">=1.12.201,<2.0.0"
lxml = ">=4.6.5"
packaging = "*"
pytz = ">=2020.1,<2022.2"
requests = ">=2.23.0,<2.27.2"
scramp = ">=1.2.0,<1.5.0"

[package.extras]
full = ["numpy", "pandas"]

[[package]]
name = "requests"
version = "2.27.1"
description = "Python HTTP for Humans."
category = "main"
optional = false
python-versions = ">=2.7, !=3.0.*, !=3.1.*, !=3.2.*, !=3.3.*, !=3.4.*, !=3.5.*"

[package.dependencies]
certifi = ">=2017.4.17"
charset-normalizer = {version = ">=2.0.0,<2.1.0", markers = "python_version >= \"3\""}
idna = {version = ">=2.5,<4", markers = "python_version >= \"3\""}
urllib3 = ">=1.21.1,<1.27"

[package.extras]
socks = ["PySocks (>=1.5.6,!=1.5.7)", "win-inet-pton"]
use_chardet_on_py3 = ["chardet (>=3.0.2,<5)"]

[[package]]
name = "requests-aws4auth"
version = "1.1.2"
description = "AWS4 authentication for Requests"
category = "main"
optional = false
python-versions = "*"

[package.dependencies]
requests = "*"
six = "*"

[package.extras]
httpx = ["httpx"]

[[package]]
name = "responses"
version = "0.21.0"
description = "A utility library for mocking out the `requests` Python library."
category = "dev"
optional = false
python-versions = ">=3.7"

[package.dependencies]
requests = ">=2.0,<3.0"
urllib3 = ">=1.25.10"

[package.extras]
tests = ["pytest (>=7.0.0)", "coverage (>=6.0.0)", "pytest-cov", "pytest-asyncio", "pytest-localserver", "flake8", "types-mock", "types-requests", "mypy"]

[[package]]
name = "restructuredtext-lint"
version = "1.4.0"
description = "reStructuredText linter"
category = "dev"
optional = false
python-versions = "*"

[package.dependencies]
docutils = ">=0.11,<1.0"

[[package]]
name = "rsa"
version = "4.8"
description = "Pure-Python RSA implementation"
category = "main"
optional = true
python-versions = ">=3.6,<4"

[package.dependencies]
pyasn1 = ">=0.1.3"

[[package]]
name = "s3fs"
version = "0.4.2"
description = "Convenient Filesystem interface over S3"
category = "dev"
optional = false
python-versions = ">= 3.5"

[package.dependencies]
botocore = ">=1.12.91"
fsspec = ">=0.6.0"

[[package]]
name = "s3transfer"
version = "0.6.0"
description = "An Amazon S3 Transfer Manager"
category = "main"
optional = false
python-versions = ">= 3.7"

[package.dependencies]
botocore = ">=1.12.36,<2.0a.0"

[package.extras]
crt = ["botocore[crt] (>=1.20.29,<2.0a.0)"]

[[package]]
name = "scramp"
version = "1.4.1"
description = "An implementation of the SCRAM protocol."
category = "main"
optional = false
python-versions = ">=3.6"

[package.dependencies]
asn1crypto = ">=1.4.0"

[[package]]
name = "send2trash"
version = "1.8.0"
description = "Send file to trash natively under Mac OS X, Windows and Linux."
category = "dev"
optional = false
python-versions = "*"

[package.extras]
nativelib = ["pyobjc-framework-cocoa", "pywin32"]
objc = ["pyobjc-framework-cocoa"]
win32 = ["pywin32"]

[[package]]
name = "six"
version = "1.16.0"
description = "Python 2 and 3 compatibility utilities"
category = "main"
optional = false
python-versions = ">=2.7, !=3.0.*, !=3.1.*, !=3.2.*"

[[package]]
name = "smart-open"
version = "6.0.0"
description = "Utils for streaming large files (S3, HDFS, GCS, Azure Blob Storage, gzip, bz2...)"
category = "main"
optional = true
python-versions = ">=3.6,<4.0"

[package.extras]
all = ["boto3", "google-cloud-storage (>=1.31.0)", "azure-storage-blob", "azure-common", "azure-core", "requests"]
azure = ["azure-storage-blob", "azure-common", "azure-core"]
gcs = ["google-cloud-storage (>=1.31.0)"]
http = ["requests"]
s3 = ["boto3"]
test = ["boto3", "google-cloud-storage (>=1.31.0)", "azure-storage-blob", "azure-common", "azure-core", "requests", "moto", "pathlib2", "responses", "paramiko", "pytest", "pytest-rerunfailures"]
webhdfs = ["requests"]

[[package]]
name = "sniffio"
version = "1.2.0"
description = "Sniff out which async library your code is running under"
category = "dev"
optional = false
python-versions = ">=3.5"

[[package]]
name = "snowballstemmer"
version = "2.2.0"
description = "This package provides 29 stemmers for 28 languages generated from Snowball algorithms."
category = "dev"
optional = false
python-versions = "*"

[[package]]
name = "soupsieve"
version = "2.3.2.post1"
description = "A modern CSS selector implementation for Beautiful Soup."
category = "main"
optional = false
python-versions = ">=3.6"

[[package]]
name = "sparqlwrapper"
version = "2.0.0"
description = "SPARQL Endpoint interface to Python"
category = "main"
optional = true
python-versions = ">=3.7"

[package.dependencies]
rdflib = ">=6.1.1"

[package.extras]
dev = ["setuptools (>=3.7.1)", "mypy (>=0.931)", "pandas (>=1.3.5)", "pandas-stubs (>=1.2.0.48)"]
docs = ["sphinx (<5)", "sphinx-rtd-theme"]
keepalive = ["keepalive (>=0.5)"]
pandas = ["pandas (>=1.3.5)"]

[[package]]
name = "sphinx"
version = "5.0.1"
description = "Python documentation generator"
category = "dev"
optional = false
python-versions = ">=3.6"

[package.dependencies]
alabaster = ">=0.7,<0.8"
babel = ">=1.3"
colorama = {version = ">=0.3.5", markers = "sys_platform == \"win32\""}
docutils = ">=0.14,<0.19"
imagesize = "*"
importlib-metadata = {version = ">=4.4", markers = "python_version < \"3.10\""}
Jinja2 = ">=2.3"
packaging = "*"
Pygments = ">=2.0"
requests = ">=2.5.0"
snowballstemmer = ">=1.1"
sphinxcontrib-applehelp = "*"
sphinxcontrib-devhelp = "*"
sphinxcontrib-htmlhelp = ">=2.0.0"
sphinxcontrib-jsmath = "*"
sphinxcontrib-qthelp = "*"
sphinxcontrib-serializinghtml = ">=1.1.5"

[package.extras]
docs = ["sphinxcontrib-websupport"]
lint = ["flake8 (>=3.5.0)", "isort", "mypy (>=0.950)", "docutils-stubs", "types-typed-ast", "types-requests"]
test = ["pytest (>=4.6)", "html5lib", "cython", "typed-ast"]

[[package]]
name = "sphinx-bootstrap-theme"
version = "0.8.1"
description = "Sphinx Bootstrap Theme."
category = "dev"
optional = false
python-versions = "*"

[[package]]
name = "sphinxcontrib-applehelp"
version = "1.0.2"
description = "sphinxcontrib-applehelp is a sphinx extension which outputs Apple help books"
category = "dev"
optional = false
python-versions = ">=3.5"

[package.extras]
lint = ["flake8", "mypy", "docutils-stubs"]
test = ["pytest"]

[[package]]
name = "sphinxcontrib-devhelp"
version = "1.0.2"
description = "sphinxcontrib-devhelp is a sphinx extension which outputs Devhelp document."
category = "dev"
optional = false
python-versions = ">=3.5"

[package.extras]
lint = ["flake8", "mypy", "docutils-stubs"]
test = ["pytest"]

[[package]]
name = "sphinxcontrib-htmlhelp"
version = "2.0.0"
description = "sphinxcontrib-htmlhelp is a sphinx extension which renders HTML help files"
category = "dev"
optional = false
python-versions = ">=3.6"

[package.extras]
lint = ["flake8", "mypy", "docutils-stubs"]
test = ["pytest", "html5lib"]

[[package]]
name = "sphinxcontrib-jsmath"
version = "1.0.1"
description = "A sphinx extension which renders display math in HTML via JavaScript"
category = "dev"
optional = false
python-versions = ">=3.5"

[package.extras]
test = ["pytest", "flake8", "mypy"]

[[package]]
name = "sphinxcontrib-qthelp"
version = "1.0.3"
description = "sphinxcontrib-qthelp is a sphinx extension which outputs QtHelp document."
category = "dev"
optional = false
python-versions = ">=3.5"

[package.extras]
lint = ["flake8", "mypy", "docutils-stubs"]
test = ["pytest"]

[[package]]
name = "sphinxcontrib-serializinghtml"
version = "1.1.5"
description = "sphinxcontrib-serializinghtml is a sphinx extension which outputs \"serialized\" HTML files (json and pickle)."
category = "dev"
optional = false
python-versions = ">=3.5"

[package.extras]
lint = ["flake8", "mypy", "docutils-stubs"]
test = ["pytest"]

[[package]]
name = "stevedore"
version = "3.5.0"
description = "Manage dynamic plugins for Python applications"
category = "dev"
optional = false
python-versions = ">=3.6"

[package.dependencies]
pbr = ">=2.0.0,<2.1.0 || >2.1.0"

[[package]]
name = "terminado"
version = "0.15.0"
description = "Tornado websocket backend for the Xterm.js Javascript terminal emulator library."
category = "dev"
optional = false
python-versions = ">=3.7"

[package.dependencies]
ptyprocess = {version = "*", markers = "os_name != \"nt\""}
pywinpty = {version = ">=1.1.0", markers = "os_name == \"nt\""}
tornado = ">=6.1.0"

[package.extras]
test = ["pre-commit", "pytest-timeout", "pytest (>=6.0)"]

[[package]]
name = "tinycss2"
version = "1.1.1"
description = "A tiny CSS parser"
category = "dev"
optional = false
python-versions = ">=3.6"

[package.dependencies]
webencodings = ">=0.4"

[package.extras]
doc = ["sphinx", "sphinx-rtd-theme"]
test = ["pytest", "pytest-cov", "pytest-flake8", "pytest-isort", "coverage"]

[[package]]
name = "toml"
version = "0.10.2"
description = "Python Library for Tom's Obvious, Minimal Language"
category = "dev"
optional = false
python-versions = ">=2.6, !=3.0.*, !=3.1.*, !=3.2.*"

[[package]]
name = "tomli"
version = "2.0.1"
description = "A lil' TOML parser"
category = "dev"
optional = false
python-versions = ">=3.7"

[[package]]
name = "tomlkit"
version = "0.11.0"
description = "Style preserving TOML library"
category = "dev"
optional = false
python-versions = ">=3.6,<4.0"

[[package]]
name = "tornado"
version = "6.1"
description = "Tornado is a Python web framework and asynchronous networking library, originally developed at FriendFeed."
category = "dev"
optional = false
python-versions = ">= 3.5"

[[package]]
name = "tox"
version = "3.25.0"
description = "tox is a generic virtualenv management and test command line tool"
category = "dev"
optional = false
python-versions = "!=3.0.*,!=3.1.*,!=3.2.*,!=3.3.*,!=3.4.*,>=2.7"

[package.dependencies]
colorama = {version = ">=0.4.1", markers = "platform_system == \"Windows\""}
filelock = ">=3.0.0"
packaging = ">=14"
pluggy = ">=0.12.0"
py = ">=1.4.17"
six = ">=1.14.0"
toml = ">=0.9.4"
virtualenv = ">=16.0.0,<20.0.0 || >20.0.0,<20.0.1 || >20.0.1,<20.0.2 || >20.0.2,<20.0.3 || >20.0.3,<20.0.4 || >20.0.4,<20.0.5 || >20.0.5,<20.0.6 || >20.0.6,<20.0.7 || >20.0.7"

[package.extras]
docs = ["pygments-github-lexers (>=0.0.5)", "sphinx (>=2.0.0)", "sphinxcontrib-autoprogram (>=0.1.5)", "towncrier (>=18.5.0)"]
testing = ["flaky (>=3.4.0)", "freezegun (>=0.3.11)", "pytest (>=4.0.0)", "pytest-cov (>=2.5.1)", "pytest-mock (>=1.10.0)", "pytest-randomly (>=1.0.0)", "psutil (>=5.6.1)", "pathlib2 (>=2.3.3)"]

[[package]]
name = "tqdm"
version = "4.64.0"
description = "Fast, Extensible Progress Meter"
category = "main"
optional = true
python-versions = "!=3.0.*,!=3.1.*,!=3.2.*,!=3.3.*,>=2.7"

[package.dependencies]
colorama = {version = "*", markers = "platform_system == \"Windows\""}

[package.extras]
dev = ["py-make (>=0.1.0)", "twine", "wheel"]
notebook = ["ipywidgets (>=6)"]
slack = ["slack-sdk"]
telegram = ["requests"]

[[package]]
name = "traitlets"
version = "5.2.2.post1"
description = ""
category = "dev"
optional = false
python-versions = ">=3.7"

[package.extras]
test = ["pre-commit", "pytest"]

[[package]]
name = "typing-extensions"
version = "4.2.0"
description = "Backported and Experimental Type Hints for Python 3.7+"
category = "dev"
optional = false
python-versions = ">=3.7"

[[package]]
name = "urllib3"
version = "1.26.9"
description = "HTTP library with thread-safe connection pooling, file post, and more."
category = "main"
optional = false
python-versions = ">=2.7, !=3.0.*, !=3.1.*, !=3.2.*, !=3.3.*, !=3.4.*, <4"

[package.extras]
brotli = ["brotlicffi (>=0.8.0)", "brotli (>=1.0.9)", "brotlipy (>=0.6.0)"]
secure = ["pyOpenSSL (>=0.14)", "cryptography (>=1.3.4)", "idna (>=2.0.0)", "certifi", "ipaddress"]
socks = ["PySocks (>=1.5.6,!=1.5.7,<2.0)"]

[[package]]
name = "virtualenv"
version = "20.14.1"
description = "Virtual Python Environment builder"
category = "main"
optional = false
python-versions = "!=3.0.*,!=3.1.*,!=3.2.*,!=3.3.*,!=3.4.*,>=2.7"

[package.dependencies]
distlib = ">=0.3.1,<1"
filelock = ">=3.2,<4"
platformdirs = ">=2,<3"
six = ">=1.9.0,<2"

[package.extras]
docs = ["proselint (>=0.10.2)", "sphinx (>=3)", "sphinx-argparse (>=0.2.5)", "sphinx-rtd-theme (>=0.4.3)", "towncrier (>=21.3)"]
testing = ["coverage (>=4)", "coverage-enable-subprocess (>=1)", "flaky (>=3)", "pytest (>=4)", "pytest-env (>=0.6.2)", "pytest-freezegun (>=0.4.1)", "pytest-mock (>=2)", "pytest-randomly (>=1)", "pytest-timeout (>=1)", "packaging (>=20.0)"]

[[package]]
name = "wcwidth"
version = "0.2.5"
description = "Measures the displayed width of unicode strings in a terminal"
category = "main"
optional = false
python-versions = "*"

[[package]]
name = "webencodings"
version = "0.5.1"
description = "Character encoding aliases for legacy web content"
category = "dev"
optional = false
python-versions = "*"

[[package]]
name = "websocket-client"
version = "1.3.2"
description = "WebSocket client for Python with low level API options"
category = "dev"
optional = false
python-versions = ">=3.7"

[package.extras]
docs = ["Sphinx (>=3.4)", "sphinx-rtd-theme (>=0.5)"]
optional = ["python-socks", "wsaccel"]
test = ["websockets"]

[[package]]
name = "werkzeug"
version = "2.1.2"
description = "The comprehensive WSGI web application library."
category = "dev"
optional = false
python-versions = ">=3.7"

[package.extras]
watchdog = ["watchdog"]

[[package]]
name = "wrapt"
version = "1.14.1"
description = "Module for decorators, wrappers and monkey patching."
category = "dev"
optional = false
python-versions = "!=3.0.*,!=3.1.*,!=3.2.*,!=3.3.*,!=3.4.*,>=2.7"

[[package]]
name = "xmltodict"
version = "0.13.0"
description = "Makes working with XML feel like you are working with JSON"
category = "dev"
optional = false
python-versions = ">=3.4"

[[package]]
name = "yarl"
version = "1.7.2"
description = "Yet another URL library"
category = "main"
optional = false
python-versions = ">=3.6"

[package.dependencies]
idna = ">=2.0"
multidict = ">=4.0"

[[package]]
name = "zipp"
version = "3.8.0"
description = "Backport of pathlib-compatible object wrapper for zip files"
category = "main"
optional = false
python-versions = ">=3.7"

[package.extras]
docs = ["sphinx", "jaraco.packaging (>=9)", "rst.linker (>=1.9)"]
testing = ["pytest (>=6)", "pytest-checkdocs (>=2.4)", "pytest-flake8", "pytest-cov", "pytest-enabler (>=1.0.1)", "jaraco.itertools", "func-timeout", "pytest-black (>=0.3.7)", "pytest-mypy (>=0.9.1)"]

[extras]
<<<<<<< HEAD
distributed = ["modin", "ray", "tqdm"]
=======
distributed = ["modin", "ray", "psutil", "tqdm"]
oracle = ["oracledb"]
>>>>>>> 96e9c921
sparql = ["SPARQLWrapper"]
sqlserver = ["pyodbc"]

[metadata]
lock-version = "1.1"
python-versions = ">=3.8, <3.11"
<<<<<<< HEAD
content-hash = "164dec13d886f74c1ad583a1a16dd1191d1b8fb1a97f3203ab0735a0fd29257b"
=======
content-hash = "9a35bdc2187eeea60ef3dac5bc722be970199536100edcf9d730c82c30d6c1b1"
>>>>>>> 96e9c921

[metadata.files]
aenum = [
    {file = "aenum-3.1.11-py2-none-any.whl", hash = "sha256:525b4870a27d0b471c265bda692bc657f1e0dd7597ad4186d072c59f9db666f6"},
    {file = "aenum-3.1.11-py3-none-any.whl", hash = "sha256:12ae89967f2e25c0ce28c293955d643f891603488bc3d9946158ba2b35203638"},
    {file = "aenum-3.1.11.tar.gz", hash = "sha256:aed2c273547ae72a0d5ee869719c02a643da16bf507c80958faadc7e038e3f73"},
]
aiohttp = [
    {file = "aiohttp-3.8.1-cp310-cp310-macosx_10_9_universal2.whl", hash = "sha256:1ed0b6477896559f17b9eaeb6d38e07f7f9ffe40b9f0f9627ae8b9926ae260a8"},
    {file = "aiohttp-3.8.1-cp310-cp310-macosx_10_9_x86_64.whl", hash = "sha256:7dadf3c307b31e0e61689cbf9e06be7a867c563d5a63ce9dca578f956609abf8"},
    {file = "aiohttp-3.8.1-cp310-cp310-macosx_11_0_arm64.whl", hash = "sha256:a79004bb58748f31ae1cbe9fa891054baaa46fb106c2dc7af9f8e3304dc30316"},
    {file = "aiohttp-3.8.1-cp310-cp310-manylinux_2_17_aarch64.manylinux2014_aarch64.whl", hash = "sha256:12de6add4038df8f72fac606dff775791a60f113a725c960f2bab01d8b8e6b15"},
    {file = "aiohttp-3.8.1-cp310-cp310-manylinux_2_17_ppc64le.manylinux2014_ppc64le.whl", hash = "sha256:6f0d5f33feb5f69ddd57a4a4bd3d56c719a141080b445cbf18f238973c5c9923"},
    {file = "aiohttp-3.8.1-cp310-cp310-manylinux_2_17_s390x.manylinux2014_s390x.whl", hash = "sha256:eaba923151d9deea315be1f3e2b31cc39a6d1d2f682f942905951f4e40200922"},
    {file = "aiohttp-3.8.1-cp310-cp310-manylinux_2_5_i686.manylinux1_i686.manylinux_2_12_i686.manylinux2010_i686.whl", hash = "sha256:099ebd2c37ac74cce10a3527d2b49af80243e2a4fa39e7bce41617fbc35fa3c1"},
    {file = "aiohttp-3.8.1-cp310-cp310-manylinux_2_5_x86_64.manylinux1_x86_64.manylinux_2_12_x86_64.manylinux2010_x86_64.whl", hash = "sha256:2e5d962cf7e1d426aa0e528a7e198658cdc8aa4fe87f781d039ad75dcd52c516"},
    {file = "aiohttp-3.8.1-cp310-cp310-musllinux_1_1_aarch64.whl", hash = "sha256:fa0ffcace9b3aa34d205d8130f7873fcfefcb6a4dd3dd705b0dab69af6712642"},
    {file = "aiohttp-3.8.1-cp310-cp310-musllinux_1_1_i686.whl", hash = "sha256:61bfc23df345d8c9716d03717c2ed5e27374e0fe6f659ea64edcd27b4b044cf7"},
    {file = "aiohttp-3.8.1-cp310-cp310-musllinux_1_1_ppc64le.whl", hash = "sha256:31560d268ff62143e92423ef183680b9829b1b482c011713ae941997921eebc8"},
    {file = "aiohttp-3.8.1-cp310-cp310-musllinux_1_1_s390x.whl", hash = "sha256:01d7bdb774a9acc838e6b8f1d114f45303841b89b95984cbb7d80ea41172a9e3"},
    {file = "aiohttp-3.8.1-cp310-cp310-musllinux_1_1_x86_64.whl", hash = "sha256:97ef77eb6b044134c0b3a96e16abcb05ecce892965a2124c566af0fd60f717e2"},
    {file = "aiohttp-3.8.1-cp310-cp310-win32.whl", hash = "sha256:c2aef4703f1f2ddc6df17519885dbfa3514929149d3ff900b73f45998f2532fa"},
    {file = "aiohttp-3.8.1-cp310-cp310-win_amd64.whl", hash = "sha256:713ac174a629d39b7c6a3aa757b337599798da4c1157114a314e4e391cd28e32"},
    {file = "aiohttp-3.8.1-cp36-cp36m-macosx_10_9_x86_64.whl", hash = "sha256:473d93d4450880fe278696549f2e7aed8cd23708c3c1997981464475f32137db"},
    {file = "aiohttp-3.8.1-cp36-cp36m-manylinux_2_17_aarch64.manylinux2014_aarch64.whl", hash = "sha256:99b5eeae8e019e7aad8af8bb314fb908dd2e028b3cdaad87ec05095394cce632"},
    {file = "aiohttp-3.8.1-cp36-cp36m-manylinux_2_17_ppc64le.manylinux2014_ppc64le.whl", hash = "sha256:3af642b43ce56c24d063325dd2cf20ee012d2b9ba4c3c008755a301aaea720ad"},
    {file = "aiohttp-3.8.1-cp36-cp36m-manylinux_2_17_s390x.manylinux2014_s390x.whl", hash = "sha256:c3630c3ef435c0a7c549ba170a0633a56e92629aeed0e707fec832dee313fb7a"},
    {file = "aiohttp-3.8.1-cp36-cp36m-manylinux_2_5_i686.manylinux1_i686.manylinux_2_12_i686.manylinux2010_i686.whl", hash = "sha256:4a4a4e30bf1edcad13fb0804300557aedd07a92cabc74382fdd0ba6ca2661091"},
    {file = "aiohttp-3.8.1-cp36-cp36m-manylinux_2_5_x86_64.manylinux1_x86_64.manylinux_2_12_x86_64.manylinux2010_x86_64.whl", hash = "sha256:6f8b01295e26c68b3a1b90efb7a89029110d3a4139270b24fda961893216c440"},
    {file = "aiohttp-3.8.1-cp36-cp36m-musllinux_1_1_aarch64.whl", hash = "sha256:a25fa703a527158aaf10dafd956f7d42ac6d30ec80e9a70846253dd13e2f067b"},
    {file = "aiohttp-3.8.1-cp36-cp36m-musllinux_1_1_i686.whl", hash = "sha256:5bfde62d1d2641a1f5173b8c8c2d96ceb4854f54a44c23102e2ccc7e02f003ec"},
    {file = "aiohttp-3.8.1-cp36-cp36m-musllinux_1_1_ppc64le.whl", hash = "sha256:51467000f3647d519272392f484126aa716f747859794ac9924a7aafa86cd411"},
    {file = "aiohttp-3.8.1-cp36-cp36m-musllinux_1_1_s390x.whl", hash = "sha256:03a6d5349c9ee8f79ab3ff3694d6ce1cfc3ced1c9d36200cb8f08ba06bd3b782"},
    {file = "aiohttp-3.8.1-cp36-cp36m-musllinux_1_1_x86_64.whl", hash = "sha256:102e487eeb82afac440581e5d7f8f44560b36cf0bdd11abc51a46c1cd88914d4"},
    {file = "aiohttp-3.8.1-cp36-cp36m-win32.whl", hash = "sha256:4aed991a28ea3ce320dc8ce655875e1e00a11bdd29fe9444dd4f88c30d558602"},
    {file = "aiohttp-3.8.1-cp36-cp36m-win_amd64.whl", hash = "sha256:b0e20cddbd676ab8a64c774fefa0ad787cc506afd844de95da56060348021e96"},
    {file = "aiohttp-3.8.1-cp37-cp37m-macosx_10_9_x86_64.whl", hash = "sha256:37951ad2f4a6df6506750a23f7cbabad24c73c65f23f72e95897bb2cecbae676"},
    {file = "aiohttp-3.8.1-cp37-cp37m-manylinux_2_17_aarch64.manylinux2014_aarch64.whl", hash = "sha256:5c23b1ad869653bc818e972b7a3a79852d0e494e9ab7e1a701a3decc49c20d51"},
    {file = "aiohttp-3.8.1-cp37-cp37m-manylinux_2_17_ppc64le.manylinux2014_ppc64le.whl", hash = "sha256:15b09b06dae900777833fe7fc4b4aa426556ce95847a3e8d7548e2d19e34edb8"},
    {file = "aiohttp-3.8.1-cp37-cp37m-manylinux_2_17_s390x.manylinux2014_s390x.whl", hash = "sha256:477c3ea0ba410b2b56b7efb072c36fa91b1e6fc331761798fa3f28bb224830dd"},
    {file = "aiohttp-3.8.1-cp37-cp37m-manylinux_2_5_i686.manylinux1_i686.manylinux_2_12_i686.manylinux2010_i686.whl", hash = "sha256:2f2f69dca064926e79997f45b2f34e202b320fd3782f17a91941f7eb85502ee2"},
    {file = "aiohttp-3.8.1-cp37-cp37m-manylinux_2_5_x86_64.manylinux1_x86_64.manylinux_2_12_x86_64.manylinux2010_x86_64.whl", hash = "sha256:ef9612483cb35171d51d9173647eed5d0069eaa2ee812793a75373447d487aa4"},
    {file = "aiohttp-3.8.1-cp37-cp37m-musllinux_1_1_aarch64.whl", hash = "sha256:6d69f36d445c45cda7b3b26afef2fc34ef5ac0cdc75584a87ef307ee3c8c6d00"},
    {file = "aiohttp-3.8.1-cp37-cp37m-musllinux_1_1_i686.whl", hash = "sha256:55c3d1072704d27401c92339144d199d9de7b52627f724a949fc7d5fc56d8b93"},
    {file = "aiohttp-3.8.1-cp37-cp37m-musllinux_1_1_ppc64le.whl", hash = "sha256:b9d00268fcb9f66fbcc7cd9fe423741d90c75ee029a1d15c09b22d23253c0a44"},
    {file = "aiohttp-3.8.1-cp37-cp37m-musllinux_1_1_s390x.whl", hash = "sha256:07b05cd3305e8a73112103c834e91cd27ce5b4bd07850c4b4dbd1877d3f45be7"},
    {file = "aiohttp-3.8.1-cp37-cp37m-musllinux_1_1_x86_64.whl", hash = "sha256:c34dc4958b232ef6188c4318cb7b2c2d80521c9a56c52449f8f93ab7bc2a8a1c"},
    {file = "aiohttp-3.8.1-cp37-cp37m-win32.whl", hash = "sha256:d2f9b69293c33aaa53d923032fe227feac867f81682f002ce33ffae978f0a9a9"},
    {file = "aiohttp-3.8.1-cp37-cp37m-win_amd64.whl", hash = "sha256:6ae828d3a003f03ae31915c31fa684b9890ea44c9c989056fea96e3d12a9fa17"},
    {file = "aiohttp-3.8.1-cp38-cp38-macosx_10_9_universal2.whl", hash = "sha256:0c7ebbbde809ff4e970824b2b6cb7e4222be6b95a296e46c03cf050878fc1785"},
    {file = "aiohttp-3.8.1-cp38-cp38-macosx_10_9_x86_64.whl", hash = "sha256:8b7ef7cbd4fec9a1e811a5de813311ed4f7ac7d93e0fda233c9b3e1428f7dd7b"},
    {file = "aiohttp-3.8.1-cp38-cp38-macosx_11_0_arm64.whl", hash = "sha256:c3d6a4d0619e09dcd61021debf7059955c2004fa29f48788a3dfaf9c9901a7cd"},
    {file = "aiohttp-3.8.1-cp38-cp38-manylinux_2_17_aarch64.manylinux2014_aarch64.whl", hash = "sha256:718626a174e7e467f0558954f94af117b7d4695d48eb980146016afa4b580b2e"},
    {file = "aiohttp-3.8.1-cp38-cp38-manylinux_2_17_ppc64le.manylinux2014_ppc64le.whl", hash = "sha256:589c72667a5febd36f1315aa6e5f56dd4aa4862df295cb51c769d16142ddd7cd"},
    {file = "aiohttp-3.8.1-cp38-cp38-manylinux_2_17_s390x.manylinux2014_s390x.whl", hash = "sha256:2ed076098b171573161eb146afcb9129b5ff63308960aeca4b676d9d3c35e700"},
    {file = "aiohttp-3.8.1-cp38-cp38-manylinux_2_5_i686.manylinux1_i686.manylinux_2_12_i686.manylinux2010_i686.whl", hash = "sha256:086f92daf51a032d062ec5f58af5ca6a44d082c35299c96376a41cbb33034675"},
    {file = "aiohttp-3.8.1-cp38-cp38-manylinux_2_5_x86_64.manylinux1_x86_64.manylinux_2_12_x86_64.manylinux2010_x86_64.whl", hash = "sha256:11691cf4dc5b94236ccc609b70fec991234e7ef8d4c02dd0c9668d1e486f5abf"},
    {file = "aiohttp-3.8.1-cp38-cp38-musllinux_1_1_aarch64.whl", hash = "sha256:31d1e1c0dbf19ebccbfd62eff461518dcb1e307b195e93bba60c965a4dcf1ba0"},
    {file = "aiohttp-3.8.1-cp38-cp38-musllinux_1_1_i686.whl", hash = "sha256:11a67c0d562e07067c4e86bffc1553f2cf5b664d6111c894671b2b8712f3aba5"},
    {file = "aiohttp-3.8.1-cp38-cp38-musllinux_1_1_ppc64le.whl", hash = "sha256:bb01ba6b0d3f6c68b89fce7305080145d4877ad3acaed424bae4d4ee75faa950"},
    {file = "aiohttp-3.8.1-cp38-cp38-musllinux_1_1_s390x.whl", hash = "sha256:44db35a9e15d6fe5c40d74952e803b1d96e964f683b5a78c3cc64eb177878155"},
    {file = "aiohttp-3.8.1-cp38-cp38-musllinux_1_1_x86_64.whl", hash = "sha256:844a9b460871ee0a0b0b68a64890dae9c415e513db0f4a7e3cab41a0f2fedf33"},
    {file = "aiohttp-3.8.1-cp38-cp38-win32.whl", hash = "sha256:7d08744e9bae2ca9c382581f7dce1273fe3c9bae94ff572c3626e8da5b193c6a"},
    {file = "aiohttp-3.8.1-cp38-cp38-win_amd64.whl", hash = "sha256:04d48b8ce6ab3cf2097b1855e1505181bdd05586ca275f2505514a6e274e8e75"},
    {file = "aiohttp-3.8.1-cp39-cp39-macosx_10_9_universal2.whl", hash = "sha256:f5315a2eb0239185af1bddb1abf472d877fede3cc8d143c6cddad37678293237"},
    {file = "aiohttp-3.8.1-cp39-cp39-macosx_10_9_x86_64.whl", hash = "sha256:a996d01ca39b8dfe77440f3cd600825d05841088fd6bc0144cc6c2ec14cc5f74"},
    {file = "aiohttp-3.8.1-cp39-cp39-macosx_11_0_arm64.whl", hash = "sha256:13487abd2f761d4be7c8ff9080de2671e53fff69711d46de703c310c4c9317ca"},
    {file = "aiohttp-3.8.1-cp39-cp39-manylinux_2_17_aarch64.manylinux2014_aarch64.whl", hash = "sha256:ea302f34477fda3f85560a06d9ebdc7fa41e82420e892fc50b577e35fc6a50b2"},
    {file = "aiohttp-3.8.1-cp39-cp39-manylinux_2_17_ppc64le.manylinux2014_ppc64le.whl", hash = "sha256:a2f635ce61a89c5732537a7896b6319a8fcfa23ba09bec36e1b1ac0ab31270d2"},
    {file = "aiohttp-3.8.1-cp39-cp39-manylinux_2_17_s390x.manylinux2014_s390x.whl", hash = "sha256:e999f2d0e12eea01caeecb17b653f3713d758f6dcc770417cf29ef08d3931421"},
    {file = "aiohttp-3.8.1-cp39-cp39-manylinux_2_5_i686.manylinux1_i686.manylinux_2_12_i686.manylinux2010_i686.whl", hash = "sha256:0770e2806a30e744b4e21c9d73b7bee18a1cfa3c47991ee2e5a65b887c49d5cf"},
    {file = "aiohttp-3.8.1-cp39-cp39-manylinux_2_5_x86_64.manylinux1_x86_64.manylinux_2_12_x86_64.manylinux2010_x86_64.whl", hash = "sha256:d15367ce87c8e9e09b0f989bfd72dc641bcd04ba091c68cd305312d00962addd"},
    {file = "aiohttp-3.8.1-cp39-cp39-musllinux_1_1_aarch64.whl", hash = "sha256:6c7cefb4b0640703eb1069835c02486669312bf2f12b48a748e0a7756d0de33d"},
    {file = "aiohttp-3.8.1-cp39-cp39-musllinux_1_1_i686.whl", hash = "sha256:71927042ed6365a09a98a6377501af5c9f0a4d38083652bcd2281a06a5976724"},
    {file = "aiohttp-3.8.1-cp39-cp39-musllinux_1_1_ppc64le.whl", hash = "sha256:28d490af82bc6b7ce53ff31337a18a10498303fe66f701ab65ef27e143c3b0ef"},
    {file = "aiohttp-3.8.1-cp39-cp39-musllinux_1_1_s390x.whl", hash = "sha256:b6613280ccedf24354406caf785db748bebbddcf31408b20c0b48cb86af76866"},
    {file = "aiohttp-3.8.1-cp39-cp39-musllinux_1_1_x86_64.whl", hash = "sha256:81e3d8c34c623ca4e36c46524a3530e99c0bc95ed068fd6e9b55cb721d408fb2"},
    {file = "aiohttp-3.8.1-cp39-cp39-win32.whl", hash = "sha256:7187a76598bdb895af0adbd2fb7474d7f6025d170bc0a1130242da817ce9e7d1"},
    {file = "aiohttp-3.8.1-cp39-cp39-win_amd64.whl", hash = "sha256:1c182cb873bc91b411e184dab7a2b664d4fea2743df0e4d57402f7f3fa644bac"},
    {file = "aiohttp-3.8.1.tar.gz", hash = "sha256:fc5471e1a54de15ef71c1bc6ebe80d4dc681ea600e68bfd1cbce40427f0b7578"},
]
aiohttp-cors = [
    {file = "aiohttp-cors-0.7.0.tar.gz", hash = "sha256:4d39c6d7100fd9764ed1caf8cebf0eb01bf5e3f24e2e073fda6234bc48b19f5d"},
    {file = "aiohttp_cors-0.7.0-py3-none-any.whl", hash = "sha256:0451ba59fdf6909d0e2cd21e4c0a43752bc0703d33fc78ae94d9d9321710193e"},
]
aiosignal = [
    {file = "aiosignal-1.2.0-py3-none-any.whl", hash = "sha256:26e62109036cd181df6e6ad646f91f0dcfd05fe16d0cb924138ff2ab75d64e3a"},
    {file = "aiosignal-1.2.0.tar.gz", hash = "sha256:78ed67db6c7b7ced4f98e495e572106d5c432a93e1ddd1bf475e1dc05f5b7df2"},
]
alabaster = [
    {file = "alabaster-0.7.12-py2.py3-none-any.whl", hash = "sha256:446438bdcca0e05bd45ea2de1668c1d9b032e1a9154c2c259092d77031ddd359"},
    {file = "alabaster-0.7.12.tar.gz", hash = "sha256:a661d72d58e6ea8a57f7a86e37d86716863ee5e92788398526d58b26a4e4dc02"},
]
ansicon = [
    {file = "ansicon-1.89.0-py2.py3-none-any.whl", hash = "sha256:f1def52d17f65c2c9682cf8370c03f541f410c1752d6a14029f97318e4b9dfec"},
    {file = "ansicon-1.89.0.tar.gz", hash = "sha256:e4d039def5768a47e4afec8e89e83ec3ae5a26bf00ad851f914d1240b444d2b1"},
]
anyio = [
    {file = "anyio-3.6.1-py3-none-any.whl", hash = "sha256:cb29b9c70620506a9a8f87a309591713446953302d7d995344d0d7c6c0c9a7be"},
    {file = "anyio-3.6.1.tar.gz", hash = "sha256:413adf95f93886e442aea925f3ee43baa5a765a64a0f52c6081894f9992fdd0b"},
]
appnope = [
    {file = "appnope-0.1.3-py2.py3-none-any.whl", hash = "sha256:265a455292d0bd8a72453494fa24df5a11eb18373a60c7c0430889f22548605e"},
    {file = "appnope-0.1.3.tar.gz", hash = "sha256:02bd91c4de869fbb1e1c50aafc4098827a7a54ab2f39d9dcba6c9547ed920e24"},
]
argon2-cffi = [
    {file = "argon2-cffi-21.3.0.tar.gz", hash = "sha256:d384164d944190a7dd7ef22c6aa3ff197da12962bd04b17f64d4e93d934dba5b"},
    {file = "argon2_cffi-21.3.0-py3-none-any.whl", hash = "sha256:8c976986f2c5c0e5000919e6de187906cfd81fb1c72bf9d88c01177e77da7f80"},
]
argon2-cffi-bindings = [
    {file = "argon2-cffi-bindings-21.2.0.tar.gz", hash = "sha256:bb89ceffa6c791807d1305ceb77dbfacc5aa499891d2c55661c6459651fc39e3"},
    {file = "argon2_cffi_bindings-21.2.0-cp36-abi3-macosx_10_9_x86_64.whl", hash = "sha256:ccb949252cb2ab3a08c02024acb77cfb179492d5701c7cbdbfd776124d4d2367"},
    {file = "argon2_cffi_bindings-21.2.0-cp36-abi3-manylinux_2_17_aarch64.manylinux2014_aarch64.whl", hash = "sha256:9524464572e12979364b7d600abf96181d3541da11e23ddf565a32e70bd4dc0d"},
    {file = "argon2_cffi_bindings-21.2.0-cp36-abi3-manylinux_2_17_x86_64.manylinux2014_x86_64.whl", hash = "sha256:b746dba803a79238e925d9046a63aa26bf86ab2a2fe74ce6b009a1c3f5c8f2ae"},
    {file = "argon2_cffi_bindings-21.2.0-cp36-abi3-manylinux_2_5_i686.manylinux1_i686.manylinux_2_17_i686.manylinux2014_i686.whl", hash = "sha256:58ed19212051f49a523abb1dbe954337dc82d947fb6e5a0da60f7c8471a8476c"},
    {file = "argon2_cffi_bindings-21.2.0-cp36-abi3-musllinux_1_1_aarch64.whl", hash = "sha256:bd46088725ef7f58b5a1ef7ca06647ebaf0eb4baff7d1d0d177c6cc8744abd86"},
    {file = "argon2_cffi_bindings-21.2.0-cp36-abi3-musllinux_1_1_i686.whl", hash = "sha256:8cd69c07dd875537a824deec19f978e0f2078fdda07fd5c42ac29668dda5f40f"},
    {file = "argon2_cffi_bindings-21.2.0-cp36-abi3-musllinux_1_1_x86_64.whl", hash = "sha256:f1152ac548bd5b8bcecfb0b0371f082037e47128653df2e8ba6e914d384f3c3e"},
    {file = "argon2_cffi_bindings-21.2.0-cp36-abi3-win32.whl", hash = "sha256:603ca0aba86b1349b147cab91ae970c63118a0f30444d4bc80355937c950c082"},
    {file = "argon2_cffi_bindings-21.2.0-cp36-abi3-win_amd64.whl", hash = "sha256:b2ef1c30440dbbcba7a5dc3e319408b59676e2e039e2ae11a8775ecf482b192f"},
    {file = "argon2_cffi_bindings-21.2.0-cp38-abi3-macosx_10_9_universal2.whl", hash = "sha256:e415e3f62c8d124ee16018e491a009937f8cf7ebf5eb430ffc5de21b900dad93"},
    {file = "argon2_cffi_bindings-21.2.0-pp37-pypy37_pp73-macosx_10_9_x86_64.whl", hash = "sha256:3e385d1c39c520c08b53d63300c3ecc28622f076f4c2b0e6d7e796e9f6502194"},
    {file = "argon2_cffi_bindings-21.2.0-pp37-pypy37_pp73-manylinux_2_17_aarch64.manylinux2014_aarch64.whl", hash = "sha256:2c3e3cc67fdb7d82c4718f19b4e7a87123caf8a93fde7e23cf66ac0337d3cb3f"},
    {file = "argon2_cffi_bindings-21.2.0-pp37-pypy37_pp73-manylinux_2_17_x86_64.manylinux2014_x86_64.whl", hash = "sha256:6a22ad9800121b71099d0fb0a65323810a15f2e292f2ba450810a7316e128ee5"},
    {file = "argon2_cffi_bindings-21.2.0-pp37-pypy37_pp73-manylinux_2_5_i686.manylinux1_i686.manylinux_2_17_i686.manylinux2014_i686.whl", hash = "sha256:f9f8b450ed0547e3d473fdc8612083fd08dd2120d6ac8f73828df9b7d45bb351"},
    {file = "argon2_cffi_bindings-21.2.0-pp37-pypy37_pp73-win_amd64.whl", hash = "sha256:93f9bf70084f97245ba10ee36575f0c3f1e7d7724d67d8e5b08e61787c320ed7"},
    {file = "argon2_cffi_bindings-21.2.0-pp38-pypy38_pp73-macosx_10_9_x86_64.whl", hash = "sha256:3b9ef65804859d335dc6b31582cad2c5166f0c3e7975f324d9ffaa34ee7e6583"},
    {file = "argon2_cffi_bindings-21.2.0-pp38-pypy38_pp73-manylinux_2_17_aarch64.manylinux2014_aarch64.whl", hash = "sha256:d4966ef5848d820776f5f562a7d45fdd70c2f330c961d0d745b784034bd9f48d"},
    {file = "argon2_cffi_bindings-21.2.0-pp38-pypy38_pp73-manylinux_2_17_x86_64.manylinux2014_x86_64.whl", hash = "sha256:20ef543a89dee4db46a1a6e206cd015360e5a75822f76df533845c3cbaf72670"},
    {file = "argon2_cffi_bindings-21.2.0-pp38-pypy38_pp73-manylinux_2_5_i686.manylinux1_i686.manylinux_2_17_i686.manylinux2014_i686.whl", hash = "sha256:ed2937d286e2ad0cc79a7087d3c272832865f779430e0cc2b4f3718d3159b0cb"},
    {file = "argon2_cffi_bindings-21.2.0-pp38-pypy38_pp73-win_amd64.whl", hash = "sha256:5e00316dabdaea0b2dd82d141cc66889ced0cdcbfa599e8b471cf22c620c329a"},
]
asn1crypto = [
    {file = "asn1crypto-1.5.1-py2.py3-none-any.whl", hash = "sha256:db4e40728b728508912cbb3d44f19ce188f218e9eba635821bb4b68564f8fd67"},
    {file = "asn1crypto-1.5.1.tar.gz", hash = "sha256:13ae38502be632115abf8a24cbe5f4da52e3b5231990aff31123c805306ccb9c"},
]
astroid = [
    {file = "astroid-2.11.6-py3-none-any.whl", hash = "sha256:ba33a82a9a9c06a5ceed98180c5aab16e29c285b828d94696bf32d6015ea82a9"},
    {file = "astroid-2.11.6.tar.gz", hash = "sha256:4f933d0bf5e408b03a6feb5d23793740c27e07340605f236496cd6ce552043d6"},
]
async-timeout = [
    {file = "async-timeout-4.0.2.tar.gz", hash = "sha256:2163e1640ddb52b7a8c80d0a67a08587e5d245cc9c553a74a847056bc2976b15"},
    {file = "async_timeout-4.0.2-py3-none-any.whl", hash = "sha256:8ca1e4fcf50d07413d66d1a5e416e42cfdf5851c981d679a09851a6853383b3c"},
]
atomicwrites = [
    {file = "atomicwrites-1.4.0-py2.py3-none-any.whl", hash = "sha256:6d1784dea7c0c8d4a5172b6c620f40b6e4cbfdf96d783691f2e1302a7b88e197"},
    {file = "atomicwrites-1.4.0.tar.gz", hash = "sha256:ae70396ad1a434f9c7046fd2dd196fc04b12f9e91ffb859164193be8b6168a7a"},
]
attrs = [
    {file = "attrs-21.4.0-py2.py3-none-any.whl", hash = "sha256:2d27e3784d7a565d36ab851fe94887c5eccd6a463168875832a1be79c82828b4"},
    {file = "attrs-21.4.0.tar.gz", hash = "sha256:626ba8234211db98e869df76230a137c4c40a12d72445c45d5f5b716f076e2fd"},
]
babel = [
    {file = "Babel-2.10.3-py3-none-any.whl", hash = "sha256:ff56f4892c1c4bf0d814575ea23471c230d544203c7748e8c68f0089478d48eb"},
    {file = "Babel-2.10.3.tar.gz", hash = "sha256:7614553711ee97490f732126dc077f8d0ae084ebc6a96e23db1482afabdb2c51"},
]
backcall = [
    {file = "backcall-0.2.0-py2.py3-none-any.whl", hash = "sha256:fbbce6a29f263178a1f7915c1940bde0ec2b2a967566fe1c65c1dfb7422bd255"},
    {file = "backcall-0.2.0.tar.gz", hash = "sha256:5cbdbf27be5e7cfadb448baf0aa95508f91f2bbc6c6437cd9cd06e2a4c215e1e"},
]
backoff = [
    {file = "backoff-2.1.2-py3-none-any.whl", hash = "sha256:b135e6d7c7513ba2bfd6895bc32bc8c66c6f3b0279b4c6cd866053cfd7d3126b"},
    {file = "backoff-2.1.2.tar.gz", hash = "sha256:407f1bc0f22723648a8880821b935ce5df8475cf04f7b6b5017ae264d30f6069"},
]
beautifulsoup4 = [
    {file = "beautifulsoup4-4.11.1-py3-none-any.whl", hash = "sha256:58d5c3d29f5a36ffeb94f02f0d786cd53014cf9b3b3951d42e0080d8a9498d30"},
    {file = "beautifulsoup4-4.11.1.tar.gz", hash = "sha256:ad9aa55b65ef2808eb405f46cf74df7fcb7044d5cbc26487f96eb2ef2e436693"},
]
black = [
    {file = "black-22.3.0-cp310-cp310-macosx_10_9_universal2.whl", hash = "sha256:2497f9c2386572e28921fa8bec7be3e51de6801f7459dffd6e62492531c47e09"},
    {file = "black-22.3.0-cp310-cp310-macosx_10_9_x86_64.whl", hash = "sha256:5795a0375eb87bfe902e80e0c8cfaedf8af4d49694d69161e5bd3206c18618bb"},
    {file = "black-22.3.0-cp310-cp310-macosx_11_0_arm64.whl", hash = "sha256:e3556168e2e5c49629f7b0f377070240bd5511e45e25a4497bb0073d9dda776a"},
    {file = "black-22.3.0-cp310-cp310-manylinux_2_17_x86_64.manylinux2014_x86_64.whl", hash = "sha256:67c8301ec94e3bcc8906740fe071391bce40a862b7be0b86fb5382beefecd968"},
    {file = "black-22.3.0-cp310-cp310-win_amd64.whl", hash = "sha256:fd57160949179ec517d32ac2ac898b5f20d68ed1a9c977346efbac9c2f1e779d"},
    {file = "black-22.3.0-cp36-cp36m-macosx_10_9_x86_64.whl", hash = "sha256:cc1e1de68c8e5444e8f94c3670bb48a2beef0e91dddfd4fcc29595ebd90bb9ce"},
    {file = "black-22.3.0-cp36-cp36m-manylinux_2_17_x86_64.manylinux2014_x86_64.whl", hash = "sha256:6d2fc92002d44746d3e7db7cf9313cf4452f43e9ea77a2c939defce3b10b5c82"},
    {file = "black-22.3.0-cp36-cp36m-win_amd64.whl", hash = "sha256:a6342964b43a99dbc72f72812bf88cad8f0217ae9acb47c0d4f141a6416d2d7b"},
    {file = "black-22.3.0-cp37-cp37m-macosx_10_9_x86_64.whl", hash = "sha256:328efc0cc70ccb23429d6be184a15ce613f676bdfc85e5fe8ea2a9354b4e9015"},
    {file = "black-22.3.0-cp37-cp37m-manylinux_2_17_x86_64.manylinux2014_x86_64.whl", hash = "sha256:06f9d8846f2340dfac80ceb20200ea5d1b3f181dd0556b47af4e8e0b24fa0a6b"},
    {file = "black-22.3.0-cp37-cp37m-win_amd64.whl", hash = "sha256:ad4efa5fad66b903b4a5f96d91461d90b9507a812b3c5de657d544215bb7877a"},
    {file = "black-22.3.0-cp38-cp38-macosx_10_9_universal2.whl", hash = "sha256:e8477ec6bbfe0312c128e74644ac8a02ca06bcdb8982d4ee06f209be28cdf163"},
    {file = "black-22.3.0-cp38-cp38-macosx_10_9_x86_64.whl", hash = "sha256:637a4014c63fbf42a692d22b55d8ad6968a946b4a6ebc385c5505d9625b6a464"},
    {file = "black-22.3.0-cp38-cp38-macosx_11_0_arm64.whl", hash = "sha256:863714200ada56cbc366dc9ae5291ceb936573155f8bf8e9de92aef51f3ad0f0"},
    {file = "black-22.3.0-cp38-cp38-manylinux_2_17_x86_64.manylinux2014_x86_64.whl", hash = "sha256:10dbe6e6d2988049b4655b2b739f98785a884d4d6b85bc35133a8fb9a2233176"},
    {file = "black-22.3.0-cp38-cp38-win_amd64.whl", hash = "sha256:cee3e11161dde1b2a33a904b850b0899e0424cc331b7295f2a9698e79f9a69a0"},
    {file = "black-22.3.0-cp39-cp39-macosx_10_9_universal2.whl", hash = "sha256:5891ef8abc06576985de8fa88e95ab70641de6c1fca97e2a15820a9b69e51b20"},
    {file = "black-22.3.0-cp39-cp39-macosx_10_9_x86_64.whl", hash = "sha256:30d78ba6bf080eeaf0b7b875d924b15cd46fec5fd044ddfbad38c8ea9171043a"},
    {file = "black-22.3.0-cp39-cp39-macosx_11_0_arm64.whl", hash = "sha256:ee8f1f7228cce7dffc2b464f07ce769f478968bfb3dd1254a4c2eeed84928aad"},
    {file = "black-22.3.0-cp39-cp39-manylinux_2_17_x86_64.manylinux2014_x86_64.whl", hash = "sha256:6ee227b696ca60dd1c507be80a6bc849a5a6ab57ac7352aad1ffec9e8b805f21"},
    {file = "black-22.3.0-cp39-cp39-win_amd64.whl", hash = "sha256:9b542ced1ec0ceeff5b37d69838106a6348e60db7b8fdd245294dc1d26136265"},
    {file = "black-22.3.0-py3-none-any.whl", hash = "sha256:bc58025940a896d7e5356952228b68f793cf5fcb342be703c3a2669a1488cb72"},
    {file = "black-22.3.0.tar.gz", hash = "sha256:35020b8886c022ced9282b51b5a875b6d1ab0c387b31a065b84db7c33085ca79"},
]
bleach = [
    {file = "bleach-5.0.0-py3-none-any.whl", hash = "sha256:08a1fe86d253b5c88c92cc3d810fd8048a16d15762e1e5b74d502256e5926aa1"},
    {file = "bleach-5.0.0.tar.gz", hash = "sha256:c6d6cc054bdc9c83b48b8083e236e5f00f238428666d2ce2e083eaa5fd568565"},
]
blessed = [
    {file = "blessed-1.19.1-py2.py3-none-any.whl", hash = "sha256:63b8554ae2e0e7f43749b6715c734cc8f3883010a809bf16790102563e6cf25b"},
    {file = "blessed-1.19.1.tar.gz", hash = "sha256:9a0d099695bf621d4680dd6c73f6ad547f6a3442fbdbe80c4b1daa1edbc492fc"},
]
boto3 = [
<<<<<<< HEAD
    {file = "boto3-1.24.7-py3-none-any.whl", hash = "sha256:925a34a55257219f4601e803951fd4d61ed6eac2208dc834a04fe150b03f265e"},
    {file = "boto3-1.24.7.tar.gz", hash = "sha256:6e243e28c804dccd2015935acfac0567e1861b20fdd96aa47f232b47aa214a69"},
]
botocore = [
    {file = "botocore-1.27.7-py3-none-any.whl", hash = "sha256:3e0cbe26f08fe9a3f6df5de4dcc3bef686e01ba5f79ad03ffbe79d92f51ecea5"},
    {file = "botocore-1.27.7.tar.gz", hash = "sha256:dc83ef991c730ab0f06b51fcefda74f493b990903b882452aff78c123e3040e2"},
=======
    {file = "boto3-1.24.10-py3-none-any.whl", hash = "sha256:32ffc0fd50408acc710cf5ce40037aa3c14926d6e3f6fbf61ed5990fb63cd881"},
    {file = "boto3-1.24.10.tar.gz", hash = "sha256:88fd816274d4b64bcf90889441d4efa5f16a0048ed670bc33cbd0f5a678313a6"},
]
botocore = [
    {file = "botocore-1.27.10-py3-none-any.whl", hash = "sha256:24ec42b4f29a50f7ef78f9f863c3c25e00f65b5a48db669c8068457789a90803"},
    {file = "botocore-1.27.10.tar.gz", hash = "sha256:b39da97452c9e2c856e7778d8c908252394da81e2e5792f1d4cb0ece4ce1043a"},
>>>>>>> 96e9c921
]
bump2version = [
    {file = "bump2version-1.0.1-py2.py3-none-any.whl", hash = "sha256:37f927ea17cde7ae2d7baf832f8e80ce3777624554a653006c9144f8017fe410"},
    {file = "bump2version-1.0.1.tar.gz", hash = "sha256:762cb2bfad61f4ec8e2bdf452c7c267416f8c70dd9ecb1653fd0bbb01fa936e6"},
]
cachetools = [
    {file = "cachetools-5.2.0-py3-none-any.whl", hash = "sha256:f9f17d2aec496a9aa6b76f53e3b614c965223c061982d434d160f930c698a9db"},
    {file = "cachetools-5.2.0.tar.gz", hash = "sha256:6a94c6402995a99c3970cc7e4884bb60b4a8639938157eeed436098bf9831757"},
]
certifi = [
    {file = "certifi-2022.6.15-py3-none-any.whl", hash = "sha256:fe86415d55e84719d75f8b69414f6438ac3547d2078ab91b67e779ef69378412"},
    {file = "certifi-2022.6.15.tar.gz", hash = "sha256:84c85a9078b11105f04f3036a9482ae10e4621616db313fe045dd24743a0820d"},
]
cffi = [
    {file = "cffi-1.15.0-cp27-cp27m-macosx_10_9_x86_64.whl", hash = "sha256:c2502a1a03b6312837279c8c1bd3ebedf6c12c4228ddbad40912d671ccc8a962"},
    {file = "cffi-1.15.0-cp27-cp27m-manylinux1_i686.whl", hash = "sha256:23cfe892bd5dd8941608f93348c0737e369e51c100d03718f108bf1add7bd6d0"},
    {file = "cffi-1.15.0-cp27-cp27m-manylinux1_x86_64.whl", hash = "sha256:41d45de54cd277a7878919867c0f08b0cf817605e4eb94093e7516505d3c8d14"},
    {file = "cffi-1.15.0-cp27-cp27m-win32.whl", hash = "sha256:4a306fa632e8f0928956a41fa8e1d6243c71e7eb59ffbd165fc0b41e316b2474"},
    {file = "cffi-1.15.0-cp27-cp27m-win_amd64.whl", hash = "sha256:e7022a66d9b55e93e1a845d8c9eba2a1bebd4966cd8bfc25d9cd07d515b33fa6"},
    {file = "cffi-1.15.0-cp27-cp27mu-manylinux1_i686.whl", hash = "sha256:14cd121ea63ecdae71efa69c15c5543a4b5fbcd0bbe2aad864baca0063cecf27"},
    {file = "cffi-1.15.0-cp27-cp27mu-manylinux1_x86_64.whl", hash = "sha256:d4d692a89c5cf08a8557fdeb329b82e7bf609aadfaed6c0d79f5a449a3c7c023"},
    {file = "cffi-1.15.0-cp310-cp310-macosx_10_9_x86_64.whl", hash = "sha256:0104fb5ae2391d46a4cb082abdd5c69ea4eab79d8d44eaaf79f1b1fd806ee4c2"},
    {file = "cffi-1.15.0-cp310-cp310-macosx_11_0_arm64.whl", hash = "sha256:91ec59c33514b7c7559a6acda53bbfe1b283949c34fe7440bcf917f96ac0723e"},
    {file = "cffi-1.15.0-cp310-cp310-manylinux_2_12_i686.manylinux2010_i686.whl", hash = "sha256:f5c7150ad32ba43a07c4479f40241756145a1f03b43480e058cfd862bf5041c7"},
    {file = "cffi-1.15.0-cp310-cp310-manylinux_2_12_x86_64.manylinux2010_x86_64.whl", hash = "sha256:00c878c90cb53ccfaae6b8bc18ad05d2036553e6d9d1d9dbcf323bbe83854ca3"},
    {file = "cffi-1.15.0-cp310-cp310-manylinux_2_17_aarch64.manylinux2014_aarch64.whl", hash = "sha256:abb9a20a72ac4e0fdb50dae135ba5e77880518e742077ced47eb1499e29a443c"},
    {file = "cffi-1.15.0-cp310-cp310-manylinux_2_17_ppc64le.manylinux2014_ppc64le.whl", hash = "sha256:a5263e363c27b653a90078143adb3d076c1a748ec9ecc78ea2fb916f9b861962"},
    {file = "cffi-1.15.0-cp310-cp310-manylinux_2_17_s390x.manylinux2014_s390x.whl", hash = "sha256:f54a64f8b0c8ff0b64d18aa76675262e1700f3995182267998c31ae974fbc382"},
    {file = "cffi-1.15.0-cp310-cp310-win32.whl", hash = "sha256:c21c9e3896c23007803a875460fb786118f0cdd4434359577ea25eb556e34c55"},
    {file = "cffi-1.15.0-cp310-cp310-win_amd64.whl", hash = "sha256:5e069f72d497312b24fcc02073d70cb989045d1c91cbd53979366077959933e0"},
    {file = "cffi-1.15.0-cp36-cp36m-macosx_10_9_x86_64.whl", hash = "sha256:64d4ec9f448dfe041705426000cc13e34e6e5bb13736e9fd62e34a0b0c41566e"},
    {file = "cffi-1.15.0-cp36-cp36m-manylinux_2_17_aarch64.manylinux2014_aarch64.whl", hash = "sha256:2756c88cbb94231c7a147402476be2c4df2f6078099a6f4a480d239a8817ae39"},
    {file = "cffi-1.15.0-cp36-cp36m-manylinux_2_17_ppc64le.manylinux2014_ppc64le.whl", hash = "sha256:3b96a311ac60a3f6be21d2572e46ce67f09abcf4d09344c49274eb9e0bf345fc"},
    {file = "cffi-1.15.0-cp36-cp36m-manylinux_2_17_s390x.manylinux2014_s390x.whl", hash = "sha256:75e4024375654472cc27e91cbe9eaa08567f7fbdf822638be2814ce059f58032"},
    {file = "cffi-1.15.0-cp36-cp36m-manylinux_2_5_i686.manylinux1_i686.whl", hash = "sha256:59888172256cac5629e60e72e86598027aca6bf01fa2465bdb676d37636573e8"},
    {file = "cffi-1.15.0-cp36-cp36m-manylinux_2_5_x86_64.manylinux1_x86_64.whl", hash = "sha256:27c219baf94952ae9d50ec19651a687b826792055353d07648a5695413e0c605"},
    {file = "cffi-1.15.0-cp36-cp36m-win32.whl", hash = "sha256:4958391dbd6249d7ad855b9ca88fae690783a6be9e86df65865058ed81fc860e"},
    {file = "cffi-1.15.0-cp36-cp36m-win_amd64.whl", hash = "sha256:f6f824dc3bce0edab5f427efcfb1d63ee75b6fcb7282900ccaf925be84efb0fc"},
    {file = "cffi-1.15.0-cp37-cp37m-macosx_10_9_x86_64.whl", hash = "sha256:06c48159c1abed75c2e721b1715c379fa3200c7784271b3c46df01383b593636"},
    {file = "cffi-1.15.0-cp37-cp37m-manylinux_2_12_i686.manylinux2010_i686.whl", hash = "sha256:c2051981a968d7de9dd2d7b87bcb9c939c74a34626a6e2f8181455dd49ed69e4"},
    {file = "cffi-1.15.0-cp37-cp37m-manylinux_2_12_x86_64.manylinux2010_x86_64.whl", hash = "sha256:fd8a250edc26254fe5b33be00402e6d287f562b6a5b2152dec302fa15bb3e997"},
    {file = "cffi-1.15.0-cp37-cp37m-manylinux_2_17_aarch64.manylinux2014_aarch64.whl", hash = "sha256:91d77d2a782be4274da750752bb1650a97bfd8f291022b379bb8e01c66b4e96b"},
    {file = "cffi-1.15.0-cp37-cp37m-manylinux_2_17_ppc64le.manylinux2014_ppc64le.whl", hash = "sha256:45db3a33139e9c8f7c09234b5784a5e33d31fd6907800b316decad50af323ff2"},
    {file = "cffi-1.15.0-cp37-cp37m-manylinux_2_17_s390x.manylinux2014_s390x.whl", hash = "sha256:263cc3d821c4ab2213cbe8cd8b355a7f72a8324577dc865ef98487c1aeee2bc7"},
    {file = "cffi-1.15.0-cp37-cp37m-win32.whl", hash = "sha256:17771976e82e9f94976180f76468546834d22a7cc404b17c22df2a2c81db0c66"},
    {file = "cffi-1.15.0-cp37-cp37m-win_amd64.whl", hash = "sha256:3415c89f9204ee60cd09b235810be700e993e343a408693e80ce7f6a40108029"},
    {file = "cffi-1.15.0-cp38-cp38-macosx_10_9_x86_64.whl", hash = "sha256:4238e6dab5d6a8ba812de994bbb0a79bddbdf80994e4ce802b6f6f3142fcc880"},
    {file = "cffi-1.15.0-cp38-cp38-manylinux_2_12_i686.manylinux2010_i686.whl", hash = "sha256:0808014eb713677ec1292301ea4c81ad277b6cdf2fdd90fd540af98c0b101d20"},
    {file = "cffi-1.15.0-cp38-cp38-manylinux_2_12_x86_64.manylinux2010_x86_64.whl", hash = "sha256:57e9ac9ccc3101fac9d6014fba037473e4358ef4e89f8e181f8951a2c0162024"},
    {file = "cffi-1.15.0-cp38-cp38-manylinux_2_17_aarch64.manylinux2014_aarch64.whl", hash = "sha256:8b6c2ea03845c9f501ed1313e78de148cd3f6cad741a75d43a29b43da27f2e1e"},
    {file = "cffi-1.15.0-cp38-cp38-manylinux_2_17_ppc64le.manylinux2014_ppc64le.whl", hash = "sha256:10dffb601ccfb65262a27233ac273d552ddc4d8ae1bf93b21c94b8511bffe728"},
    {file = "cffi-1.15.0-cp38-cp38-manylinux_2_17_s390x.manylinux2014_s390x.whl", hash = "sha256:786902fb9ba7433aae840e0ed609f45c7bcd4e225ebb9c753aa39725bb3e6ad6"},
    {file = "cffi-1.15.0-cp38-cp38-win32.whl", hash = "sha256:da5db4e883f1ce37f55c667e5c0de439df76ac4cb55964655906306918e7363c"},
    {file = "cffi-1.15.0-cp38-cp38-win_amd64.whl", hash = "sha256:181dee03b1170ff1969489acf1c26533710231c58f95534e3edac87fff06c443"},
    {file = "cffi-1.15.0-cp39-cp39-macosx_10_9_x86_64.whl", hash = "sha256:45e8636704eacc432a206ac7345a5d3d2c62d95a507ec70d62f23cd91770482a"},
    {file = "cffi-1.15.0-cp39-cp39-macosx_11_0_arm64.whl", hash = "sha256:31fb708d9d7c3f49a60f04cf5b119aeefe5644daba1cd2a0fe389b674fd1de37"},
    {file = "cffi-1.15.0-cp39-cp39-manylinux_2_12_i686.manylinux2010_i686.whl", hash = "sha256:6dc2737a3674b3e344847c8686cf29e500584ccad76204efea14f451d4cc669a"},
    {file = "cffi-1.15.0-cp39-cp39-manylinux_2_12_x86_64.manylinux2010_x86_64.whl", hash = "sha256:74fdfdbfdc48d3f47148976f49fab3251e550a8720bebc99bf1483f5bfb5db3e"},
    {file = "cffi-1.15.0-cp39-cp39-manylinux_2_17_aarch64.manylinux2014_aarch64.whl", hash = "sha256:ffaa5c925128e29efbde7301d8ecaf35c8c60ffbcd6a1ffd3a552177c8e5e796"},
    {file = "cffi-1.15.0-cp39-cp39-manylinux_2_17_ppc64le.manylinux2014_ppc64le.whl", hash = "sha256:3f7d084648d77af029acb79a0ff49a0ad7e9d09057a9bf46596dac9514dc07df"},
    {file = "cffi-1.15.0-cp39-cp39-manylinux_2_17_s390x.manylinux2014_s390x.whl", hash = "sha256:ef1f279350da2c586a69d32fc8733092fd32cc8ac95139a00377841f59a3f8d8"},
    {file = "cffi-1.15.0-cp39-cp39-win32.whl", hash = "sha256:2a23af14f408d53d5e6cd4e3d9a24ff9e05906ad574822a10563efcef137979a"},
    {file = "cffi-1.15.0-cp39-cp39-win_amd64.whl", hash = "sha256:3773c4d81e6e818df2efbc7dd77325ca0dcb688116050fb2b3011218eda36139"},
    {file = "cffi-1.15.0.tar.gz", hash = "sha256:920f0d66a896c2d99f0adbb391f990a84091179542c205fa53ce5787aff87954"},
]
charset-normalizer = [
    {file = "charset-normalizer-2.0.12.tar.gz", hash = "sha256:2857e29ff0d34db842cd7ca3230549d1a697f96ee6d3fb071cfa6c7393832597"},
    {file = "charset_normalizer-2.0.12-py3-none-any.whl", hash = "sha256:6881edbebdb17b39b4eaaa821b438bf6eddffb4468cf344f09f89def34a8b1df"},
]
click = [
    {file = "click-8.0.4-py3-none-any.whl", hash = "sha256:6a7a62563bbfabfda3a38f3023a1db4a35978c0abd76f6c9605ecd6554d6d9b1"},
    {file = "click-8.0.4.tar.gz", hash = "sha256:8458d7b1287c5fb128c90e23381cf99dcde74beaf6c7ff6384ce84d6fe090adb"},
]
colorama = [
    {file = "colorama-0.4.5-py2.py3-none-any.whl", hash = "sha256:854bf444933e37f5824ae7bfc1e98d5bce2ebe4160d46b5edf346a89358e99da"},
    {file = "colorama-0.4.5.tar.gz", hash = "sha256:e6c6b4334fc50988a639d9b98aa429a0b57da6e17b9a44f0451f930b6967b7a4"},
]
colorful = [
    {file = "colorful-0.5.4-py2.py3-none-any.whl", hash = "sha256:8d264b52a39aae4c0ba3e2a46afbaec81b0559a99be0d2cfe2aba4cf94531348"},
    {file = "colorful-0.5.4.tar.gz", hash = "sha256:86848ad4e2eda60cd2519d8698945d22f6f6551e23e95f3f14dfbb60997807ea"},
]
colorful = [
    {file = "colorful-0.5.4-py2.py3-none-any.whl", hash = "sha256:8d264b52a39aae4c0ba3e2a46afbaec81b0559a99be0d2cfe2aba4cf94531348"},
    {file = "colorful-0.5.4.tar.gz", hash = "sha256:86848ad4e2eda60cd2519d8698945d22f6f6551e23e95f3f14dfbb60997807ea"},
]
coverage = [
    {file = "coverage-6.4.1-cp310-cp310-macosx_10_9_x86_64.whl", hash = "sha256:f1d5aa2703e1dab4ae6cf416eb0095304f49d004c39e9db1d86f57924f43006b"},
    {file = "coverage-6.4.1-cp310-cp310-macosx_11_0_arm64.whl", hash = "sha256:4ce1b258493cbf8aec43e9b50d89982346b98e9ffdfaae8ae5793bc112fb0068"},
    {file = "coverage-6.4.1-cp310-cp310-manylinux_2_17_aarch64.manylinux2014_aarch64.whl", hash = "sha256:83c4e737f60c6936460c5be330d296dd5b48b3963f48634c53b3f7deb0f34ec4"},
    {file = "coverage-6.4.1-cp310-cp310-manylinux_2_5_i686.manylinux1_i686.manylinux_2_17_i686.manylinux2014_i686.whl", hash = "sha256:84e65ef149028516c6d64461b95a8dbcfce95cfd5b9eb634320596173332ea84"},
    {file = "coverage-6.4.1-cp310-cp310-manylinux_2_5_x86_64.manylinux1_x86_64.manylinux_2_17_x86_64.manylinux2014_x86_64.whl", hash = "sha256:f69718750eaae75efe506406c490d6fc5a6161d047206cc63ce25527e8a3adad"},
    {file = "coverage-6.4.1-cp310-cp310-musllinux_1_1_aarch64.whl", hash = "sha256:e57816f8ffe46b1df8f12e1b348f06d164fd5219beba7d9433ba79608ef011cc"},
    {file = "coverage-6.4.1-cp310-cp310-musllinux_1_1_i686.whl", hash = "sha256:01c5615d13f3dd3aa8543afc069e5319cfa0c7d712f6e04b920431e5c564a749"},
    {file = "coverage-6.4.1-cp310-cp310-musllinux_1_1_x86_64.whl", hash = "sha256:75ab269400706fab15981fd4bd5080c56bd5cc07c3bccb86aab5e1d5a88dc8f4"},
    {file = "coverage-6.4.1-cp310-cp310-win32.whl", hash = "sha256:a7f3049243783df2e6cc6deafc49ea123522b59f464831476d3d1448e30d72df"},
    {file = "coverage-6.4.1-cp310-cp310-win_amd64.whl", hash = "sha256:ee2ddcac99b2d2aec413e36d7a429ae9ebcadf912946b13ffa88e7d4c9b712d6"},
    {file = "coverage-6.4.1-cp37-cp37m-macosx_10_9_x86_64.whl", hash = "sha256:fb73e0011b8793c053bfa85e53129ba5f0250fdc0392c1591fd35d915ec75c46"},
    {file = "coverage-6.4.1-cp37-cp37m-manylinux_2_17_aarch64.manylinux2014_aarch64.whl", hash = "sha256:106c16dfe494de3193ec55cac9640dd039b66e196e4641fa8ac396181578b982"},
    {file = "coverage-6.4.1-cp37-cp37m-manylinux_2_5_i686.manylinux1_i686.manylinux_2_17_i686.manylinux2014_i686.whl", hash = "sha256:87f4f3df85aa39da00fd3ec4b5abeb7407e82b68c7c5ad181308b0e2526da5d4"},
    {file = "coverage-6.4.1-cp37-cp37m-manylinux_2_5_x86_64.manylinux1_x86_64.manylinux_2_17_x86_64.manylinux2014_x86_64.whl", hash = "sha256:961e2fb0680b4f5ad63234e0bf55dfb90d302740ae9c7ed0120677a94a1590cb"},
    {file = "coverage-6.4.1-cp37-cp37m-musllinux_1_1_aarch64.whl", hash = "sha256:cec3a0f75c8f1031825e19cd86ee787e87cf03e4fd2865c79c057092e69e3a3b"},
    {file = "coverage-6.4.1-cp37-cp37m-musllinux_1_1_i686.whl", hash = "sha256:129cd05ba6f0d08a766d942a9ed4b29283aff7b2cccf5b7ce279d50796860bb3"},
    {file = "coverage-6.4.1-cp37-cp37m-musllinux_1_1_x86_64.whl", hash = "sha256:bf5601c33213d3cb19d17a796f8a14a9eaa5e87629a53979a5981e3e3ae166f6"},
    {file = "coverage-6.4.1-cp37-cp37m-win32.whl", hash = "sha256:269eaa2c20a13a5bf17558d4dc91a8d078c4fa1872f25303dddcbba3a813085e"},
    {file = "coverage-6.4.1-cp37-cp37m-win_amd64.whl", hash = "sha256:f02cbbf8119db68455b9d763f2f8737bb7db7e43720afa07d8eb1604e5c5ae28"},
    {file = "coverage-6.4.1-cp38-cp38-macosx_10_9_x86_64.whl", hash = "sha256:ffa9297c3a453fba4717d06df579af42ab9a28022444cae7fa605af4df612d54"},
    {file = "coverage-6.4.1-cp38-cp38-macosx_11_0_arm64.whl", hash = "sha256:145f296d00441ca703a659e8f3eb48ae39fb083baba2d7ce4482fb2723e050d9"},
    {file = "coverage-6.4.1-cp38-cp38-manylinux_2_17_aarch64.manylinux2014_aarch64.whl", hash = "sha256:d67d44996140af8b84284e5e7d398e589574b376fb4de8ccd28d82ad8e3bea13"},
    {file = "coverage-6.4.1-cp38-cp38-manylinux_2_5_i686.manylinux1_i686.manylinux_2_17_i686.manylinux2014_i686.whl", hash = "sha256:2bd9a6fc18aab8d2e18f89b7ff91c0f34ff4d5e0ba0b33e989b3cd4194c81fd9"},
    {file = "coverage-6.4.1-cp38-cp38-manylinux_2_5_x86_64.manylinux1_x86_64.manylinux_2_17_x86_64.manylinux2014_x86_64.whl", hash = "sha256:3384f2a3652cef289e38100f2d037956194a837221edd520a7ee5b42d00cc605"},
    {file = "coverage-6.4.1-cp38-cp38-musllinux_1_1_aarch64.whl", hash = "sha256:9b3e07152b4563722be523e8cd0b209e0d1a373022cfbde395ebb6575bf6790d"},
    {file = "coverage-6.4.1-cp38-cp38-musllinux_1_1_i686.whl", hash = "sha256:1480ff858b4113db2718848d7b2d1b75bc79895a9c22e76a221b9d8d62496428"},
    {file = "coverage-6.4.1-cp38-cp38-musllinux_1_1_x86_64.whl", hash = "sha256:865d69ae811a392f4d06bde506d531f6a28a00af36f5c8649684a9e5e4a85c83"},
    {file = "coverage-6.4.1-cp38-cp38-win32.whl", hash = "sha256:664a47ce62fe4bef9e2d2c430306e1428ecea207ffd68649e3b942fa8ea83b0b"},
    {file = "coverage-6.4.1-cp38-cp38-win_amd64.whl", hash = "sha256:26dff09fb0d82693ba9e6231248641d60ba606150d02ed45110f9ec26404ed1c"},
    {file = "coverage-6.4.1-cp39-cp39-macosx_10_9_x86_64.whl", hash = "sha256:d9c80df769f5ec05ad21ea34be7458d1dc51ff1fb4b2219e77fe24edf462d6df"},
    {file = "coverage-6.4.1-cp39-cp39-macosx_11_0_arm64.whl", hash = "sha256:39ee53946bf009788108b4dd2894bf1349b4e0ca18c2016ffa7d26ce46b8f10d"},
    {file = "coverage-6.4.1-cp39-cp39-manylinux_2_17_aarch64.manylinux2014_aarch64.whl", hash = "sha256:f5b66caa62922531059bc5ac04f836860412f7f88d38a476eda0a6f11d4724f4"},
    {file = "coverage-6.4.1-cp39-cp39-manylinux_2_5_i686.manylinux1_i686.manylinux_2_17_i686.manylinux2014_i686.whl", hash = "sha256:fd180ed867e289964404051a958f7cccabdeed423f91a899829264bb7974d3d3"},
    {file = "coverage-6.4.1-cp39-cp39-manylinux_2_5_x86_64.manylinux1_x86_64.manylinux_2_17_x86_64.manylinux2014_x86_64.whl", hash = "sha256:84631e81dd053e8a0d4967cedab6db94345f1c36107c71698f746cb2636c63e3"},
    {file = "coverage-6.4.1-cp39-cp39-musllinux_1_1_aarch64.whl", hash = "sha256:8c08da0bd238f2970230c2a0d28ff0e99961598cb2e810245d7fc5afcf1254e8"},
    {file = "coverage-6.4.1-cp39-cp39-musllinux_1_1_i686.whl", hash = "sha256:d42c549a8f41dc103a8004b9f0c433e2086add8a719da00e246e17cbe4056f72"},
    {file = "coverage-6.4.1-cp39-cp39-musllinux_1_1_x86_64.whl", hash = "sha256:309ce4a522ed5fca432af4ebe0f32b21d6d7ccbb0f5fcc99290e71feba67c264"},
    {file = "coverage-6.4.1-cp39-cp39-win32.whl", hash = "sha256:fdb6f7bd51c2d1714cea40718f6149ad9be6a2ee7d93b19e9f00934c0f2a74d9"},
    {file = "coverage-6.4.1-cp39-cp39-win_amd64.whl", hash = "sha256:342d4aefd1c3e7f620a13f4fe563154d808b69cccef415415aece4c786665397"},
    {file = "coverage-6.4.1-pp36.pp37.pp38-none-any.whl", hash = "sha256:4803e7ccf93230accb928f3a68f00ffa80a88213af98ed338a57ad021ef06815"},
    {file = "coverage-6.4.1.tar.gz", hash = "sha256:4321f075095a096e70aff1d002030ee612b65a205a0a0f5b815280d5dc58100c"},
]
cryptography = [
    {file = "cryptography-37.0.2-cp36-abi3-macosx_10_10_universal2.whl", hash = "sha256:ef15c2df7656763b4ff20a9bc4381d8352e6640cfeb95c2972c38ef508e75181"},
    {file = "cryptography-37.0.2-cp36-abi3-macosx_10_10_x86_64.whl", hash = "sha256:3c81599befb4d4f3d7648ed3217e00d21a9341a9a688ecdd615ff72ffbed7336"},
    {file = "cryptography-37.0.2-cp36-abi3-manylinux_2_12_x86_64.manylinux2010_x86_64.whl", hash = "sha256:2bd1096476aaac820426239ab534b636c77d71af66c547b9ddcd76eb9c79e004"},
    {file = "cryptography-37.0.2-cp36-abi3-manylinux_2_17_aarch64.manylinux2014_aarch64.manylinux_2_24_aarch64.whl", hash = "sha256:31fe38d14d2e5f787e0aecef831457da6cec68e0bb09a35835b0b44ae8b988fe"},
    {file = "cryptography-37.0.2-cp36-abi3-manylinux_2_17_aarch64.manylinux2014_aarch64.whl", hash = "sha256:093cb351031656d3ee2f4fa1be579a8c69c754cf874206be1d4cf3b542042804"},
    {file = "cryptography-37.0.2-cp36-abi3-manylinux_2_17_x86_64.manylinux2014_x86_64.whl", hash = "sha256:59b281eab51e1b6b6afa525af2bd93c16d49358404f814fe2c2410058623928c"},
    {file = "cryptography-37.0.2-cp36-abi3-manylinux_2_24_x86_64.whl", hash = "sha256:0cc20f655157d4cfc7bada909dc5cc228211b075ba8407c46467f63597c78178"},
    {file = "cryptography-37.0.2-cp36-abi3-musllinux_1_1_aarch64.whl", hash = "sha256:f8ec91983e638a9bcd75b39f1396e5c0dc2330cbd9ce4accefe68717e6779e0a"},
    {file = "cryptography-37.0.2-cp36-abi3-musllinux_1_1_x86_64.whl", hash = "sha256:46f4c544f6557a2fefa7ac8ac7d1b17bf9b647bd20b16decc8fbcab7117fbc15"},
    {file = "cryptography-37.0.2-cp36-abi3-win32.whl", hash = "sha256:731c8abd27693323b348518ed0e0705713a36d79fdbd969ad968fbef0979a7e0"},
    {file = "cryptography-37.0.2-cp36-abi3-win_amd64.whl", hash = "sha256:471e0d70201c069f74c837983189949aa0d24bb2d751b57e26e3761f2f782b8d"},
    {file = "cryptography-37.0.2-pp37-pypy37_pp73-manylinux_2_17_x86_64.manylinux2014_x86_64.whl", hash = "sha256:a68254dd88021f24a68b613d8c51d5c5e74d735878b9e32cc0adf19d1f10aaf9"},
    {file = "cryptography-37.0.2-pp37-pypy37_pp73-manylinux_2_24_x86_64.whl", hash = "sha256:a7d5137e556cc0ea418dca6186deabe9129cee318618eb1ffecbd35bee55ddc1"},
    {file = "cryptography-37.0.2-pp38-pypy38_pp73-macosx_10_10_x86_64.whl", hash = "sha256:aeaba7b5e756ea52c8861c133c596afe93dd716cbcacae23b80bc238202dc023"},
    {file = "cryptography-37.0.2-pp38-pypy38_pp73-manylinux_2_17_x86_64.manylinux2014_x86_64.whl", hash = "sha256:95e590dd70642eb2079d280420a888190aa040ad20f19ec8c6e097e38aa29e06"},
    {file = "cryptography-37.0.2-pp38-pypy38_pp73-manylinux_2_24_x86_64.whl", hash = "sha256:1b9362d34363f2c71b7853f6251219298124aa4cc2075ae2932e64c91a3e2717"},
    {file = "cryptography-37.0.2-pp38-pypy38_pp73-win_amd64.whl", hash = "sha256:e53258e69874a306fcecb88b7534d61820db8a98655662a3dd2ec7f1afd9132f"},
    {file = "cryptography-37.0.2-pp39-pypy39_pp73-macosx_10_10_x86_64.whl", hash = "sha256:1f3bfbd611db5cb58ca82f3deb35e83af34bb8cf06043fa61500157d50a70982"},
    {file = "cryptography-37.0.2-pp39-pypy39_pp73-manylinux_2_17_x86_64.manylinux2014_x86_64.whl", hash = "sha256:419c57d7b63f5ec38b1199a9521d77d7d1754eb97827bbb773162073ccd8c8d4"},
    {file = "cryptography-37.0.2-pp39-pypy39_pp73-manylinux_2_24_x86_64.whl", hash = "sha256:dc26bb134452081859aa21d4990474ddb7e863aa39e60d1592800a8865a702de"},
    {file = "cryptography-37.0.2-pp39-pypy39_pp73-win_amd64.whl", hash = "sha256:3b8398b3d0efc420e777c40c16764d6870bcef2eb383df9c6dbb9ffe12c64452"},
    {file = "cryptography-37.0.2.tar.gz", hash = "sha256:f224ad253cc9cea7568f49077007d2263efa57396a2f2f78114066fd54b5c68e"},
]
debugpy = [
    {file = "debugpy-1.6.0-cp310-cp310-macosx_10_15_x86_64.whl", hash = "sha256:eb1946efac0c0c3d411cea0b5ac772fbde744109fd9520fb0c5a51979faf05ad"},
    {file = "debugpy-1.6.0-cp310-cp310-manylinux_2_5_x86_64.manylinux1_x86_64.manylinux_2_12_x86_64.manylinux2010_x86_64.whl", hash = "sha256:e3513399177dd37af4c1332df52da5da1d0c387e5927dc4c0709e26ee7302e8f"},
    {file = "debugpy-1.6.0-cp310-cp310-win32.whl", hash = "sha256:5c492235d6b68f879df3bdbdb01f25c15be15682665517c2c7d0420e5658d71f"},
    {file = "debugpy-1.6.0-cp310-cp310-win_amd64.whl", hash = "sha256:40de9ba137d355538432209d05e0f5fe5d0498dce761c39119ad4b950b51db31"},
    {file = "debugpy-1.6.0-cp37-cp37m-macosx_10_15_x86_64.whl", hash = "sha256:0d383b91efee57dbb923ba20801130cf60450a0eda60bce25bccd937de8e323a"},
    {file = "debugpy-1.6.0-cp37-cp37m-manylinux_2_5_x86_64.manylinux1_x86_64.manylinux_2_12_x86_64.manylinux2010_x86_64.whl", hash = "sha256:1ff853e60e77e1c16f85a31adb8360bb2d98ca588d7ed645b7f0985b240bdb5e"},
    {file = "debugpy-1.6.0-cp37-cp37m-win32.whl", hash = "sha256:8e972c717d95f56b6a3a7a29a5ede1ee8f2c3802f6f0e678203b0778eb322bf1"},
    {file = "debugpy-1.6.0-cp37-cp37m-win_amd64.whl", hash = "sha256:a8aaeb53e87225141fda7b9081bd87155c1debc13e2f5a532d341112d1983b65"},
    {file = "debugpy-1.6.0-cp38-cp38-macosx_10_15_x86_64.whl", hash = "sha256:132defb585b518955358321d0f42f6aa815aa15b432be27db654807707c70b2f"},
    {file = "debugpy-1.6.0-cp38-cp38-manylinux_2_5_x86_64.manylinux1_x86_64.manylinux_2_12_x86_64.manylinux2010_x86_64.whl", hash = "sha256:8ee75844242b4537beb5899f3e60a578454d1f136b99e8d57ac424573797b94a"},
    {file = "debugpy-1.6.0-cp38-cp38-win32.whl", hash = "sha256:a65a2499761d47df3e9ea9567109be6e73d412e00ac3ffcf74839f3ddfcdf028"},
    {file = "debugpy-1.6.0-cp38-cp38-win_amd64.whl", hash = "sha256:bd980d533d0ddfc451e03a3bb32acb2900049fec39afc3425b944ebf0889be62"},
    {file = "debugpy-1.6.0-cp39-cp39-macosx_10_15_x86_64.whl", hash = "sha256:245c7789a012f86210847ec7ee9f38c30a30d4c2223c3e111829a76c9006a5d0"},
    {file = "debugpy-1.6.0-cp39-cp39-manylinux_2_5_x86_64.manylinux1_x86_64.manylinux_2_12_x86_64.manylinux2010_x86_64.whl", hash = "sha256:0e3aa2368883e83e7b689ddff3cafb595f7b711f6a065886b46a96a7fef874e7"},
    {file = "debugpy-1.6.0-cp39-cp39-win32.whl", hash = "sha256:72bcfa97f3afa0064afc77ab811f48ad4a06ac330f290b675082c24437730366"},
    {file = "debugpy-1.6.0-cp39-cp39-win_amd64.whl", hash = "sha256:30abefefd2ff5a5481162d613cb70e60e2fa80a5eb4c994717c0f008ed25d2e1"},
    {file = "debugpy-1.6.0-py2.py3-none-any.whl", hash = "sha256:4de7777842da7e08652f2776c552070bbdd758557fdec73a15d7be0e4aab95ce"},
    {file = "debugpy-1.6.0.zip", hash = "sha256:7b79c40852991f7b6c3ea65845ed0f5f6b731c37f4f9ad9c61e2ab4bd48a9275"},
]
decorator = [
    {file = "decorator-5.1.1-py3-none-any.whl", hash = "sha256:b8c3f85900b9dc423225913c5aace94729fe1fa9763b38939a95226f02d37186"},
    {file = "decorator-5.1.1.tar.gz", hash = "sha256:637996211036b6385ef91435e4fae22989472f9d571faba8927ba8253acbc330"},
]
defusedxml = [
    {file = "defusedxml-0.7.1-py2.py3-none-any.whl", hash = "sha256:a352e7e428770286cc899e2542b6cdaedb2b4953ff269a210103ec58f6198a61"},
    {file = "defusedxml-0.7.1.tar.gz", hash = "sha256:1bb3032db185915b62d7c6209c5a8792be6a32ab2fedacc84e01b52c51aa3e69"},
]
dill = [
    {file = "dill-0.3.5.1-py2.py3-none-any.whl", hash = "sha256:33501d03270bbe410c72639b350e941882a8b0fd55357580fbc873fba0c59302"},
    {file = "dill-0.3.5.1.tar.gz", hash = "sha256:d75e41f3eff1eee599d738e76ba8f4ad98ea229db8b085318aa2b3333a208c86"},
]
distlib = [
    {file = "distlib-0.3.4-py2.py3-none-any.whl", hash = "sha256:6564fe0a8f51e734df6333d08b8b94d4ea8ee6b99b5ed50613f731fd4089f34b"},
    {file = "distlib-0.3.4.zip", hash = "sha256:e4b58818180336dc9c529bfb9a0b58728ffc09ad92027a3f30b7cd91e3458579"},
]
doc8 = [
    {file = "doc8-0.11.2-py3-none-any.whl", hash = "sha256:9187da8c9f115254bbe34f74e2bbbdd3eaa1b9e92efd19ccac7461e347b5055c"},
    {file = "doc8-0.11.2.tar.gz", hash = "sha256:c35a231f88f15c204659154ed3d499fa4d402d7e63d41cba7b54cf5e646123ab"},
]
docutils = [
    {file = "docutils-0.18.1-py2.py3-none-any.whl", hash = "sha256:23010f129180089fbcd3bc08cfefccb3b890b0050e1ca00c867036e9d161b98c"},
    {file = "docutils-0.18.1.tar.gz", hash = "sha256:679987caf361a7539d76e584cbeddc311e3aee937877c87346f31debc63e9d06"},
]
entrypoints = [
    {file = "entrypoints-0.4-py3-none-any.whl", hash = "sha256:f174b5ff827504fd3cd97cc3f8649f3693f51538c7e4bdf3ef002c8429d42f9f"},
    {file = "entrypoints-0.4.tar.gz", hash = "sha256:b706eddaa9218a19ebcd67b56818f05bb27589b1ca9e8d797b74affad4ccacd4"},
]
et-xmlfile = [
    {file = "et_xmlfile-1.1.0-py3-none-any.whl", hash = "sha256:a2ba85d1d6a74ef63837eed693bcb89c3f752169b0e3e7ae5b16ca5e1b3deada"},
    {file = "et_xmlfile-1.1.0.tar.gz", hash = "sha256:8eb9e2bc2f8c97e37a2dc85a09ecdcdec9d8a396530a6d5a33b30b9a92da0c5c"},
]
execnet = [
    {file = "execnet-1.9.0-py2.py3-none-any.whl", hash = "sha256:a295f7cc774947aac58dde7fdc85f4aa00c42adf5d8f5468fc630c1acf30a142"},
    {file = "execnet-1.9.0.tar.gz", hash = "sha256:8f694f3ba9cc92cab508b152dcfe322153975c29bda272e2fd7f3f00f36e47c5"},
]
fastjsonschema = [
    {file = "fastjsonschema-2.15.3-py3-none-any.whl", hash = "sha256:ddb0b1d8243e6e3abb822bd14e447a89f4ab7439342912d590444831fa00b6a0"},
    {file = "fastjsonschema-2.15.3.tar.gz", hash = "sha256:0a572f0836962d844c1fc435e200b2e4f4677e4e6611a2e3bdd01ba697c275ec"},
]
filelock = [
    {file = "filelock-3.7.1-py3-none-any.whl", hash = "sha256:37def7b658813cda163b56fc564cdc75e86d338246458c4c28ae84cabefa2404"},
    {file = "filelock-3.7.1.tar.gz", hash = "sha256:3a0fd85166ad9dbab54c9aec96737b744106dc5f15c0b09a6744a445299fcf04"},
]
flake8 = [
    {file = "flake8-4.0.1-py2.py3-none-any.whl", hash = "sha256:479b1304f72536a55948cb40a32dce8bb0ffe3501e26eaf292c7e60eb5e0428d"},
    {file = "flake8-4.0.1.tar.gz", hash = "sha256:806e034dda44114815e23c16ef92f95c91e4c71100ff52813adf7132a6ad870d"},
]
frozenlist = [
    {file = "frozenlist-1.3.0-cp310-cp310-macosx_10_9_universal2.whl", hash = "sha256:d2257aaba9660f78c7b1d8fea963b68f3feffb1a9d5d05a18401ca9eb3e8d0a3"},
    {file = "frozenlist-1.3.0-cp310-cp310-macosx_10_9_x86_64.whl", hash = "sha256:4a44ebbf601d7bac77976d429e9bdb5a4614f9f4027777f9e54fd765196e9d3b"},
    {file = "frozenlist-1.3.0-cp310-cp310-macosx_11_0_arm64.whl", hash = "sha256:45334234ec30fc4ea677f43171b18a27505bfb2dba9aca4398a62692c0ea8868"},
    {file = "frozenlist-1.3.0-cp310-cp310-manylinux_2_17_aarch64.manylinux2014_aarch64.whl", hash = "sha256:47be22dc27ed933d55ee55845d34a3e4e9f6fee93039e7f8ebadb0c2f60d403f"},
    {file = "frozenlist-1.3.0-cp310-cp310-manylinux_2_17_ppc64le.manylinux2014_ppc64le.whl", hash = "sha256:03a7dd1bfce30216a3f51a84e6dd0e4a573d23ca50f0346634916ff105ba6e6b"},
    {file = "frozenlist-1.3.0-cp310-cp310-manylinux_2_17_s390x.manylinux2014_s390x.whl", hash = "sha256:691ddf6dc50480ce49f68441f1d16a4c3325887453837036e0fb94736eae1e58"},
    {file = "frozenlist-1.3.0-cp310-cp310-manylinux_2_5_i686.manylinux1_i686.manylinux_2_17_i686.manylinux2014_i686.whl", hash = "sha256:bde99812f237f79eaf3f04ebffd74f6718bbd216101b35ac7955c2d47c17da02"},
    {file = "frozenlist-1.3.0-cp310-cp310-manylinux_2_5_x86_64.manylinux1_x86_64.manylinux_2_17_x86_64.manylinux2014_x86_64.whl", hash = "sha256:6a202458d1298ced3768f5a7d44301e7c86defac162ace0ab7434c2e961166e8"},
    {file = "frozenlist-1.3.0-cp310-cp310-musllinux_1_1_aarch64.whl", hash = "sha256:b9e3e9e365991f8cc5f5edc1fd65b58b41d0514a6a7ad95ef5c7f34eb49b3d3e"},
    {file = "frozenlist-1.3.0-cp310-cp310-musllinux_1_1_i686.whl", hash = "sha256:04cb491c4b1c051734d41ea2552fde292f5f3a9c911363f74f39c23659c4af78"},
    {file = "frozenlist-1.3.0-cp310-cp310-musllinux_1_1_ppc64le.whl", hash = "sha256:436496321dad302b8b27ca955364a439ed1f0999311c393dccb243e451ff66aa"},
    {file = "frozenlist-1.3.0-cp310-cp310-musllinux_1_1_s390x.whl", hash = "sha256:754728d65f1acc61e0f4df784456106e35afb7bf39cfe37227ab00436fb38676"},
    {file = "frozenlist-1.3.0-cp310-cp310-musllinux_1_1_x86_64.whl", hash = "sha256:6eb275c6385dd72594758cbe96c07cdb9bd6becf84235f4a594bdf21e3596c9d"},
    {file = "frozenlist-1.3.0-cp310-cp310-win32.whl", hash = "sha256:e30b2f9683812eb30cf3f0a8e9f79f8d590a7999f731cf39f9105a7c4a39489d"},
    {file = "frozenlist-1.3.0-cp310-cp310-win_amd64.whl", hash = "sha256:f7353ba3367473d1d616ee727945f439e027f0bb16ac1a750219a8344d1d5d3c"},
    {file = "frozenlist-1.3.0-cp37-cp37m-macosx_10_9_x86_64.whl", hash = "sha256:88aafd445a233dbbf8a65a62bc3249a0acd0d81ab18f6feb461cc5a938610d24"},
    {file = "frozenlist-1.3.0-cp37-cp37m-manylinux_2_17_aarch64.manylinux2014_aarch64.whl", hash = "sha256:4406cfabef8f07b3b3af0f50f70938ec06d9f0fc26cbdeaab431cbc3ca3caeaa"},
    {file = "frozenlist-1.3.0-cp37-cp37m-manylinux_2_17_ppc64le.manylinux2014_ppc64le.whl", hash = "sha256:8cf829bd2e2956066dd4de43fd8ec881d87842a06708c035b37ef632930505a2"},
    {file = "frozenlist-1.3.0-cp37-cp37m-manylinux_2_17_s390x.manylinux2014_s390x.whl", hash = "sha256:603b9091bd70fae7be28bdb8aa5c9990f4241aa33abb673390a7f7329296695f"},
    {file = "frozenlist-1.3.0-cp37-cp37m-manylinux_2_5_i686.manylinux1_i686.manylinux_2_17_i686.manylinux2014_i686.whl", hash = "sha256:25af28b560e0c76fa41f550eacb389905633e7ac02d6eb3c09017fa1c8cdfde1"},
    {file = "frozenlist-1.3.0-cp37-cp37m-manylinux_2_5_x86_64.manylinux1_x86_64.manylinux_2_17_x86_64.manylinux2014_x86_64.whl", hash = "sha256:94c7a8a9fc9383b52c410a2ec952521906d355d18fccc927fca52ab575ee8b93"},
    {file = "frozenlist-1.3.0-cp37-cp37m-musllinux_1_1_aarch64.whl", hash = "sha256:65bc6e2fece04e2145ab6e3c47428d1bbc05aede61ae365b2c1bddd94906e478"},
    {file = "frozenlist-1.3.0-cp37-cp37m-musllinux_1_1_i686.whl", hash = "sha256:3f7c935c7b58b0d78c0beea0c7358e165f95f1fd8a7e98baa40d22a05b4a8141"},
    {file = "frozenlist-1.3.0-cp37-cp37m-musllinux_1_1_ppc64le.whl", hash = "sha256:bd89acd1b8bb4f31b47072615d72e7f53a948d302b7c1d1455e42622de180eae"},
    {file = "frozenlist-1.3.0-cp37-cp37m-musllinux_1_1_s390x.whl", hash = "sha256:6983a31698490825171be44ffbafeaa930ddf590d3f051e397143a5045513b01"},
    {file = "frozenlist-1.3.0-cp37-cp37m-musllinux_1_1_x86_64.whl", hash = "sha256:adac9700675cf99e3615eb6a0eb5e9f5a4143c7d42c05cea2e7f71c27a3d0846"},
    {file = "frozenlist-1.3.0-cp37-cp37m-win32.whl", hash = "sha256:0c36e78b9509e97042ef869c0e1e6ef6429e55817c12d78245eb915e1cca7468"},
    {file = "frozenlist-1.3.0-cp37-cp37m-win_amd64.whl", hash = "sha256:57f4d3f03a18facacb2a6bcd21bccd011e3b75d463dc49f838fd699d074fabd1"},
    {file = "frozenlist-1.3.0-cp38-cp38-macosx_10_9_universal2.whl", hash = "sha256:8c905a5186d77111f02144fab5b849ab524f1e876a1e75205cd1386a9be4b00a"},
    {file = "frozenlist-1.3.0-cp38-cp38-macosx_10_9_x86_64.whl", hash = "sha256:b5009062d78a8c6890d50b4e53b0ddda31841b3935c1937e2ed8c1bda1c7fb9d"},
    {file = "frozenlist-1.3.0-cp38-cp38-macosx_11_0_arm64.whl", hash = "sha256:2fdc3cd845e5a1f71a0c3518528bfdbfe2efaf9886d6f49eacc5ee4fd9a10953"},
    {file = "frozenlist-1.3.0-cp38-cp38-manylinux_2_17_aarch64.manylinux2014_aarch64.whl", hash = "sha256:92e650bd09b5dda929523b9f8e7f99b24deac61240ecc1a32aeba487afcd970f"},
    {file = "frozenlist-1.3.0-cp38-cp38-manylinux_2_17_ppc64le.manylinux2014_ppc64le.whl", hash = "sha256:40dff8962b8eba91fd3848d857203f0bd704b5f1fa2b3fc9af64901a190bba08"},
    {file = "frozenlist-1.3.0-cp38-cp38-manylinux_2_17_s390x.manylinux2014_s390x.whl", hash = "sha256:768efd082074bb203c934e83a61654ed4931ef02412c2fbdecea0cff7ecd0274"},
    {file = "frozenlist-1.3.0-cp38-cp38-manylinux_2_5_i686.manylinux1_i686.manylinux_2_17_i686.manylinux2014_i686.whl", hash = "sha256:006d3595e7d4108a12025ddf415ae0f6c9e736e726a5db0183326fd191b14c5e"},
    {file = "frozenlist-1.3.0-cp38-cp38-manylinux_2_5_x86_64.manylinux1_x86_64.manylinux_2_17_x86_64.manylinux2014_x86_64.whl", hash = "sha256:871d42623ae15eb0b0e9df65baeee6976b2e161d0ba93155411d58ff27483ad8"},
    {file = "frozenlist-1.3.0-cp38-cp38-musllinux_1_1_aarch64.whl", hash = "sha256:aff388be97ef2677ae185e72dc500d19ecaf31b698986800d3fc4f399a5e30a5"},
    {file = "frozenlist-1.3.0-cp38-cp38-musllinux_1_1_i686.whl", hash = "sha256:9f892d6a94ec5c7b785e548e42722e6f3a52f5f32a8461e82ac3e67a3bd073f1"},
    {file = "frozenlist-1.3.0-cp38-cp38-musllinux_1_1_ppc64le.whl", hash = "sha256:e982878792c971cbd60ee510c4ee5bf089a8246226dea1f2138aa0bb67aff148"},
    {file = "frozenlist-1.3.0-cp38-cp38-musllinux_1_1_s390x.whl", hash = "sha256:c6c321dd013e8fc20735b92cb4892c115f5cdb82c817b1e5b07f6b95d952b2f0"},
    {file = "frozenlist-1.3.0-cp38-cp38-musllinux_1_1_x86_64.whl", hash = "sha256:30530930410855c451bea83f7b272fb1c495ed9d5cc72895ac29e91279401db3"},
    {file = "frozenlist-1.3.0-cp38-cp38-win32.whl", hash = "sha256:40ec383bc194accba825fbb7d0ef3dda5736ceab2375462f1d8672d9f6b68d07"},
    {file = "frozenlist-1.3.0-cp38-cp38-win_amd64.whl", hash = "sha256:f20baa05eaa2bcd5404c445ec51aed1c268d62600362dc6cfe04fae34a424bd9"},
    {file = "frozenlist-1.3.0-cp39-cp39-macosx_10_9_universal2.whl", hash = "sha256:0437fe763fb5d4adad1756050cbf855bbb2bf0d9385c7bb13d7a10b0dd550486"},
    {file = "frozenlist-1.3.0-cp39-cp39-macosx_10_9_x86_64.whl", hash = "sha256:b684c68077b84522b5c7eafc1dc735bfa5b341fb011d5552ebe0968e22ed641c"},
    {file = "frozenlist-1.3.0-cp39-cp39-macosx_11_0_arm64.whl", hash = "sha256:93641a51f89473837333b2f8100f3f89795295b858cd4c7d4a1f18e299dc0a4f"},
    {file = "frozenlist-1.3.0-cp39-cp39-manylinux_2_17_aarch64.manylinux2014_aarch64.whl", hash = "sha256:d6d32ff213aef0fd0bcf803bffe15cfa2d4fde237d1d4838e62aec242a8362fa"},
    {file = "frozenlist-1.3.0-cp39-cp39-manylinux_2_17_ppc64le.manylinux2014_ppc64le.whl", hash = "sha256:31977f84828b5bb856ca1eb07bf7e3a34f33a5cddce981d880240ba06639b94d"},
    {file = "frozenlist-1.3.0-cp39-cp39-manylinux_2_17_s390x.manylinux2014_s390x.whl", hash = "sha256:3c62964192a1c0c30b49f403495911298810bada64e4f03249ca35a33ca0417a"},
    {file = "frozenlist-1.3.0-cp39-cp39-manylinux_2_5_i686.manylinux1_i686.manylinux_2_17_i686.manylinux2014_i686.whl", hash = "sha256:4eda49bea3602812518765810af732229b4291d2695ed24a0a20e098c45a707b"},
    {file = "frozenlist-1.3.0-cp39-cp39-manylinux_2_5_x86_64.manylinux1_x86_64.manylinux_2_17_x86_64.manylinux2014_x86_64.whl", hash = "sha256:acb267b09a509c1df5a4ca04140da96016f40d2ed183cdc356d237286c971b51"},
    {file = "frozenlist-1.3.0-cp39-cp39-musllinux_1_1_aarch64.whl", hash = "sha256:e1e26ac0a253a2907d654a37e390904426d5ae5483150ce3adedb35c8c06614a"},
    {file = "frozenlist-1.3.0-cp39-cp39-musllinux_1_1_i686.whl", hash = "sha256:f96293d6f982c58ebebb428c50163d010c2f05de0cde99fd681bfdc18d4b2dc2"},
    {file = "frozenlist-1.3.0-cp39-cp39-musllinux_1_1_ppc64le.whl", hash = "sha256:e84cb61b0ac40a0c3e0e8b79c575161c5300d1d89e13c0e02f76193982f066ed"},
    {file = "frozenlist-1.3.0-cp39-cp39-musllinux_1_1_s390x.whl", hash = "sha256:ff9310f05b9d9c5c4dd472983dc956901ee6cb2c3ec1ab116ecdde25f3ce4951"},
    {file = "frozenlist-1.3.0-cp39-cp39-musllinux_1_1_x86_64.whl", hash = "sha256:d26b650b71fdc88065b7a21f8ace70175bcf3b5bdba5ea22df4bfd893e795a3b"},
    {file = "frozenlist-1.3.0-cp39-cp39-win32.whl", hash = "sha256:01a73627448b1f2145bddb6e6c2259988bb8aee0fb361776ff8604b99616cd08"},
    {file = "frozenlist-1.3.0-cp39-cp39-win_amd64.whl", hash = "sha256:772965f773757a6026dea111a15e6e2678fbd6216180f82a48a40b27de1ee2ab"},
    {file = "frozenlist-1.3.0.tar.gz", hash = "sha256:ce6f2ba0edb7b0c1d8976565298ad2deba6f8064d2bebb6ffce2ca896eb35b0b"},
]
fsspec = [
    {file = "fsspec-2022.5.0-py3-none-any.whl", hash = "sha256:2c198c50eb541a80bbd03540b07602c4a957366f3fb416a1f270d34bd4ff0926"},
    {file = "fsspec-2022.5.0.tar.gz", hash = "sha256:7a5459c75c44e760fbe6a3ccb1f37e81e023cde7da8ba20401258d877ec483b4"},
]
google-api-core = [
<<<<<<< HEAD
    {file = "google-api-core-2.8.1.tar.gz", hash = "sha256:958024c6aa3460b08f35741231076a4dd9a4c819a6a39d44da9627febe8b28f0"},
    {file = "google_api_core-2.8.1-py3-none-any.whl", hash = "sha256:ce1daa49644b50398093d2a9ad886501aa845e2602af70c3001b9f402a9d7359"},
]
google-auth = [
    {file = "google-auth-2.7.0.tar.gz", hash = "sha256:8a954960f852d5f19e6af14dd8e75c20159609e85d8db37e4013cc8c3824a7e1"},
    {file = "google_auth-2.7.0-py2.py3-none-any.whl", hash = "sha256:df549a1433108801b11bdcc0e312eaf0d5f0500db42f0523e4d65c78722e8475"},
=======
    {file = "google-api-core-2.8.2.tar.gz", hash = "sha256:06f7244c640322b508b125903bb5701bebabce8832f85aba9335ec00b3d02edc"},
    {file = "google_api_core-2.8.2-py3-none-any.whl", hash = "sha256:93c6a91ccac79079ac6bbf8b74ee75db970cc899278b97d53bc012f35908cf50"},
]
google-auth = [
    {file = "google-auth-2.8.0.tar.gz", hash = "sha256:819b70140d05501739e1387291d39f0de3b4dff3b00ae4aff8e7a05369957f89"},
    {file = "google_auth-2.8.0-py2.py3-none-any.whl", hash = "sha256:9b1da39ab8731c3061f36fefde9f8bb902dbee9eb28e3a67e8cfa7dc1be76227"},
>>>>>>> 96e9c921
]
googleapis-common-protos = [
    {file = "googleapis-common-protos-1.56.2.tar.gz", hash = "sha256:b09b56f5463070c2153753ef123f07d2e49235e89148e9b2459ec8ed2f68d7d3"},
    {file = "googleapis_common_protos-1.56.2-py2.py3-none-any.whl", hash = "sha256:023eaea9d8c1cceccd9587c6af6c20f33eeeb05d4148670f2b0322dc1511700c"},
]
gpustat = [
    {file = "gpustat-1.0.0b1.tar.gz", hash = "sha256:a25c460c5751180265814f457249ba5100baf7a055b23ad762a4e3ab3f6496dd"},
]
gremlinpython = [
    {file = "gremlinpython-3.6.0-py2.py3-none-any.whl", hash = "sha256:79f8e5e2f0d82afe017afbf6b742ce66751ac961e1d068564e052cb7d163ea06"},
    {file = "gremlinpython-3.6.0.tar.gz", hash = "sha256:de83f01f8ad75f7948564885312da1a1017d36f71433f25a1de6a59106edfce4"},
]
grpcio = [
    {file = "grpcio-1.43.0-cp310-cp310-linux_armv7l.whl", hash = "sha256:a4e786a8ee8b30b25d70ee52cda6d1dbba2a8ca2f1208d8e20ed8280774f15c8"},
    {file = "grpcio-1.43.0-cp310-cp310-macosx_10_10_universal2.whl", hash = "sha256:af9c3742f6c13575c0d4147a8454da0ff5308c4d9469462ff18402c6416942fe"},
    {file = "grpcio-1.43.0-cp310-cp310-manylinux_2_17_aarch64.whl", hash = "sha256:fdac966699707b5554b815acc272d81e619dd0999f187cd52a61aef075f870ee"},
    {file = "grpcio-1.43.0-cp310-cp310-manylinux_2_17_i686.manylinux2014_i686.whl", hash = "sha256:6e463b4aa0a6b31cf2e57c4abc1a1b53531a18a570baeed39d8d7b65deb16b7e"},
    {file = "grpcio-1.43.0-cp310-cp310-manylinux_2_17_x86_64.manylinux2014_x86_64.whl", hash = "sha256:f11d05402e0ac3a284443d8a432d3dfc76a6bd3f7b5858cddd75617af2d7bd9b"},
    {file = "grpcio-1.43.0-cp310-cp310-win32.whl", hash = "sha256:c36f418c925a41fccada8f7ae9a3d3e227bfa837ddbfddd3d8b0ac252d12dda9"},
    {file = "grpcio-1.43.0-cp310-cp310-win_amd64.whl", hash = "sha256:772b943f34374744f70236bbbe0afe413ed80f9ae6303503f85e2b421d4bca92"},
    {file = "grpcio-1.43.0-cp36-cp36m-linux_armv7l.whl", hash = "sha256:cbc9b83211d905859dcf234ad39d7193ff0f05bfc3269c364fb0d114ee71de59"},
    {file = "grpcio-1.43.0-cp36-cp36m-macosx_10_10_x86_64.whl", hash = "sha256:fb7229fa2a201a0c377ff3283174ec966da8f9fd7ffcc9a92f162d2e7fc9025b"},
    {file = "grpcio-1.43.0-cp36-cp36m-manylinux2010_i686.whl", hash = "sha256:17b75f220ee6923338155b4fcef4c38802b9a57bc57d112c9599a13a03e99f8d"},
    {file = "grpcio-1.43.0-cp36-cp36m-manylinux2010_x86_64.whl", hash = "sha256:6620a5b751b099b3b25553cfc03dfcd873cda06f9bb2ff7e9948ac7090e20f05"},
    {file = "grpcio-1.43.0-cp36-cp36m-manylinux_2_17_aarch64.whl", hash = "sha256:1898f999383baac5fcdbdef8ea5b1ef204f38dc211014eb6977ac6e55944d738"},
    {file = "grpcio-1.43.0-cp36-cp36m-manylinux_2_17_i686.manylinux2014_i686.whl", hash = "sha256:47b6821238d8978014d23b1132713dac6c2d72cbb561cf257608b1673894f90a"},
    {file = "grpcio-1.43.0-cp36-cp36m-manylinux_2_17_x86_64.manylinux2014_x86_64.whl", hash = "sha256:80398e9fb598060fa41050d1220f5a2440fe74ff082c36dda41ac3215ebb5ddd"},
    {file = "grpcio-1.43.0-cp36-cp36m-win32.whl", hash = "sha256:0110310eff07bb69782f53b7a947490268c4645de559034c43c0a635612e250f"},
    {file = "grpcio-1.43.0-cp36-cp36m-win_amd64.whl", hash = "sha256:45401d00f2ee46bde75618bf33e9df960daa7980e6e0e7328047191918c98504"},
    {file = "grpcio-1.43.0-cp37-cp37m-linux_armv7l.whl", hash = "sha256:af78ac55933811e6a25141336b1f2d5e0659c2f568d44d20539b273792563ca7"},
    {file = "grpcio-1.43.0-cp37-cp37m-macosx_10_10_x86_64.whl", hash = "sha256:8b2b9dc4d7897566723b77422e11c009a0ebd397966b165b21b89a62891a9fdf"},
    {file = "grpcio-1.43.0-cp37-cp37m-manylinux2010_i686.whl", hash = "sha256:77ef653f966934b3bfdd00e4f2064b68880eb40cf09b0b99edfa5ee22a44f559"},
    {file = "grpcio-1.43.0-cp37-cp37m-manylinux2010_x86_64.whl", hash = "sha256:e95b5d62ec26d0cd0b90c202d73e7cb927c369c3358e027225239a4e354967dc"},
    {file = "grpcio-1.43.0-cp37-cp37m-manylinux_2_17_aarch64.whl", hash = "sha256:04239e8f71db832c26bbbedb4537b37550a39d77681d748ab4678e58dd6455d6"},
    {file = "grpcio-1.43.0-cp37-cp37m-manylinux_2_17_i686.manylinux2014_i686.whl", hash = "sha256:4b4a7152187a49767a47d1413edde2304c96f41f7bc92cc512e230dfd0fba095"},
    {file = "grpcio-1.43.0-cp37-cp37m-manylinux_2_17_x86_64.manylinux2014_x86_64.whl", hash = "sha256:b8cc936a29c65ab39714e1ba67a694c41218f98b6e2a64efb83f04d9abc4386b"},
    {file = "grpcio-1.43.0-cp37-cp37m-win32.whl", hash = "sha256:577e024c8dd5f27cd98ba850bc4e890f07d4b5942e5bc059a3d88843a2f48f66"},
    {file = "grpcio-1.43.0-cp37-cp37m-win_amd64.whl", hash = "sha256:138f57e3445d4a48d9a8a5af1538fdaafaa50a0a3c243f281d8df0edf221dc02"},
    {file = "grpcio-1.43.0-cp38-cp38-linux_armv7l.whl", hash = "sha256:08cf25f2936629db062aeddbb594bd76b3383ab0ede75ef0461a3b0bc3a2c150"},
    {file = "grpcio-1.43.0-cp38-cp38-macosx_10_10_x86_64.whl", hash = "sha256:01f4b887ed703fe82ebe613e1d2dadea517891725e17e7a6134dcd00352bd28c"},
    {file = "grpcio-1.43.0-cp38-cp38-manylinux2010_i686.whl", hash = "sha256:0aa8285f284338eb68962fe1a830291db06f366ea12f213399b520c062b01f65"},
    {file = "grpcio-1.43.0-cp38-cp38-manylinux2010_x86_64.whl", hash = "sha256:0edbfeb6729aa9da33ce7e28fb7703b3754934115454ae45e8cc1db601756fd3"},
    {file = "grpcio-1.43.0-cp38-cp38-manylinux_2_17_aarch64.whl", hash = "sha256:c354017819201053d65212befd1dcb65c2d91b704d8977e696bae79c47cd2f82"},
    {file = "grpcio-1.43.0-cp38-cp38-manylinux_2_17_i686.manylinux2014_i686.whl", hash = "sha256:50cfb7e1067ee5e00b8ab100a6b7ea322d37ec6672c0455106520b5891c4b5f5"},
    {file = "grpcio-1.43.0-cp38-cp38-manylinux_2_17_x86_64.manylinux2014_x86_64.whl", hash = "sha256:57f1aeb65ed17dfb2f6cd717cc109910fe395133af7257a9c729c0b9604eac10"},
    {file = "grpcio-1.43.0-cp38-cp38-win32.whl", hash = "sha256:fa26a8bbb3fe57845acb1329ff700d5c7eaf06414c3e15f4cb8923f3a466ef64"},
    {file = "grpcio-1.43.0-cp38-cp38-win_amd64.whl", hash = "sha256:ade8b79a6b6aea68adb9d4bfeba5d647667d842202c5d8f3ba37ac1dc8e5c09c"},
    {file = "grpcio-1.43.0-cp39-cp39-linux_armv7l.whl", hash = "sha256:124e718faf96fe44c98b05f3f475076be8b5198bb4c52a13208acf88a8548ba9"},
    {file = "grpcio-1.43.0-cp39-cp39-macosx_10_10_x86_64.whl", hash = "sha256:2f96142d0abc91290a63ba203f01649e498302b1b6007c67bad17f823ecde0cf"},
    {file = "grpcio-1.43.0-cp39-cp39-manylinux2010_i686.whl", hash = "sha256:31e6e489ccd8f08884b9349a39610982df48535881ec34f05a11c6e6b6ebf9d0"},
    {file = "grpcio-1.43.0-cp39-cp39-manylinux2010_x86_64.whl", hash = "sha256:0e731f660e1e68238f56f4ce11156f02fd06dc58bc7834778d42c0081d4ef5ad"},
    {file = "grpcio-1.43.0-cp39-cp39-manylinux_2_17_aarch64.whl", hash = "sha256:1f16725a320460435a8a5339d8b06c4e00d307ab5ad56746af2e22b5f9c50932"},
    {file = "grpcio-1.43.0-cp39-cp39-manylinux_2_17_i686.manylinux2014_i686.whl", hash = "sha256:a4b4543e13acb4806917d883d0f70f21ba93b29672ea81f4aaba14821aaf9bb0"},
    {file = "grpcio-1.43.0-cp39-cp39-manylinux_2_17_x86_64.manylinux2014_x86_64.whl", hash = "sha256:594aaa0469f4fca7773e80d8c27bf1298e7bbce5f6da0f084b07489a708f16ab"},
    {file = "grpcio-1.43.0-cp39-cp39-win32.whl", hash = "sha256:5449ae564349e7a738b8c38583c0aad954b0d5d1dd3cea68953bfc32eaee11e3"},
    {file = "grpcio-1.43.0-cp39-cp39-win_amd64.whl", hash = "sha256:bdf41550815a831384d21a498b20597417fd31bd084deb17d31ceb39ad9acc79"},
    {file = "grpcio-1.43.0.tar.gz", hash = "sha256:735d9a437c262ab039d02defddcb9f8f545d7009ae61c0114e19dda3843febe5"},
]
idna = [
    {file = "idna-3.3-py3-none-any.whl", hash = "sha256:84d9dd047ffa80596e0f246e2eab0b391788b0503584e8945f2368256d2735ff"},
    {file = "idna-3.3.tar.gz", hash = "sha256:9d643ff0a55b762d5cdb124b8eaa99c66322e2157b69160bc32796e824360e6d"},
]
imagesize = [
    {file = "imagesize-1.3.0-py2.py3-none-any.whl", hash = "sha256:1db2f82529e53c3e929e8926a1fa9235aa82d0bd0c580359c67ec31b2fddaa8c"},
    {file = "imagesize-1.3.0.tar.gz", hash = "sha256:cd1750d452385ca327479d45b64d9c7729ecf0b3969a58148298c77092261f9d"},
]
importlib-metadata = [
    {file = "importlib_metadata-4.11.4-py3-none-any.whl", hash = "sha256:c58c8eb8a762858f49e18436ff552e83914778e50e9d2f1660535ffb364552ec"},
    {file = "importlib_metadata-4.11.4.tar.gz", hash = "sha256:5d26852efe48c0a32b0509ffbc583fda1a2266545a78d104a6f4aff3db17d700"},
]
importlib-resources = [
    {file = "importlib_resources-5.8.0-py3-none-any.whl", hash = "sha256:7952325ffd516c05a8ad0858c74dff2c3343f136fe66a6002b2623dd1d43f223"},
    {file = "importlib_resources-5.8.0.tar.gz", hash = "sha256:568c9f16cb204f9decc8d6d24a572eeea27dacbb4cee9e6b03a8025736769751"},
]
iniconfig = [
    {file = "iniconfig-1.1.1-py2.py3-none-any.whl", hash = "sha256:011e24c64b7f47f6ebd835bb12a743f2fbe9a26d4cecaa7f53bc4f35ee9da8b3"},
    {file = "iniconfig-1.1.1.tar.gz", hash = "sha256:bc3af051d7d14b2ee5ef9969666def0cd1a000e121eaea580d4a313df4b37f32"},
]
ipykernel = [
    {file = "ipykernel-6.15.0-py3-none-any.whl", hash = "sha256:b9ed519a29eb819eb82e87e0d3754088237b233e5c647b8bb0ff23c8c70ed16f"},
    {file = "ipykernel-6.15.0.tar.gz", hash = "sha256:b59f9d9672c3a483494bb75915a2b315e78b833a38b039b1ee36dc28683f0d89"},
]
ipython = [
    {file = "ipython-7.34.0-py3-none-any.whl", hash = "sha256:c175d2440a1caff76116eb719d40538fbb316e214eda85c5515c303aacbfb23e"},
    {file = "ipython-7.34.0.tar.gz", hash = "sha256:af3bdb46aa292bce5615b1b2ebc76c2080c5f77f54bda2ec72461317273e7cd6"},
]
ipython-genutils = [
    {file = "ipython_genutils-0.2.0-py2.py3-none-any.whl", hash = "sha256:72dd37233799e619666c9f639a9da83c34013a73e8bbc79a7a6348d93c61fab8"},
    {file = "ipython_genutils-0.2.0.tar.gz", hash = "sha256:eb2e116e75ecef9d4d228fdc66af54269afa26ab4463042e33785b887c628ba8"},
]
isodate = [
    {file = "isodate-0.6.1-py2.py3-none-any.whl", hash = "sha256:0751eece944162659049d35f4f549ed815792b38793f07cf73381c1c87cbed96"},
    {file = "isodate-0.6.1.tar.gz", hash = "sha256:48c5881de7e8b0a0d648cb024c8062dc84e7b840ed81e864c7614fd3c127bde9"},
]
isort = [
    {file = "isort-5.10.1-py3-none-any.whl", hash = "sha256:6f62d78e2f89b4500b080fe3a81690850cd254227f27f75c3a0c491a1f351ba7"},
    {file = "isort-5.10.1.tar.gz", hash = "sha256:e8443a5e7a020e9d7f97f1d7d9cd17c88bcb3bc7e218bf9cf5095fe550be2951"},
]
jedi = [
    {file = "jedi-0.18.1-py2.py3-none-any.whl", hash = "sha256:637c9635fcf47945ceb91cd7f320234a7be540ded6f3e99a50cb6febdfd1ba8d"},
    {file = "jedi-0.18.1.tar.gz", hash = "sha256:74137626a64a99c8eb6ae5832d99b3bdd7d29a3850fe2aa80a4126b2a7d949ab"},
]
jinja2 = [
    {file = "Jinja2-3.1.2-py3-none-any.whl", hash = "sha256:6088930bfe239f0e6710546ab9c19c9ef35e29792895fed6e6e31a023a182a61"},
    {file = "Jinja2-3.1.2.tar.gz", hash = "sha256:31351a702a408a9e7595a8fc6150fc3f43bb6bf7e319770cbc0db9df9437e852"},
]
jinxed = [
    {file = "jinxed-1.2.0-py2.py3-none-any.whl", hash = "sha256:cfc2b2e4e3b4326954d546ba6d6b9a7a796ddcb0aef8d03161d005177eb0d48b"},
    {file = "jinxed-1.2.0.tar.gz", hash = "sha256:032acda92d5c57cd216033cbbd53de731e6ed50deb63eb4781336ca55f72cda5"},
]
jmespath = [
    {file = "jmespath-1.0.0-py3-none-any.whl", hash = "sha256:e8dcd576ed616f14ec02eed0005c85973b5890083313860136657e24784e4c04"},
    {file = "jmespath-1.0.0.tar.gz", hash = "sha256:a490e280edd1f57d6de88636992d05b71e97d69a26a19f058ecf7d304474bf5e"},
]
json5 = [
    {file = "json5-0.9.8.tar.gz", hash = "sha256:0fa6e4d3ef062f93ba9cf2a9103fe8e68c7917dfa33519ae3ac8c7e48e3c84ff"},
]
jsonpath-ng = [
    {file = "jsonpath-ng-1.5.3.tar.gz", hash = "sha256:a273b182a82c1256daab86a313b937059261b5c5f8c4fa3fc38b882b344dd567"},
    {file = "jsonpath_ng-1.5.3-py2-none-any.whl", hash = "sha256:f75b95dbecb8a0f3b86fd2ead21c2b022c3f5770957492b9b6196ecccfeb10aa"},
    {file = "jsonpath_ng-1.5.3-py3-none-any.whl", hash = "sha256:292a93569d74029ba75ac2dc3d3630fc0e17b2df26119a165fa1d498ca47bf65"},
]
jsonschema = [
    {file = "jsonschema-4.6.0-py3-none-any.whl", hash = "sha256:1c92d2db1900b668201f1797887d66453ab1fbfea51df8e4b46236689c427baf"},
    {file = "jsonschema-4.6.0.tar.gz", hash = "sha256:9d6397ba4a6c0bf0300736057f649e3e12ecbc07d3e81a0dacb72de4e9801957"},
]
jupyter-client = [
    {file = "jupyter_client-7.3.4-py3-none-any.whl", hash = "sha256:17d74b0d0a7b24f1c8c527b24fcf4607c56bee542ffe8e3418e50b21e514b621"},
    {file = "jupyter_client-7.3.4.tar.gz", hash = "sha256:aa9a6c32054b290374f95f73bb0cae91455c58dfb84f65c8591912b8f65e6d56"},
]
jupyter-core = [
    {file = "jupyter_core-4.10.0-py3-none-any.whl", hash = "sha256:e7f5212177af7ab34179690140f188aa9bf3d322d8155ed972cbded19f55b6f3"},
    {file = "jupyter_core-4.10.0.tar.gz", hash = "sha256:a6de44b16b7b31d7271130c71a6792c4040f077011961138afed5e5e73181aec"},
]
jupyter-server = [
    {file = "jupyter_server-1.17.1-py3-none-any.whl", hash = "sha256:3ee6aaf3607489aecaa69a4d2ffb93faa70e89b9169772e389d7989e1cca28fd"},
    {file = "jupyter_server-1.17.1.tar.gz", hash = "sha256:a36781656645ae17b12819a49ace377c045bf633823b3e4cd4b0c88c01e7711b"},
]
jupyterlab = [
    {file = "jupyterlab-3.4.3-py3-none-any.whl", hash = "sha256:f028f4c6a4171785c4a1d592ca9bf36812047703e4aa981482cd3872eb0fc169"},
    {file = "jupyterlab-3.4.3.tar.gz", hash = "sha256:e2dcc40e94366dde5de4b19e8c43ee133cf041b852d01a3625a7cf29532da49d"},
]
jupyterlab-pygments = [
    {file = "jupyterlab_pygments-0.2.2-py2.py3-none-any.whl", hash = "sha256:2405800db07c9f770863bcf8049a529c3dd4d3e28536638bd7c1c01d2748309f"},
    {file = "jupyterlab_pygments-0.2.2.tar.gz", hash = "sha256:7405d7fde60819d905a9fa8ce89e4cd830e318cdad22a0030f7a901da705585d"},
]
jupyterlab-server = [
    {file = "jupyterlab_server-2.14.0-py3-none-any.whl", hash = "sha256:ea72e8cf36824a99af08c93202aa2d4d0deb069445335e190586d1dc7c9a4b6c"},
    {file = "jupyterlab_server-2.14.0.tar.gz", hash = "sha256:b04eaf68fe1ef96f70dd38b256417abe0b6ba1a07dd8ca0c97da5b0ebade57ec"},
]
lazy-object-proxy = [
    {file = "lazy-object-proxy-1.7.1.tar.gz", hash = "sha256:d609c75b986def706743cdebe5e47553f4a5a1da9c5ff66d76013ef396b5a8a4"},
    {file = "lazy_object_proxy-1.7.1-cp310-cp310-macosx_10_9_x86_64.whl", hash = "sha256:bb8c5fd1684d60a9902c60ebe276da1f2281a318ca16c1d0a96db28f62e9166b"},
    {file = "lazy_object_proxy-1.7.1-cp310-cp310-manylinux_2_17_aarch64.manylinux2014_aarch64.whl", hash = "sha256:a57d51ed2997e97f3b8e3500c984db50a554bb5db56c50b5dab1b41339b37e36"},
    {file = "lazy_object_proxy-1.7.1-cp310-cp310-manylinux_2_5_x86_64.manylinux1_x86_64.manylinux_2_17_x86_64.manylinux2014_x86_64.whl", hash = "sha256:fd45683c3caddf83abbb1249b653a266e7069a09f486daa8863fb0e7496a9fdb"},
    {file = "lazy_object_proxy-1.7.1-cp310-cp310-musllinux_1_1_aarch64.whl", hash = "sha256:8561da8b3dd22d696244d6d0d5330618c993a215070f473b699e00cf1f3f6443"},
    {file = "lazy_object_proxy-1.7.1-cp310-cp310-musllinux_1_1_x86_64.whl", hash = "sha256:fccdf7c2c5821a8cbd0a9440a456f5050492f2270bd54e94360cac663398739b"},
    {file = "lazy_object_proxy-1.7.1-cp310-cp310-win32.whl", hash = "sha256:898322f8d078f2654d275124a8dd19b079080ae977033b713f677afcfc88e2b9"},
    {file = "lazy_object_proxy-1.7.1-cp310-cp310-win_amd64.whl", hash = "sha256:85b232e791f2229a4f55840ed54706110c80c0a210d076eee093f2b2e33e1bfd"},
    {file = "lazy_object_proxy-1.7.1-cp36-cp36m-macosx_10_9_x86_64.whl", hash = "sha256:46ff647e76f106bb444b4533bb4153c7370cdf52efc62ccfc1a28bdb3cc95442"},
    {file = "lazy_object_proxy-1.7.1-cp36-cp36m-manylinux_2_17_aarch64.manylinux2014_aarch64.whl", hash = "sha256:12f3bb77efe1367b2515f8cb4790a11cffae889148ad33adad07b9b55e0ab22c"},
    {file = "lazy_object_proxy-1.7.1-cp36-cp36m-manylinux_2_5_x86_64.manylinux1_x86_64.manylinux_2_17_x86_64.manylinux2014_x86_64.whl", hash = "sha256:c19814163728941bb871240d45c4c30d33b8a2e85972c44d4e63dd7107faba44"},
    {file = "lazy_object_proxy-1.7.1-cp36-cp36m-musllinux_1_1_aarch64.whl", hash = "sha256:e40f2013d96d30217a51eeb1db28c9ac41e9d0ee915ef9d00da639c5b63f01a1"},
    {file = "lazy_object_proxy-1.7.1-cp36-cp36m-musllinux_1_1_x86_64.whl", hash = "sha256:2052837718516a94940867e16b1bb10edb069ab475c3ad84fd1e1a6dd2c0fcfc"},
    {file = "lazy_object_proxy-1.7.1-cp36-cp36m-win32.whl", hash = "sha256:6a24357267aa976abab660b1d47a34aaf07259a0c3859a34e536f1ee6e76b5bb"},
    {file = "lazy_object_proxy-1.7.1-cp36-cp36m-win_amd64.whl", hash = "sha256:6aff3fe5de0831867092e017cf67e2750c6a1c7d88d84d2481bd84a2e019ec35"},
    {file = "lazy_object_proxy-1.7.1-cp37-cp37m-macosx_10_9_x86_64.whl", hash = "sha256:6a6e94c7b02641d1311228a102607ecd576f70734dc3d5e22610111aeacba8a0"},
    {file = "lazy_object_proxy-1.7.1-cp37-cp37m-manylinux_2_17_aarch64.manylinux2014_aarch64.whl", hash = "sha256:c4ce15276a1a14549d7e81c243b887293904ad2d94ad767f42df91e75fd7b5b6"},
    {file = "lazy_object_proxy-1.7.1-cp37-cp37m-manylinux_2_5_x86_64.manylinux1_x86_64.manylinux_2_17_x86_64.manylinux2014_x86_64.whl", hash = "sha256:e368b7f7eac182a59ff1f81d5f3802161932a41dc1b1cc45c1f757dc876b5d2c"},
    {file = "lazy_object_proxy-1.7.1-cp37-cp37m-musllinux_1_1_aarch64.whl", hash = "sha256:6ecbb350991d6434e1388bee761ece3260e5228952b1f0c46ffc800eb313ff42"},
    {file = "lazy_object_proxy-1.7.1-cp37-cp37m-musllinux_1_1_x86_64.whl", hash = "sha256:553b0f0d8dbf21890dd66edd771f9b1b5f51bd912fa5f26de4449bfc5af5e029"},
    {file = "lazy_object_proxy-1.7.1-cp37-cp37m-win32.whl", hash = "sha256:c7a683c37a8a24f6428c28c561c80d5f4fd316ddcf0c7cab999b15ab3f5c5c69"},
    {file = "lazy_object_proxy-1.7.1-cp37-cp37m-win_amd64.whl", hash = "sha256:df2631f9d67259dc9620d831384ed7732a198eb434eadf69aea95ad18c587a28"},
    {file = "lazy_object_proxy-1.7.1-cp38-cp38-macosx_10_9_x86_64.whl", hash = "sha256:07fa44286cda977bd4803b656ffc1c9b7e3bc7dff7d34263446aec8f8c96f88a"},
    {file = "lazy_object_proxy-1.7.1-cp38-cp38-manylinux_2_17_aarch64.manylinux2014_aarch64.whl", hash = "sha256:4dca6244e4121c74cc20542c2ca39e5c4a5027c81d112bfb893cf0790f96f57e"},
    {file = "lazy_object_proxy-1.7.1-cp38-cp38-manylinux_2_5_x86_64.manylinux1_x86_64.manylinux_2_17_x86_64.manylinux2014_x86_64.whl", hash = "sha256:91ba172fc5b03978764d1df5144b4ba4ab13290d7bab7a50f12d8117f8630c38"},
    {file = "lazy_object_proxy-1.7.1-cp38-cp38-musllinux_1_1_aarch64.whl", hash = "sha256:043651b6cb706eee4f91854da4a089816a6606c1428fd391573ef8cb642ae4f7"},
    {file = "lazy_object_proxy-1.7.1-cp38-cp38-musllinux_1_1_x86_64.whl", hash = "sha256:b9e89b87c707dd769c4ea91f7a31538888aad05c116a59820f28d59b3ebfe25a"},
    {file = "lazy_object_proxy-1.7.1-cp38-cp38-win32.whl", hash = "sha256:9d166602b525bf54ac994cf833c385bfcc341b364e3ee71e3bf5a1336e677b55"},
    {file = "lazy_object_proxy-1.7.1-cp38-cp38-win_amd64.whl", hash = "sha256:8f3953eb575b45480db6568306893f0bd9d8dfeeebd46812aa09ca9579595148"},
    {file = "lazy_object_proxy-1.7.1-cp39-cp39-macosx_10_9_x86_64.whl", hash = "sha256:dd7ed7429dbb6c494aa9bc4e09d94b778a3579be699f9d67da7e6804c422d3de"},
    {file = "lazy_object_proxy-1.7.1-cp39-cp39-manylinux_2_17_aarch64.manylinux2014_aarch64.whl", hash = "sha256:70ed0c2b380eb6248abdef3cd425fc52f0abd92d2b07ce26359fcbc399f636ad"},
    {file = "lazy_object_proxy-1.7.1-cp39-cp39-manylinux_2_5_x86_64.manylinux1_x86_64.manylinux_2_17_x86_64.manylinux2014_x86_64.whl", hash = "sha256:7096a5e0c1115ec82641afbdd70451a144558ea5cf564a896294e346eb611be1"},
    {file = "lazy_object_proxy-1.7.1-cp39-cp39-musllinux_1_1_aarch64.whl", hash = "sha256:f769457a639403073968d118bc70110e7dce294688009f5c24ab78800ae56dc8"},
    {file = "lazy_object_proxy-1.7.1-cp39-cp39-musllinux_1_1_x86_64.whl", hash = "sha256:39b0e26725c5023757fc1ab2a89ef9d7ab23b84f9251e28f9cc114d5b59c1b09"},
    {file = "lazy_object_proxy-1.7.1-cp39-cp39-win32.whl", hash = "sha256:2130db8ed69a48a3440103d4a520b89d8a9405f1b06e2cc81640509e8bf6548f"},
    {file = "lazy_object_proxy-1.7.1-cp39-cp39-win_amd64.whl", hash = "sha256:677ea950bef409b47e51e733283544ac3d660b709cfce7b187f5ace137960d61"},
    {file = "lazy_object_proxy-1.7.1-pp37.pp38-none-any.whl", hash = "sha256:d66906d5785da8e0be7360912e99c9188b70f52c422f9fc18223347235691a84"},
]
lxml = [
    {file = "lxml-4.9.0-cp27-cp27m-macosx_10_15_x86_64.whl", hash = "sha256:b5031d151d6147eac53366d6ec87da84cd4d8c5e80b1d9948a667a7164116e39"},
    {file = "lxml-4.9.0-cp27-cp27m-manylinux_2_5_i686.manylinux1_i686.whl", hash = "sha256:5d52e1173f52020392f593f87a6af2d4055dd800574a5cb0af4ea3878801d307"},
    {file = "lxml-4.9.0-cp27-cp27m-manylinux_2_5_x86_64.manylinux1_x86_64.whl", hash = "sha256:3af00ee88376022589ceeb8170eb67dacf5f7cd625ea59fa0977d719777d4ae8"},
    {file = "lxml-4.9.0-cp27-cp27m-win32.whl", hash = "sha256:1057356b808d149bc14eb8f37bb89129f237df488661c1e0fc0376ca90e1d2c3"},
    {file = "lxml-4.9.0-cp27-cp27m-win_amd64.whl", hash = "sha256:f6d23a01921b741774f35e924d418a43cf03eca1444f3fdfd7978d35a5aaab8b"},
    {file = "lxml-4.9.0-cp27-cp27mu-manylinux_2_5_i686.manylinux1_i686.whl", hash = "sha256:56e19fb6e4b8bd07fb20028d03d3bc67bcc0621347fbde64f248e44839771756"},
    {file = "lxml-4.9.0-cp27-cp27mu-manylinux_2_5_x86_64.manylinux1_x86_64.whl", hash = "sha256:4cd69bca464e892ea4ed544ba6a7850aaff6f8d792f8055a10638db60acbac18"},
    {file = "lxml-4.9.0-cp310-cp310-macosx_10_15_x86_64.whl", hash = "sha256:94b181dd2777890139e49a5336bf3a9a3378ce66132c665fe8db4e8b7683cde2"},
    {file = "lxml-4.9.0-cp310-cp310-manylinux_2_12_i686.manylinux2010_i686.manylinux_2_24_i686.whl", hash = "sha256:607224ffae9a0cf0a2f6e14f5f6bce43e83a6fbdaa647891729c103bdd6a5593"},
    {file = "lxml-4.9.0-cp310-cp310-manylinux_2_17_aarch64.manylinux2014_aarch64.manylinux_2_24_aarch64.whl", hash = "sha256:11d62c97ceff9bab94b6b29c010ea5fb6831743459bb759c917f49ba75601cd0"},
    {file = "lxml-4.9.0-cp310-cp310-manylinux_2_17_x86_64.manylinux2014_x86_64.manylinux_2_24_x86_64.whl", hash = "sha256:70a198030d26f5e569367f0f04509b63256faa76a22886280eea69a4f535dd40"},
    {file = "lxml-4.9.0-cp310-cp310-musllinux_1_1_x86_64.whl", hash = "sha256:3cf816aed8125cfc9e6e5c6c31ff94278320d591bd7970c4a0233bee0d1c8790"},
    {file = "lxml-4.9.0-cp310-cp310-win32.whl", hash = "sha256:65b3b5f12c6fb5611e79157214f3cd533083f9b058bf2fc8a1c5cc5ee40fdc5a"},
    {file = "lxml-4.9.0-cp310-cp310-win_amd64.whl", hash = "sha256:0aa4cce579512c33373ca4c5e23c21e40c1aa1a33533a75e51b654834fd0e4f2"},
    {file = "lxml-4.9.0-cp35-cp35m-manylinux_2_5_i686.manylinux1_i686.whl", hash = "sha256:63419db39df8dc5564f6f103102c4665f7e4d9cb64030e98cf7a74eae5d5760d"},
    {file = "lxml-4.9.0-cp35-cp35m-manylinux_2_5_x86_64.manylinux1_x86_64.whl", hash = "sha256:d8e5021e770b0a3084c30dda5901d5fce6d4474feaf0ced8f8e5a82702502fbb"},
    {file = "lxml-4.9.0-cp35-cp35m-win32.whl", hash = "sha256:f17b9df97c5ecdfb56c5e85b3c9df9831246df698f8581c6e111ac664c7c656e"},
    {file = "lxml-4.9.0-cp35-cp35m-win_amd64.whl", hash = "sha256:75da29a0752c8f2395df0115ac1681cefbdd4418676015be8178b733704cbff2"},
    {file = "lxml-4.9.0-cp36-cp36m-macosx_10_15_x86_64.whl", hash = "sha256:e4d020ecf3740b7312bacab2cb966bb720fd4d3490562d373b4ad91dd1857c0d"},
    {file = "lxml-4.9.0-cp36-cp36m-manylinux_2_12_i686.manylinux2010_i686.manylinux_2_24_i686.whl", hash = "sha256:b71c52d69b91af7d18c13aef1b0cc3baee36b78607c711eb14a52bf3aa7c815e"},
    {file = "lxml-4.9.0-cp36-cp36m-manylinux_2_17_aarch64.manylinux2014_aarch64.whl", hash = "sha256:28cf04a1a38e961d4a764d2940af9b941b66263ed5584392ef875ee9c1e360a3"},
    {file = "lxml-4.9.0-cp36-cp36m-manylinux_2_17_x86_64.manylinux2014_x86_64.manylinux_2_24_x86_64.whl", hash = "sha256:915ecf7d486df17cc65aeefdb680d5ad4390cc8c857cf8db3fe241ed234f856a"},
    {file = "lxml-4.9.0-cp36-cp36m-manylinux_2_5_i686.manylinux1_i686.whl", hash = "sha256:e564d5a771b4015f34166a05ea2165b7e283635c41b1347696117f780084b46d"},
    {file = "lxml-4.9.0-cp36-cp36m-manylinux_2_5_x86_64.manylinux1_x86_64.whl", hash = "sha256:c2a57755e366e0ac7ebdb3e9207f159c3bf1afed02392ab18453ce81f5ee92ee"},
    {file = "lxml-4.9.0-cp36-cp36m-musllinux_1_1_x86_64.whl", hash = "sha256:00f3a6f88fd5f4357844dd91a1abac5f466c6799f1b7f1da2df6665253845b11"},
    {file = "lxml-4.9.0-cp36-cp36m-win32.whl", hash = "sha256:9093a359a86650a3dbd6532c3e4d21a6f58ba2cb60d0e72db0848115d24c10ba"},
    {file = "lxml-4.9.0-cp36-cp36m-win_amd64.whl", hash = "sha256:d1690c4d37674a5f0cdafbc5ed7e360800afcf06928c2a024c779c046891bf09"},
    {file = "lxml-4.9.0-cp37-cp37m-macosx_10_15_x86_64.whl", hash = "sha256:6af7f51a6010748fc1bb71917318d953c9673e4ae3f6d285aaf93ef5b2eb11c1"},
    {file = "lxml-4.9.0-cp37-cp37m-manylinux_2_12_i686.manylinux2010_i686.manylinux_2_24_i686.whl", hash = "sha256:eabdbe04ee0a7e760fa6cd9e799d2b020d098c580ba99107d52e1e5e538b1ecb"},
    {file = "lxml-4.9.0-cp37-cp37m-manylinux_2_17_aarch64.manylinux2014_aarch64.manylinux_2_24_aarch64.whl", hash = "sha256:b1e22f3ee4d75ca261b6bffbf64f6f178cb194b1be3191065a09f8d98828daa9"},
    {file = "lxml-4.9.0-cp37-cp37m-manylinux_2_17_x86_64.manylinux2014_x86_64.manylinux_2_24_x86_64.whl", hash = "sha256:53b0410b220766321759f7f9066da67b1d0d4a7f6636a477984cbb1d98483955"},
    {file = "lxml-4.9.0-cp37-cp37m-manylinux_2_5_i686.manylinux1_i686.whl", hash = "sha256:d76da27f5e3e9bc40eba6ed7a9e985f57547e98cf20521d91215707f2fb57e0f"},
    {file = "lxml-4.9.0-cp37-cp37m-manylinux_2_5_x86_64.manylinux1_x86_64.whl", hash = "sha256:686565ac77ff94a8965c11829af253d9e2ce3bf0d9225b1d2eb5c4d4666d0dca"},
    {file = "lxml-4.9.0-cp37-cp37m-musllinux_1_1_x86_64.whl", hash = "sha256:b62d1431b4c40cda43cc986f19b8c86b1d2ae8918cfc00f4776fdf070b65c0c4"},
    {file = "lxml-4.9.0-cp37-cp37m-win32.whl", hash = "sha256:4becd16750ca5c2a1b1588269322b2cebd10c07738f336c922b658dbab96a61c"},
    {file = "lxml-4.9.0-cp37-cp37m-win_amd64.whl", hash = "sha256:e35a298691b9e10e5a5631f8f0ba605b30ebe19208dc8f58b670462f53753641"},
    {file = "lxml-4.9.0-cp38-cp38-macosx_10_15_x86_64.whl", hash = "sha256:aa7447bf7c1a15ef24e2b86a277b585dd3f055e8890ac7f97374d170187daa97"},
    {file = "lxml-4.9.0-cp38-cp38-manylinux_2_12_i686.manylinux2010_i686.manylinux_2_24_i686.whl", hash = "sha256:612ef8f2795a89ba3a1d4c8c1af84d8453fd53ee611aa5ad460fdd2cab426fc2"},
    {file = "lxml-4.9.0-cp38-cp38-manylinux_2_17_aarch64.manylinux2014_aarch64.manylinux_2_24_aarch64.whl", hash = "sha256:1bfb791a8fcdbf55d1d41b8be940393687bec0e9b12733f0796668086d1a23ff"},
    {file = "lxml-4.9.0-cp38-cp38-manylinux_2_17_x86_64.manylinux2014_x86_64.manylinux_2_24_x86_64.whl", hash = "sha256:024684e0c5cfa121c22140d3a0898a3a9b2ea0f0fd2c229b6658af4bdf1155e5"},
    {file = "lxml-4.9.0-cp38-cp38-manylinux_2_5_i686.manylinux1_i686.whl", hash = "sha256:81c29c8741fa07ecec8ec7417c3d8d1e2f18cf5a10a280f4e1c3f8c3590228b2"},
    {file = "lxml-4.9.0-cp38-cp38-manylinux_2_5_x86_64.manylinux1_x86_64.whl", hash = "sha256:6467626fa74f96f4d80fc6ec2555799e97fff8f36e0bfc7f67769f83e59cff40"},
    {file = "lxml-4.9.0-cp38-cp38-musllinux_1_1_x86_64.whl", hash = "sha256:9cae837b988f44925d14d048fa6a8c54f197c8b1223fd9ee9c27084f84606143"},
    {file = "lxml-4.9.0-cp38-cp38-win32.whl", hash = "sha256:5a49ad78543925e1a4196e20c9c54492afa4f1502c2a563f73097e2044c75190"},
    {file = "lxml-4.9.0-cp38-cp38-win_amd64.whl", hash = "sha256:bb7c1b029e54e26e01b1d1d912fc21abb65650d16ea9a191d026def4ed0859ed"},
    {file = "lxml-4.9.0-cp39-cp39-macosx_10_15_x86_64.whl", hash = "sha256:d0d03b9636f1326772e6854459728676354d4c7731dae9902b180e2065ba3da6"},
    {file = "lxml-4.9.0-cp39-cp39-manylinux_2_12_i686.manylinux2010_i686.manylinux_2_24_i686.whl", hash = "sha256:9af19eb789d674b59a9bee5005779757aab857c40bf9cc313cb01eafac55ce55"},
    {file = "lxml-4.9.0-cp39-cp39-manylinux_2_17_aarch64.manylinux2014_aarch64.manylinux_2_24_aarch64.whl", hash = "sha256:dd00d28d1ab5fa7627f5abc957f29a6338a7395b724571a8cbff8fbed83aaa82"},
    {file = "lxml-4.9.0-cp39-cp39-manylinux_2_17_x86_64.manylinux2014_x86_64.manylinux_2_24_x86_64.whl", hash = "sha256:754a1dd04bff8a509a31146bd8f3a5dc8191a8694d582dd5fb71ff09f0722c22"},
    {file = "lxml-4.9.0-cp39-cp39-manylinux_2_5_i686.manylinux1_i686.whl", hash = "sha256:b7679344f2270840dc5babc9ccbedbc04f7473c1f66d4676bb01680c0db85bcc"},
    {file = "lxml-4.9.0-cp39-cp39-manylinux_2_5_x86_64.manylinux1_x86_64.whl", hash = "sha256:d882c2f3345261e898b9f604be76b61c901fbfa4ac32e3f51d5dc1edc89da3cb"},
    {file = "lxml-4.9.0-cp39-cp39-musllinux_1_1_x86_64.whl", hash = "sha256:4e97c8fc761ad63909198acc892f34c20f37f3baa2c50a62d5ec5d7f1efc68a1"},
    {file = "lxml-4.9.0-cp39-cp39-win32.whl", hash = "sha256:cf9ec915857d260511399ab87e1e70fa13d6b2972258f8e620a3959468edfc32"},
    {file = "lxml-4.9.0-cp39-cp39-win_amd64.whl", hash = "sha256:1254a79f8a67a3908de725caf59eae62d86738f6387b0a34b32e02abd6ae73db"},
    {file = "lxml-4.9.0-pp37-pypy37_pp73-macosx_10_15_x86_64.whl", hash = "sha256:03370ec37fe562238d385e2c53089076dee53aabf8325cab964fdb04a9130fa0"},
    {file = "lxml-4.9.0-pp37-pypy37_pp73-manylinux_2_12_i686.manylinux2010_i686.manylinux_2_24_i686.whl", hash = "sha256:f386def57742aacc3d864169dfce644a8c396f95aa35b41b69df53f558d56dd0"},
    {file = "lxml-4.9.0-pp37-pypy37_pp73-manylinux_2_17_x86_64.manylinux2014_x86_64.manylinux_2_24_x86_64.whl", hash = "sha256:ea3f2e9eb41f973f73619e88bf7bd950b16b4c2ce73d15f24a11800ce1eaf276"},
    {file = "lxml-4.9.0-pp38-pypy38_pp73-macosx_10_15_x86_64.whl", hash = "sha256:2d10659e6e5c53298e6d718fd126e793285bff904bb71d7239a17218f6a197b7"},
    {file = "lxml-4.9.0-pp38-pypy38_pp73-manylinux_2_12_i686.manylinux2010_i686.manylinux_2_24_i686.whl", hash = "sha256:fcdf70191f0d1761d190a436db06a46f05af60e1410e1507935f0332280c9268"},
    {file = "lxml-4.9.0-pp38-pypy38_pp73-manylinux_2_17_x86_64.manylinux2014_x86_64.manylinux_2_24_x86_64.whl", hash = "sha256:2b9c2341d96926b0d0e132e5c49ef85eb53fa92ae1c3a70f9072f3db0d32bc07"},
    {file = "lxml-4.9.0-pp39-pypy39_pp73-manylinux_2_12_i686.manylinux2010_i686.manylinux_2_24_i686.whl", hash = "sha256:615886ee84b6f42f1bdf1852a9669b5fe3b96b6ff27f1a7a330b67ad9911200a"},
    {file = "lxml-4.9.0-pp39-pypy39_pp73-manylinux_2_17_x86_64.manylinux2014_x86_64.manylinux_2_24_x86_64.whl", hash = "sha256:94f2e45b054dd759bed137b6e14ae8625495f7d90ddd23cf62c7a68f72b62656"},
    {file = "lxml-4.9.0.tar.gz", hash = "sha256:520461c36727268a989790aef08884347cd41f2d8ae855489ccf40b50321d8d7"},
]
markupsafe = [
    {file = "MarkupSafe-2.1.1-cp310-cp310-macosx_10_9_universal2.whl", hash = "sha256:86b1f75c4e7c2ac2ccdaec2b9022845dbb81880ca318bb7a0a01fbf7813e3812"},
    {file = "MarkupSafe-2.1.1-cp310-cp310-macosx_10_9_x86_64.whl", hash = "sha256:f121a1420d4e173a5d96e47e9a0c0dcff965afdf1626d28de1460815f7c4ee7a"},
    {file = "MarkupSafe-2.1.1-cp310-cp310-manylinux_2_17_aarch64.manylinux2014_aarch64.whl", hash = "sha256:a49907dd8420c5685cfa064a1335b6754b74541bbb3706c259c02ed65b644b3e"},
    {file = "MarkupSafe-2.1.1-cp310-cp310-manylinux_2_17_x86_64.manylinux2014_x86_64.whl", hash = "sha256:10c1bfff05d95783da83491be968e8fe789263689c02724e0c691933c52994f5"},
    {file = "MarkupSafe-2.1.1-cp310-cp310-manylinux_2_5_i686.manylinux1_i686.manylinux_2_17_i686.manylinux2014_i686.whl", hash = "sha256:b7bd98b796e2b6553da7225aeb61f447f80a1ca64f41d83612e6139ca5213aa4"},
    {file = "MarkupSafe-2.1.1-cp310-cp310-musllinux_1_1_aarch64.whl", hash = "sha256:b09bf97215625a311f669476f44b8b318b075847b49316d3e28c08e41a7a573f"},
    {file = "MarkupSafe-2.1.1-cp310-cp310-musllinux_1_1_i686.whl", hash = "sha256:694deca8d702d5db21ec83983ce0bb4b26a578e71fbdbd4fdcd387daa90e4d5e"},
    {file = "MarkupSafe-2.1.1-cp310-cp310-musllinux_1_1_x86_64.whl", hash = "sha256:efc1913fd2ca4f334418481c7e595c00aad186563bbc1ec76067848c7ca0a933"},
    {file = "MarkupSafe-2.1.1-cp310-cp310-win32.whl", hash = "sha256:4a33dea2b688b3190ee12bd7cfa29d39c9ed176bda40bfa11099a3ce5d3a7ac6"},
    {file = "MarkupSafe-2.1.1-cp310-cp310-win_amd64.whl", hash = "sha256:dda30ba7e87fbbb7eab1ec9f58678558fd9a6b8b853530e176eabd064da81417"},
    {file = "MarkupSafe-2.1.1-cp37-cp37m-macosx_10_9_x86_64.whl", hash = "sha256:671cd1187ed5e62818414afe79ed29da836dde67166a9fac6d435873c44fdd02"},
    {file = "MarkupSafe-2.1.1-cp37-cp37m-manylinux_2_17_aarch64.manylinux2014_aarch64.whl", hash = "sha256:3799351e2336dc91ea70b034983ee71cf2f9533cdff7c14c90ea126bfd95d65a"},
    {file = "MarkupSafe-2.1.1-cp37-cp37m-manylinux_2_17_x86_64.manylinux2014_x86_64.whl", hash = "sha256:e72591e9ecd94d7feb70c1cbd7be7b3ebea3f548870aa91e2732960fa4d57a37"},
    {file = "MarkupSafe-2.1.1-cp37-cp37m-manylinux_2_5_i686.manylinux1_i686.manylinux_2_17_i686.manylinux2014_i686.whl", hash = "sha256:6fbf47b5d3728c6aea2abb0589b5d30459e369baa772e0f37a0320185e87c980"},
    {file = "MarkupSafe-2.1.1-cp37-cp37m-musllinux_1_1_aarch64.whl", hash = "sha256:d5ee4f386140395a2c818d149221149c54849dfcfcb9f1debfe07a8b8bd63f9a"},
    {file = "MarkupSafe-2.1.1-cp37-cp37m-musllinux_1_1_i686.whl", hash = "sha256:bcb3ed405ed3222f9904899563d6fc492ff75cce56cba05e32eff40e6acbeaa3"},
    {file = "MarkupSafe-2.1.1-cp37-cp37m-musllinux_1_1_x86_64.whl", hash = "sha256:e1c0b87e09fa55a220f058d1d49d3fb8df88fbfab58558f1198e08c1e1de842a"},
    {file = "MarkupSafe-2.1.1-cp37-cp37m-win32.whl", hash = "sha256:8dc1c72a69aa7e082593c4a203dcf94ddb74bb5c8a731e4e1eb68d031e8498ff"},
    {file = "MarkupSafe-2.1.1-cp37-cp37m-win_amd64.whl", hash = "sha256:97a68e6ada378df82bc9f16b800ab77cbf4b2fada0081794318520138c088e4a"},
    {file = "MarkupSafe-2.1.1-cp38-cp38-macosx_10_9_universal2.whl", hash = "sha256:e8c843bbcda3a2f1e3c2ab25913c80a3c5376cd00c6e8c4a86a89a28c8dc5452"},
    {file = "MarkupSafe-2.1.1-cp38-cp38-macosx_10_9_x86_64.whl", hash = "sha256:0212a68688482dc52b2d45013df70d169f542b7394fc744c02a57374a4207003"},
    {file = "MarkupSafe-2.1.1-cp38-cp38-manylinux_2_17_aarch64.manylinux2014_aarch64.whl", hash = "sha256:8e576a51ad59e4bfaac456023a78f6b5e6e7651dcd383bcc3e18d06f9b55d6d1"},
    {file = "MarkupSafe-2.1.1-cp38-cp38-manylinux_2_17_x86_64.manylinux2014_x86_64.whl", hash = "sha256:4b9fe39a2ccc108a4accc2676e77da025ce383c108593d65cc909add5c3bd601"},
    {file = "MarkupSafe-2.1.1-cp38-cp38-manylinux_2_5_i686.manylinux1_i686.manylinux_2_17_i686.manylinux2014_i686.whl", hash = "sha256:96e37a3dc86e80bf81758c152fe66dbf60ed5eca3d26305edf01892257049925"},
    {file = "MarkupSafe-2.1.1-cp38-cp38-musllinux_1_1_aarch64.whl", hash = "sha256:6d0072fea50feec76a4c418096652f2c3238eaa014b2f94aeb1d56a66b41403f"},
    {file = "MarkupSafe-2.1.1-cp38-cp38-musllinux_1_1_i686.whl", hash = "sha256:089cf3dbf0cd6c100f02945abeb18484bd1ee57a079aefd52cffd17fba910b88"},
    {file = "MarkupSafe-2.1.1-cp38-cp38-musllinux_1_1_x86_64.whl", hash = "sha256:6a074d34ee7a5ce3effbc526b7083ec9731bb3cbf921bbe1d3005d4d2bdb3a63"},
    {file = "MarkupSafe-2.1.1-cp38-cp38-win32.whl", hash = "sha256:421be9fbf0ffe9ffd7a378aafebbf6f4602d564d34be190fc19a193232fd12b1"},
    {file = "MarkupSafe-2.1.1-cp38-cp38-win_amd64.whl", hash = "sha256:fc7b548b17d238737688817ab67deebb30e8073c95749d55538ed473130ec0c7"},
    {file = "MarkupSafe-2.1.1-cp39-cp39-macosx_10_9_universal2.whl", hash = "sha256:e04e26803c9c3851c931eac40c695602c6295b8d432cbe78609649ad9bd2da8a"},
    {file = "MarkupSafe-2.1.1-cp39-cp39-macosx_10_9_x86_64.whl", hash = "sha256:b87db4360013327109564f0e591bd2a3b318547bcef31b468a92ee504d07ae4f"},
    {file = "MarkupSafe-2.1.1-cp39-cp39-manylinux_2_17_aarch64.manylinux2014_aarch64.whl", hash = "sha256:99a2a507ed3ac881b975a2976d59f38c19386d128e7a9a18b7df6fff1fd4c1d6"},
    {file = "MarkupSafe-2.1.1-cp39-cp39-manylinux_2_17_x86_64.manylinux2014_x86_64.whl", hash = "sha256:56442863ed2b06d19c37f94d999035e15ee982988920e12a5b4ba29b62ad1f77"},
    {file = "MarkupSafe-2.1.1-cp39-cp39-manylinux_2_5_i686.manylinux1_i686.manylinux_2_17_i686.manylinux2014_i686.whl", hash = "sha256:3ce11ee3f23f79dbd06fb3d63e2f6af7b12db1d46932fe7bd8afa259a5996603"},
    {file = "MarkupSafe-2.1.1-cp39-cp39-musllinux_1_1_aarch64.whl", hash = "sha256:33b74d289bd2f5e527beadcaa3f401e0df0a89927c1559c8566c066fa4248ab7"},
    {file = "MarkupSafe-2.1.1-cp39-cp39-musllinux_1_1_i686.whl", hash = "sha256:43093fb83d8343aac0b1baa75516da6092f58f41200907ef92448ecab8825135"},
    {file = "MarkupSafe-2.1.1-cp39-cp39-musllinux_1_1_x86_64.whl", hash = "sha256:8e3dcf21f367459434c18e71b2a9532d96547aef8a871872a5bd69a715c15f96"},
    {file = "MarkupSafe-2.1.1-cp39-cp39-win32.whl", hash = "sha256:d4306c36ca495956b6d568d276ac11fdd9c30a36f1b6eb928070dc5360b22e1c"},
    {file = "MarkupSafe-2.1.1-cp39-cp39-win_amd64.whl", hash = "sha256:46d00d6cfecdde84d40e572d63735ef81423ad31184100411e6e3388d405e247"},
    {file = "MarkupSafe-2.1.1.tar.gz", hash = "sha256:7f91197cc9e48f989d12e4e6fbc46495c446636dfc81b9ccf50bb0ec74b91d4b"},
]
matplotlib-inline = [
    {file = "matplotlib-inline-0.1.3.tar.gz", hash = "sha256:a04bfba22e0d1395479f866853ec1ee28eea1485c1d69a6faf00dc3e24ff34ee"},
    {file = "matplotlib_inline-0.1.3-py3-none-any.whl", hash = "sha256:aed605ba3b72462d64d475a21a9296f400a19c4f74a31b59103d2a99ffd5aa5c"},
]
mccabe = [
    {file = "mccabe-0.6.1-py2.py3-none-any.whl", hash = "sha256:ab8a6258860da4b6677da4bd2fe5dc2c659cff31b3ee4f7f5d64e79735b80d42"},
    {file = "mccabe-0.6.1.tar.gz", hash = "sha256:dd8d182285a0fe56bace7f45b5e7d1a6ebcbf524e8f3bd87eb0f125271b8831f"},
]
mistune = [
    {file = "mistune-0.8.4-py2.py3-none-any.whl", hash = "sha256:88a1051873018da288eee8538d476dffe1262495144b33ecb586c4ab266bb8d4"},
    {file = "mistune-0.8.4.tar.gz", hash = "sha256:59a3429db53c50b5c6bcc8a07f8848cb00d7dc8bdb431a4ab41920d201d4756e"},
]
modin = [
    {file = "modin-0.15.0-py3-none-any.whl", hash = "sha256:8c96374c757bb0945716d276345484d9acf70d20ef3beaa5a2ed790d1a9de111"},
    {file = "modin-0.15.0.tar.gz", hash = "sha256:bf33b06ea223ccf493d1915e7ca79a89303943440e3b610218cd473574b0f021"},
]
moto = [
    {file = "moto-3.1.13-py3-none-any.whl", hash = "sha256:54e6b9b770035f40f9404406f54dd0d7fb9b38e639957c778aaa99bbe01650b9"},
    {file = "moto-3.1.13.tar.gz", hash = "sha256:7d72e66f233109d0403b20547d4c661f885185ccb502db186ff30572333034a3"},
]
msgpack = [
    {file = "msgpack-1.0.4-cp310-cp310-macosx_10_9_universal2.whl", hash = "sha256:4ab251d229d10498e9a2f3b1e68ef64cb393394ec477e3370c457f9430ce9250"},
    {file = "msgpack-1.0.4-cp310-cp310-macosx_10_9_x86_64.whl", hash = "sha256:112b0f93202d7c0fef0b7810d465fde23c746a2d482e1e2de2aafd2ce1492c88"},
    {file = "msgpack-1.0.4-cp310-cp310-macosx_11_0_arm64.whl", hash = "sha256:002b5c72b6cd9b4bafd790f364b8480e859b4712e91f43014fe01e4f957b8467"},
    {file = "msgpack-1.0.4-cp310-cp310-manylinux_2_17_aarch64.manylinux2014_aarch64.whl", hash = "sha256:35bc0faa494b0f1d851fd29129b2575b2e26d41d177caacd4206d81502d4c6a6"},
    {file = "msgpack-1.0.4-cp310-cp310-manylinux_2_17_x86_64.manylinux2014_x86_64.whl", hash = "sha256:4733359808c56d5d7756628736061c432ded018e7a1dff2d35a02439043321aa"},
    {file = "msgpack-1.0.4-cp310-cp310-manylinux_2_5_i686.manylinux1_i686.manylinux_2_17_i686.manylinux2014_i686.whl", hash = "sha256:eb514ad14edf07a1dbe63761fd30f89ae79b42625731e1ccf5e1f1092950eaa6"},
    {file = "msgpack-1.0.4-cp310-cp310-musllinux_1_1_aarch64.whl", hash = "sha256:c23080fdeec4716aede32b4e0ef7e213c7b1093eede9ee010949f2a418ced6ba"},
    {file = "msgpack-1.0.4-cp310-cp310-musllinux_1_1_i686.whl", hash = "sha256:49565b0e3d7896d9ea71d9095df15b7f75a035c49be733051c34762ca95bbf7e"},
    {file = "msgpack-1.0.4-cp310-cp310-musllinux_1_1_x86_64.whl", hash = "sha256:aca0f1644d6b5a73eb3e74d4d64d5d8c6c3d577e753a04c9e9c87d07692c58db"},
    {file = "msgpack-1.0.4-cp310-cp310-win32.whl", hash = "sha256:0dfe3947db5fb9ce52aaea6ca28112a170db9eae75adf9339a1aec434dc954ef"},
    {file = "msgpack-1.0.4-cp310-cp310-win_amd64.whl", hash = "sha256:4dea20515f660aa6b7e964433b1808d098dcfcabbebeaaad240d11f909298075"},
    {file = "msgpack-1.0.4-cp36-cp36m-macosx_10_9_x86_64.whl", hash = "sha256:e83f80a7fec1a62cf4e6c9a660e39c7f878f603737a0cdac8c13131d11d97f52"},
    {file = "msgpack-1.0.4-cp36-cp36m-manylinux_2_17_aarch64.manylinux2014_aarch64.whl", hash = "sha256:3c11a48cf5e59026ad7cb0dc29e29a01b5a66a3e333dc11c04f7e991fc5510a9"},
    {file = "msgpack-1.0.4-cp36-cp36m-manylinux_2_17_x86_64.manylinux2014_x86_64.whl", hash = "sha256:1276e8f34e139aeff1c77a3cefb295598b504ac5314d32c8c3d54d24fadb94c9"},
    {file = "msgpack-1.0.4-cp36-cp36m-manylinux_2_5_i686.manylinux1_i686.manylinux_2_17_i686.manylinux2014_i686.whl", hash = "sha256:6c9566f2c39ccced0a38d37c26cc3570983b97833c365a6044edef3574a00c08"},
    {file = "msgpack-1.0.4-cp36-cp36m-musllinux_1_1_aarch64.whl", hash = "sha256:fcb8a47f43acc113e24e910399376f7277cf8508b27e5b88499f053de6b115a8"},
    {file = "msgpack-1.0.4-cp36-cp36m-musllinux_1_1_i686.whl", hash = "sha256:76ee788122de3a68a02ed6f3a16bbcd97bc7c2e39bd4d94be2f1821e7c4a64e6"},
    {file = "msgpack-1.0.4-cp36-cp36m-musllinux_1_1_x86_64.whl", hash = "sha256:0a68d3ac0104e2d3510de90a1091720157c319ceeb90d74f7b5295a6bee51bae"},
    {file = "msgpack-1.0.4-cp36-cp36m-win32.whl", hash = "sha256:85f279d88d8e833ec015650fd15ae5eddce0791e1e8a59165318f371158efec6"},
    {file = "msgpack-1.0.4-cp36-cp36m-win_amd64.whl", hash = "sha256:c1683841cd4fa45ac427c18854c3ec3cd9b681694caf5bff04edb9387602d661"},
    {file = "msgpack-1.0.4-cp37-cp37m-macosx_10_9_x86_64.whl", hash = "sha256:a75dfb03f8b06f4ab093dafe3ddcc2d633259e6c3f74bb1b01996f5d8aa5868c"},
    {file = "msgpack-1.0.4-cp37-cp37m-manylinux_2_17_aarch64.manylinux2014_aarch64.whl", hash = "sha256:9667bdfdf523c40d2511f0e98a6c9d3603be6b371ae9a238b7ef2dc4e7a427b0"},
    {file = "msgpack-1.0.4-cp37-cp37m-manylinux_2_17_x86_64.manylinux2014_x86_64.whl", hash = "sha256:11184bc7e56fd74c00ead4f9cc9a3091d62ecb96e97653add7a879a14b003227"},
    {file = "msgpack-1.0.4-cp37-cp37m-manylinux_2_5_i686.manylinux1_i686.manylinux_2_17_i686.manylinux2014_i686.whl", hash = "sha256:ac5bd7901487c4a1dd51a8c58f2632b15d838d07ceedaa5e4c080f7190925bff"},
    {file = "msgpack-1.0.4-cp37-cp37m-musllinux_1_1_aarch64.whl", hash = "sha256:1e91d641d2bfe91ba4c52039adc5bccf27c335356055825c7f88742c8bb900dd"},
    {file = "msgpack-1.0.4-cp37-cp37m-musllinux_1_1_i686.whl", hash = "sha256:2a2df1b55a78eb5f5b7d2a4bb221cd8363913830145fad05374a80bf0877cb1e"},
    {file = "msgpack-1.0.4-cp37-cp37m-musllinux_1_1_x86_64.whl", hash = "sha256:545e3cf0cf74f3e48b470f68ed19551ae6f9722814ea969305794645da091236"},
    {file = "msgpack-1.0.4-cp37-cp37m-win32.whl", hash = "sha256:2cc5ca2712ac0003bcb625c96368fd08a0f86bbc1a5578802512d87bc592fe44"},
    {file = "msgpack-1.0.4-cp37-cp37m-win_amd64.whl", hash = "sha256:eba96145051ccec0ec86611fe9cf693ce55f2a3ce89c06ed307de0e085730ec1"},
    {file = "msgpack-1.0.4-cp38-cp38-macosx_10_9_universal2.whl", hash = "sha256:7760f85956c415578c17edb39eed99f9181a48375b0d4a94076d84148cf67b2d"},
    {file = "msgpack-1.0.4-cp38-cp38-macosx_10_9_x86_64.whl", hash = "sha256:449e57cc1ff18d3b444eb554e44613cffcccb32805d16726a5494038c3b93dab"},
    {file = "msgpack-1.0.4-cp38-cp38-macosx_11_0_arm64.whl", hash = "sha256:d603de2b8d2ea3f3bcb2efe286849aa7a81531abc52d8454da12f46235092bcb"},
    {file = "msgpack-1.0.4-cp38-cp38-manylinux_2_17_aarch64.manylinux2014_aarch64.whl", hash = "sha256:48f5d88c99f64c456413d74a975bd605a9b0526293218a3b77220a2c15458ba9"},
    {file = "msgpack-1.0.4-cp38-cp38-manylinux_2_17_x86_64.manylinux2014_x86_64.whl", hash = "sha256:6916c78f33602ecf0509cc40379271ba0f9ab572b066bd4bdafd7434dee4bc6e"},
    {file = "msgpack-1.0.4-cp38-cp38-manylinux_2_5_i686.manylinux1_i686.manylinux_2_17_i686.manylinux2014_i686.whl", hash = "sha256:81fc7ba725464651190b196f3cd848e8553d4d510114a954681fd0b9c479d7e1"},
    {file = "msgpack-1.0.4-cp38-cp38-musllinux_1_1_aarch64.whl", hash = "sha256:d5b5b962221fa2c5d3a7f8133f9abffc114fe218eb4365e40f17732ade576c8e"},
    {file = "msgpack-1.0.4-cp38-cp38-musllinux_1_1_i686.whl", hash = "sha256:77ccd2af37f3db0ea59fb280fa2165bf1b096510ba9fe0cc2bf8fa92a22fdb43"},
    {file = "msgpack-1.0.4-cp38-cp38-musllinux_1_1_x86_64.whl", hash = "sha256:b17be2478b622939e39b816e0aa8242611cc8d3583d1cd8ec31b249f04623243"},
    {file = "msgpack-1.0.4-cp38-cp38-win32.whl", hash = "sha256:2bb8cdf50dd623392fa75525cce44a65a12a00c98e1e37bf0fb08ddce2ff60d2"},
    {file = "msgpack-1.0.4-cp38-cp38-win_amd64.whl", hash = "sha256:26b8feaca40a90cbe031b03d82b2898bf560027160d3eae1423f4a67654ec5d6"},
    {file = "msgpack-1.0.4-cp39-cp39-macosx_10_9_universal2.whl", hash = "sha256:462497af5fd4e0edbb1559c352ad84f6c577ffbbb708566a0abaaa84acd9f3ae"},
    {file = "msgpack-1.0.4-cp39-cp39-macosx_10_9_x86_64.whl", hash = "sha256:2999623886c5c02deefe156e8f869c3b0aaeba14bfc50aa2486a0415178fce55"},
    {file = "msgpack-1.0.4-cp39-cp39-macosx_11_0_arm64.whl", hash = "sha256:f0029245c51fd9473dc1aede1160b0a29f4a912e6b1dd353fa6d317085b219da"},
    {file = "msgpack-1.0.4-cp39-cp39-manylinux_2_17_aarch64.manylinux2014_aarch64.whl", hash = "sha256:ed6f7b854a823ea44cf94919ba3f727e230da29feb4a99711433f25800cf747f"},
    {file = "msgpack-1.0.4-cp39-cp39-manylinux_2_17_x86_64.manylinux2014_x86_64.whl", hash = "sha256:0df96d6eaf45ceca04b3f3b4b111b86b33785683d682c655063ef8057d61fd92"},
    {file = "msgpack-1.0.4-cp39-cp39-manylinux_2_5_i686.manylinux1_i686.manylinux_2_17_i686.manylinux2014_i686.whl", hash = "sha256:6a4192b1ab40f8dca3f2877b70e63799d95c62c068c84dc028b40a6cb03ccd0f"},
    {file = "msgpack-1.0.4-cp39-cp39-musllinux_1_1_aarch64.whl", hash = "sha256:0e3590f9fb9f7fbc36df366267870e77269c03172d086fa76bb4eba8b2b46624"},
    {file = "msgpack-1.0.4-cp39-cp39-musllinux_1_1_i686.whl", hash = "sha256:1576bd97527a93c44fa856770197dec00d223b0b9f36ef03f65bac60197cedf8"},
    {file = "msgpack-1.0.4-cp39-cp39-musllinux_1_1_x86_64.whl", hash = "sha256:63e29d6e8c9ca22b21846234913c3466b7e4ee6e422f205a2988083de3b08cae"},
    {file = "msgpack-1.0.4-cp39-cp39-win32.whl", hash = "sha256:fb62ea4b62bfcb0b380d5680f9a4b3f9a2d166d9394e9bbd9666c0ee09a3645c"},
    {file = "msgpack-1.0.4-cp39-cp39-win_amd64.whl", hash = "sha256:4d5834a2a48965a349da1c5a79760d94a1a0172fbb5ab6b5b33cbf8447e109ce"},
    {file = "msgpack-1.0.4.tar.gz", hash = "sha256:f5d869c18f030202eb412f08b28d2afeea553d6613aee89e200d7aca7ef01f5f"},
]
multidict = [
    {file = "multidict-6.0.2-cp310-cp310-macosx_10_9_universal2.whl", hash = "sha256:0b9e95a740109c6047602f4db4da9949e6c5945cefbad34a1299775ddc9a62e2"},
    {file = "multidict-6.0.2-cp310-cp310-macosx_10_9_x86_64.whl", hash = "sha256:ac0e27844758d7177989ce406acc6a83c16ed4524ebc363c1f748cba184d89d3"},
    {file = "multidict-6.0.2-cp310-cp310-macosx_11_0_arm64.whl", hash = "sha256:041b81a5f6b38244b34dc18c7b6aba91f9cdaf854d9a39e5ff0b58e2b5773b9c"},
    {file = "multidict-6.0.2-cp310-cp310-manylinux_2_17_aarch64.manylinux2014_aarch64.whl", hash = "sha256:5fdda29a3c7e76a064f2477c9aab1ba96fd94e02e386f1e665bca1807fc5386f"},
    {file = "multidict-6.0.2-cp310-cp310-manylinux_2_17_ppc64le.manylinux2014_ppc64le.whl", hash = "sha256:3368bf2398b0e0fcbf46d85795adc4c259299fec50c1416d0f77c0a843a3eed9"},
    {file = "multidict-6.0.2-cp310-cp310-manylinux_2_17_s390x.manylinux2014_s390x.whl", hash = "sha256:f4f052ee022928d34fe1f4d2bc743f32609fb79ed9c49a1710a5ad6b2198db20"},
    {file = "multidict-6.0.2-cp310-cp310-manylinux_2_17_x86_64.manylinux2014_x86_64.whl", hash = "sha256:225383a6603c086e6cef0f2f05564acb4f4d5f019a4e3e983f572b8530f70c88"},
    {file = "multidict-6.0.2-cp310-cp310-manylinux_2_5_i686.manylinux1_i686.manylinux_2_17_i686.manylinux2014_i686.whl", hash = "sha256:50bd442726e288e884f7be9071016c15a8742eb689a593a0cac49ea093eef0a7"},
    {file = "multidict-6.0.2-cp310-cp310-musllinux_1_1_aarch64.whl", hash = "sha256:47e6a7e923e9cada7c139531feac59448f1f47727a79076c0b1ee80274cd8eee"},
    {file = "multidict-6.0.2-cp310-cp310-musllinux_1_1_i686.whl", hash = "sha256:0556a1d4ea2d949efe5fd76a09b4a82e3a4a30700553a6725535098d8d9fb672"},
    {file = "multidict-6.0.2-cp310-cp310-musllinux_1_1_ppc64le.whl", hash = "sha256:626fe10ac87851f4cffecee161fc6f8f9853f0f6f1035b59337a51d29ff3b4f9"},
    {file = "multidict-6.0.2-cp310-cp310-musllinux_1_1_s390x.whl", hash = "sha256:8064b7c6f0af936a741ea1efd18690bacfbae4078c0c385d7c3f611d11f0cf87"},
    {file = "multidict-6.0.2-cp310-cp310-musllinux_1_1_x86_64.whl", hash = "sha256:2d36e929d7f6a16d4eb11b250719c39560dd70545356365b494249e2186bc389"},
    {file = "multidict-6.0.2-cp310-cp310-win32.whl", hash = "sha256:fcb91630817aa8b9bc4a74023e4198480587269c272c58b3279875ed7235c293"},
    {file = "multidict-6.0.2-cp310-cp310-win_amd64.whl", hash = "sha256:8cbf0132f3de7cc6c6ce00147cc78e6439ea736cee6bca4f068bcf892b0fd658"},
    {file = "multidict-6.0.2-cp37-cp37m-macosx_10_9_x86_64.whl", hash = "sha256:05f6949d6169878a03e607a21e3b862eaf8e356590e8bdae4227eedadacf6e51"},
    {file = "multidict-6.0.2-cp37-cp37m-manylinux_2_17_aarch64.manylinux2014_aarch64.whl", hash = "sha256:e2c2e459f7050aeb7c1b1276763364884595d47000c1cddb51764c0d8976e608"},
    {file = "multidict-6.0.2-cp37-cp37m-manylinux_2_17_ppc64le.manylinux2014_ppc64le.whl", hash = "sha256:d0509e469d48940147e1235d994cd849a8f8195e0bca65f8f5439c56e17872a3"},
    {file = "multidict-6.0.2-cp37-cp37m-manylinux_2_17_s390x.manylinux2014_s390x.whl", hash = "sha256:514fe2b8d750d6cdb4712346a2c5084a80220821a3e91f3f71eec11cf8d28fd4"},
    {file = "multidict-6.0.2-cp37-cp37m-manylinux_2_17_x86_64.manylinux2014_x86_64.whl", hash = "sha256:19adcfc2a7197cdc3987044e3f415168fc5dc1f720c932eb1ef4f71a2067e08b"},
    {file = "multidict-6.0.2-cp37-cp37m-manylinux_2_5_i686.manylinux1_i686.manylinux_2_17_i686.manylinux2014_i686.whl", hash = "sha256:b9d153e7f1f9ba0b23ad1568b3b9e17301e23b042c23870f9ee0522dc5cc79e8"},
    {file = "multidict-6.0.2-cp37-cp37m-musllinux_1_1_aarch64.whl", hash = "sha256:aef9cc3d9c7d63d924adac329c33835e0243b5052a6dfcbf7732a921c6e918ba"},
    {file = "multidict-6.0.2-cp37-cp37m-musllinux_1_1_i686.whl", hash = "sha256:4571f1beddff25f3e925eea34268422622963cd8dc395bb8778eb28418248e43"},
    {file = "multidict-6.0.2-cp37-cp37m-musllinux_1_1_ppc64le.whl", hash = "sha256:d48b8ee1d4068561ce8033d2c344cf5232cb29ee1a0206a7b828c79cbc5982b8"},
    {file = "multidict-6.0.2-cp37-cp37m-musllinux_1_1_s390x.whl", hash = "sha256:45183c96ddf61bf96d2684d9fbaf6f3564d86b34cb125761f9a0ef9e36c1d55b"},
    {file = "multidict-6.0.2-cp37-cp37m-musllinux_1_1_x86_64.whl", hash = "sha256:75bdf08716edde767b09e76829db8c1e5ca9d8bb0a8d4bd94ae1eafe3dac5e15"},
    {file = "multidict-6.0.2-cp37-cp37m-win32.whl", hash = "sha256:a45e1135cb07086833ce969555df39149680e5471c04dfd6a915abd2fc3f6dbc"},
    {file = "multidict-6.0.2-cp37-cp37m-win_amd64.whl", hash = "sha256:6f3cdef8a247d1eafa649085812f8a310e728bdf3900ff6c434eafb2d443b23a"},
    {file = "multidict-6.0.2-cp38-cp38-macosx_10_9_universal2.whl", hash = "sha256:0327292e745a880459ef71be14e709aaea2f783f3537588fb4ed09b6c01bca60"},
    {file = "multidict-6.0.2-cp38-cp38-macosx_10_9_x86_64.whl", hash = "sha256:e875b6086e325bab7e680e4316d667fc0e5e174bb5611eb16b3ea121c8951b86"},
    {file = "multidict-6.0.2-cp38-cp38-macosx_11_0_arm64.whl", hash = "sha256:feea820722e69451743a3d56ad74948b68bf456984d63c1a92e8347b7b88452d"},
    {file = "multidict-6.0.2-cp38-cp38-manylinux_2_17_aarch64.manylinux2014_aarch64.whl", hash = "sha256:9cc57c68cb9139c7cd6fc39f211b02198e69fb90ce4bc4a094cf5fe0d20fd8b0"},
    {file = "multidict-6.0.2-cp38-cp38-manylinux_2_17_ppc64le.manylinux2014_ppc64le.whl", hash = "sha256:497988d6b6ec6ed6f87030ec03280b696ca47dbf0648045e4e1d28b80346560d"},
    {file = "multidict-6.0.2-cp38-cp38-manylinux_2_17_s390x.manylinux2014_s390x.whl", hash = "sha256:89171b2c769e03a953d5969b2f272efa931426355b6c0cb508022976a17fd376"},
    {file = "multidict-6.0.2-cp38-cp38-manylinux_2_17_x86_64.manylinux2014_x86_64.whl", hash = "sha256:684133b1e1fe91eda8fa7447f137c9490a064c6b7f392aa857bba83a28cfb693"},
    {file = "multidict-6.0.2-cp38-cp38-manylinux_2_5_i686.manylinux1_i686.manylinux_2_17_i686.manylinux2014_i686.whl", hash = "sha256:fd9fc9c4849a07f3635ccffa895d57abce554b467d611a5009ba4f39b78a8849"},
    {file = "multidict-6.0.2-cp38-cp38-musllinux_1_1_aarch64.whl", hash = "sha256:e07c8e79d6e6fd37b42f3250dba122053fddb319e84b55dd3a8d6446e1a7ee49"},
    {file = "multidict-6.0.2-cp38-cp38-musllinux_1_1_i686.whl", hash = "sha256:4070613ea2227da2bfb2c35a6041e4371b0af6b0be57f424fe2318b42a748516"},
    {file = "multidict-6.0.2-cp38-cp38-musllinux_1_1_ppc64le.whl", hash = "sha256:47fbeedbf94bed6547d3aa632075d804867a352d86688c04e606971595460227"},
    {file = "multidict-6.0.2-cp38-cp38-musllinux_1_1_s390x.whl", hash = "sha256:5774d9218d77befa7b70d836004a768fb9aa4fdb53c97498f4d8d3f67bb9cfa9"},
    {file = "multidict-6.0.2-cp38-cp38-musllinux_1_1_x86_64.whl", hash = "sha256:2957489cba47c2539a8eb7ab32ff49101439ccf78eab724c828c1a54ff3ff98d"},
    {file = "multidict-6.0.2-cp38-cp38-win32.whl", hash = "sha256:e5b20e9599ba74391ca0cfbd7b328fcc20976823ba19bc573983a25b32e92b57"},
    {file = "multidict-6.0.2-cp38-cp38-win_amd64.whl", hash = "sha256:8004dca28e15b86d1b1372515f32eb6f814bdf6f00952699bdeb541691091f96"},
    {file = "multidict-6.0.2-cp39-cp39-macosx_10_9_universal2.whl", hash = "sha256:2e4a0785b84fb59e43c18a015ffc575ba93f7d1dbd272b4cdad9f5134b8a006c"},
    {file = "multidict-6.0.2-cp39-cp39-macosx_10_9_x86_64.whl", hash = "sha256:6701bf8a5d03a43375909ac91b6980aea74b0f5402fbe9428fc3f6edf5d9677e"},
    {file = "multidict-6.0.2-cp39-cp39-macosx_11_0_arm64.whl", hash = "sha256:a007b1638e148c3cfb6bf0bdc4f82776cef0ac487191d093cdc316905e504071"},
    {file = "multidict-6.0.2-cp39-cp39-manylinux_2_17_aarch64.manylinux2014_aarch64.whl", hash = "sha256:07a017cfa00c9890011628eab2503bee5872f27144936a52eaab449be5eaf032"},
    {file = "multidict-6.0.2-cp39-cp39-manylinux_2_17_ppc64le.manylinux2014_ppc64le.whl", hash = "sha256:c207fff63adcdf5a485969131dc70e4b194327666b7e8a87a97fbc4fd80a53b2"},
    {file = "multidict-6.0.2-cp39-cp39-manylinux_2_17_s390x.manylinux2014_s390x.whl", hash = "sha256:373ba9d1d061c76462d74e7de1c0c8e267e9791ee8cfefcf6b0b2495762c370c"},
    {file = "multidict-6.0.2-cp39-cp39-manylinux_2_17_x86_64.manylinux2014_x86_64.whl", hash = "sha256:bfba7c6d5d7c9099ba21f84662b037a0ffd4a5e6b26ac07d19e423e6fdf965a9"},
    {file = "multidict-6.0.2-cp39-cp39-manylinux_2_5_i686.manylinux1_i686.manylinux_2_17_i686.manylinux2014_i686.whl", hash = "sha256:19d9bad105dfb34eb539c97b132057a4e709919ec4dd883ece5838bcbf262b80"},
    {file = "multidict-6.0.2-cp39-cp39-musllinux_1_1_aarch64.whl", hash = "sha256:de989b195c3d636ba000ee4281cd03bb1234635b124bf4cd89eeee9ca8fcb09d"},
    {file = "multidict-6.0.2-cp39-cp39-musllinux_1_1_i686.whl", hash = "sha256:7c40b7bbece294ae3a87c1bc2abff0ff9beef41d14188cda94ada7bcea99b0fb"},
    {file = "multidict-6.0.2-cp39-cp39-musllinux_1_1_ppc64le.whl", hash = "sha256:d16cce709ebfadc91278a1c005e3c17dd5f71f5098bfae1035149785ea6e9c68"},
    {file = "multidict-6.0.2-cp39-cp39-musllinux_1_1_s390x.whl", hash = "sha256:a2c34a93e1d2aa35fbf1485e5010337c72c6791407d03aa5f4eed920343dd360"},
    {file = "multidict-6.0.2-cp39-cp39-musllinux_1_1_x86_64.whl", hash = "sha256:feba80698173761cddd814fa22e88b0661e98cb810f9f986c54aa34d281e4937"},
    {file = "multidict-6.0.2-cp39-cp39-win32.whl", hash = "sha256:23b616fdc3c74c9fe01d76ce0d1ce872d2d396d8fa8e4899398ad64fb5aa214a"},
    {file = "multidict-6.0.2-cp39-cp39-win_amd64.whl", hash = "sha256:4bae31803d708f6f15fd98be6a6ac0b6958fcf68fda3c77a048a4f9073704aae"},
    {file = "multidict-6.0.2.tar.gz", hash = "sha256:5ff3bd75f38e4c43f1f470f2df7a4d430b821c4ce22be384e1459cb57d6bb013"},
]
mypy = [
    {file = "mypy-0.960-cp310-cp310-macosx_10_9_universal2.whl", hash = "sha256:3a3e525cd76c2c4f90f1449fd034ba21fcca68050ff7c8397bb7dd25dd8b8248"},
    {file = "mypy-0.960-cp310-cp310-macosx_10_9_x86_64.whl", hash = "sha256:7a76dc4f91e92db119b1be293892df8379b08fd31795bb44e0ff84256d34c251"},
    {file = "mypy-0.960-cp310-cp310-macosx_11_0_arm64.whl", hash = "sha256:ffdad80a92c100d1b0fe3d3cf1a4724136029a29afe8566404c0146747114382"},
    {file = "mypy-0.960-cp310-cp310-manylinux_2_5_x86_64.manylinux1_x86_64.manylinux_2_12_x86_64.manylinux2010_x86_64.whl", hash = "sha256:7d390248ec07fa344b9f365e6ed9d205bd0205e485c555bed37c4235c868e9d5"},
    {file = "mypy-0.960-cp310-cp310-win_amd64.whl", hash = "sha256:925aa84369a07846b7f3b8556ccade1f371aa554f2bd4fb31cb97a24b73b036e"},
    {file = "mypy-0.960-cp36-cp36m-macosx_10_9_x86_64.whl", hash = "sha256:239d6b2242d6c7f5822163ee082ef7a28ee02e7ac86c35593ef923796826a385"},
    {file = "mypy-0.960-cp36-cp36m-manylinux_2_5_x86_64.manylinux1_x86_64.manylinux_2_12_x86_64.manylinux2010_x86_64.whl", hash = "sha256:f1ba54d440d4feee49d8768ea952137316d454b15301c44403db3f2cb51af024"},
    {file = "mypy-0.960-cp36-cp36m-win_amd64.whl", hash = "sha256:cb7752b24528c118a7403ee955b6a578bfcf5879d5ee91790667c8ea511d2085"},
    {file = "mypy-0.960-cp37-cp37m-macosx_10_9_x86_64.whl", hash = "sha256:826a2917c275e2ee05b7c7b736c1e6549a35b7ea5a198ca457f8c2ebea2cbecf"},
    {file = "mypy-0.960-cp37-cp37m-manylinux_2_5_x86_64.manylinux1_x86_64.manylinux_2_12_x86_64.manylinux2010_x86_64.whl", hash = "sha256:3eabcbd2525f295da322dff8175258f3fc4c3eb53f6d1929644ef4d99b92e72d"},
    {file = "mypy-0.960-cp37-cp37m-win_amd64.whl", hash = "sha256:f47322796c412271f5aea48381a528a613f33e0a115452d03ae35d673e6064f8"},
    {file = "mypy-0.960-cp38-cp38-macosx_10_9_universal2.whl", hash = "sha256:2c7f8bb9619290836a4e167e2ef1f2cf14d70e0bc36c04441e41487456561409"},
    {file = "mypy-0.960-cp38-cp38-macosx_10_9_x86_64.whl", hash = "sha256:fbfb873cf2b8d8c3c513367febde932e061a5f73f762896826ba06391d932b2a"},
    {file = "mypy-0.960-cp38-cp38-macosx_11_0_arm64.whl", hash = "sha256:cc537885891382e08129d9862553b3d00d4be3eb15b8cae9e2466452f52b0117"},
    {file = "mypy-0.960-cp38-cp38-manylinux_2_5_x86_64.manylinux1_x86_64.manylinux_2_12_x86_64.manylinux2010_x86_64.whl", hash = "sha256:481f98c6b24383188c928f33dd2f0776690807e12e9989dd0419edd5c74aa53b"},
    {file = "mypy-0.960-cp38-cp38-win_amd64.whl", hash = "sha256:29dc94d9215c3eb80ac3c2ad29d0c22628accfb060348fd23d73abe3ace6c10d"},
    {file = "mypy-0.960-cp39-cp39-macosx_10_9_universal2.whl", hash = "sha256:33d53a232bb79057f33332dbbb6393e68acbcb776d2f571ba4b1d50a2c8ba873"},
    {file = "mypy-0.960-cp39-cp39-macosx_10_9_x86_64.whl", hash = "sha256:8d645e9e7f7a5da3ec3bbcc314ebb9bb22c7ce39e70367830eb3c08d0140b9ce"},
    {file = "mypy-0.960-cp39-cp39-macosx_11_0_arm64.whl", hash = "sha256:85cf2b14d32b61db24ade8ac9ae7691bdfc572a403e3cb8537da936e74713275"},
    {file = "mypy-0.960-cp39-cp39-manylinux_2_5_x86_64.manylinux1_x86_64.manylinux_2_12_x86_64.manylinux2010_x86_64.whl", hash = "sha256:a85a20b43fa69efc0b955eba1db435e2ffecb1ca695fe359768e0503b91ea89f"},
    {file = "mypy-0.960-cp39-cp39-win_amd64.whl", hash = "sha256:0ebfb3f414204b98c06791af37a3a96772203da60636e2897408517fcfeee7a8"},
    {file = "mypy-0.960-py3-none-any.whl", hash = "sha256:bfd4f6536bd384c27c392a8b8f790fd0ed5c0cf2f63fc2fed7bce56751d53026"},
    {file = "mypy-0.960.tar.gz", hash = "sha256:d4fccf04c1acf750babd74252e0f2db6bd2ac3aa8fe960797d9f3ef41cf2bfd4"},
]
mypy-extensions = [
    {file = "mypy_extensions-0.4.3-py2.py3-none-any.whl", hash = "sha256:090fedd75945a69ae91ce1303b5824f428daf5a028d2f6ab8a299250a846f15d"},
    {file = "mypy_extensions-0.4.3.tar.gz", hash = "sha256:2d82818f5bb3e369420cb3c4060a7970edba416647068eb4c5343488a6c604a8"},
]
nbclassic = [
    {file = "nbclassic-0.3.7-py3-none-any.whl", hash = "sha256:89184baa2d66b8ac3c8d3df57cbcf16f34148954d410a2fb3e897d7c18f2479d"},
    {file = "nbclassic-0.3.7.tar.gz", hash = "sha256:36dbaa88ffaf5dc05d149deb97504b86ba648f4a80a60b8a58ac94acab2daeb5"},
]
nbclient = [
    {file = "nbclient-0.6.4-py3-none-any.whl", hash = "sha256:f251bba200a2b401a061dfd700a7a70b5772f664fb49d4a2d3e5536ec0e98c76"},
    {file = "nbclient-0.6.4.tar.gz", hash = "sha256:cdef7757cead1735d2c70cc66095b072dced8a1e6d1c7639ef90cd3e04a11f2e"},
]
nbconvert = [
    {file = "nbconvert-6.5.0-py3-none-any.whl", hash = "sha256:c56dd0b8978a1811a5654f74c727ff16ca87dd5a43abd435a1c49b840fcd8360"},
    {file = "nbconvert-6.5.0.tar.gz", hash = "sha256:223e46e27abe8596b8aed54301fadbba433b7ffea8196a68fd7b1ff509eee99d"},
]
nbformat = [
    {file = "nbformat-5.4.0-py3-none-any.whl", hash = "sha256:0d6072aaec95dddc39735c144ee8bbc6589c383fb462e4058abc855348152dad"},
    {file = "nbformat-5.4.0.tar.gz", hash = "sha256:44ba5ca6acb80c5d5a500f1e5b83ede8cbe364d5a495c4c8cf60aaf1ba656501"},
]
nbsphinx = [
    {file = "nbsphinx-0.8.9-py3-none-any.whl", hash = "sha256:a7d743762249ee6bac3350a91eb3717a6e1c75f239f2c2a85491f9aca5a63be1"},
    {file = "nbsphinx-0.8.9.tar.gz", hash = "sha256:4ade86b2a41f8f41efd3ea99dae84c3368fe8ba3f837d50c8815ce9424c5994f"},
]
nbsphinx-link = [
    {file = "nbsphinx-link-1.3.0.tar.gz", hash = "sha256:fa3079a74c0dff1b2079e79a34babe770706ba8aa9cc0609c6dbfd593461a077"},
    {file = "nbsphinx_link-1.3.0-py2.py3-none-any.whl", hash = "sha256:67c24fc6508765203afb4b6939c0d9127e17a5d8d9355bfe8458192cf7105eb9"},
]
nest-asyncio = [
    {file = "nest_asyncio-1.5.5-py3-none-any.whl", hash = "sha256:b98e3ec1b246135e4642eceffa5a6c23a3ab12c82ff816a92c612d68205813b2"},
    {file = "nest_asyncio-1.5.5.tar.gz", hash = "sha256:e442291cd942698be619823a17a86a5759eabe1f8613084790de189fe9e16d65"},
]
notebook = [
    {file = "notebook-6.4.12-py3-none-any.whl", hash = "sha256:8c07a3bb7640e371f8a609bdbb2366a1976c6a2589da8ef917f761a61e3ad8b1"},
    {file = "notebook-6.4.12.tar.gz", hash = "sha256:6268c9ec9048cff7a45405c990c29ac9ca40b0bc3ec29263d218c5e01f2b4e86"},
]
notebook-shim = [
    {file = "notebook_shim-0.1.0-py3-none-any.whl", hash = "sha256:02432d55a01139ac16e2100888aa2b56c614720cec73a27e71f40a5387e45324"},
    {file = "notebook_shim-0.1.0.tar.gz", hash = "sha256:7897e47a36d92248925a2143e3596f19c60597708f7bef50d81fcd31d7263e85"},
]
numpy = [
    {file = "numpy-1.22.4-cp310-cp310-macosx_10_14_x86_64.whl", hash = "sha256:ba9ead61dfb5d971d77b6c131a9dbee62294a932bf6a356e48c75ae684e635b3"},
    {file = "numpy-1.22.4-cp310-cp310-macosx_10_15_x86_64.whl", hash = "sha256:1ce7ab2053e36c0a71e7a13a7475bd3b1f54750b4b433adc96313e127b870887"},
    {file = "numpy-1.22.4-cp310-cp310-macosx_11_0_arm64.whl", hash = "sha256:7228ad13744f63575b3a972d7ee4fd61815b2879998e70930d4ccf9ec721dce0"},
    {file = "numpy-1.22.4-cp310-cp310-manylinux_2_17_aarch64.manylinux2014_aarch64.whl", hash = "sha256:43a8ca7391b626b4c4fe20aefe79fec683279e31e7c79716863b4b25021e0e74"},
    {file = "numpy-1.22.4-cp310-cp310-manylinux_2_17_x86_64.manylinux2014_x86_64.whl", hash = "sha256:a911e317e8c826ea632205e63ed8507e0dc877dcdc49744584dfc363df9ca08c"},
    {file = "numpy-1.22.4-cp310-cp310-win32.whl", hash = "sha256:9ce7df0abeabe7fbd8ccbf343dc0db72f68549856b863ae3dd580255d009648e"},
    {file = "numpy-1.22.4-cp310-cp310-win_amd64.whl", hash = "sha256:3e1ffa4748168e1cc8d3cde93f006fe92b5421396221a02f2274aab6ac83b077"},
    {file = "numpy-1.22.4-cp38-cp38-macosx_10_15_x86_64.whl", hash = "sha256:59d55e634968b8f77d3fd674a3cf0b96e85147cd6556ec64ade018f27e9479e1"},
    {file = "numpy-1.22.4-cp38-cp38-macosx_11_0_arm64.whl", hash = "sha256:c1d937820db6e43bec43e8d016b9b3165dcb42892ea9f106c70fb13d430ffe72"},
    {file = "numpy-1.22.4-cp38-cp38-manylinux_2_17_aarch64.manylinux2014_aarch64.whl", hash = "sha256:d4c5d5eb2ec8da0b4f50c9a843393971f31f1d60be87e0fb0917a49133d257d6"},
    {file = "numpy-1.22.4-cp38-cp38-manylinux_2_17_x86_64.manylinux2014_x86_64.whl", hash = "sha256:64f56fc53a2d18b1924abd15745e30d82a5782b2cab3429aceecc6875bd5add0"},
    {file = "numpy-1.22.4-cp38-cp38-win32.whl", hash = "sha256:fb7a980c81dd932381f8228a426df8aeb70d59bbcda2af075b627bbc50207cba"},
    {file = "numpy-1.22.4-cp38-cp38-win_amd64.whl", hash = "sha256:e96d7f3096a36c8754207ab89d4b3282ba7b49ea140e4973591852c77d09eb76"},
    {file = "numpy-1.22.4-cp39-cp39-macosx_10_14_x86_64.whl", hash = "sha256:4c6036521f11a731ce0648f10c18ae66d7143865f19f7299943c985cdc95afb5"},
    {file = "numpy-1.22.4-cp39-cp39-macosx_10_15_x86_64.whl", hash = "sha256:b89bf9b94b3d624e7bb480344e91f68c1c6c75f026ed6755955117de00917a7c"},
    {file = "numpy-1.22.4-cp39-cp39-macosx_11_0_arm64.whl", hash = "sha256:2d487e06ecbf1dc2f18e7efce82ded4f705f4bd0cd02677ffccfb39e5c284c7e"},
    {file = "numpy-1.22.4-cp39-cp39-manylinux_2_17_aarch64.manylinux2014_aarch64.whl", hash = "sha256:f3eb268dbd5cfaffd9448113539e44e2dd1c5ca9ce25576f7c04a5453edc26fa"},
    {file = "numpy-1.22.4-cp39-cp39-manylinux_2_17_x86_64.manylinux2014_x86_64.whl", hash = "sha256:37431a77ceb9307c28382c9773da9f306435135fae6b80b62a11c53cfedd8802"},
    {file = "numpy-1.22.4-cp39-cp39-win32.whl", hash = "sha256:cc7f00008eb7d3f2489fca6f334ec19ca63e31371be28fd5dad955b16ec285bd"},
    {file = "numpy-1.22.4-cp39-cp39-win_amd64.whl", hash = "sha256:f0725df166cf4785c0bc4cbfb320203182b1ecd30fee6e541c8752a92df6aa32"},
    {file = "numpy-1.22.4-pp38-pypy38_pp73-manylinux_2_17_x86_64.manylinux2014_x86_64.whl", hash = "sha256:0791fbd1e43bf74b3502133207e378901272f3c156c4df4954cad833b1380207"},
    {file = "numpy-1.22.4.zip", hash = "sha256:425b390e4619f58d8526b3dcf656dde069133ae5c240229821f01b5f44ea07af"},
]
nvidia-ml-py3 = [
    {file = "nvidia-ml-py3-7.352.0.tar.gz", hash = "sha256:390f02919ee9d73fe63a98c73101061a6b37fa694a793abf56673320f1f51277"},
]
opencensus = [
    {file = "opencensus-0.9.0-py2.py3-none-any.whl", hash = "sha256:49282040bee3c9e83a55f96c30faecb6cd4b47916edceb1c180b04a6b66b6c4c"},
    {file = "opencensus-0.9.0.tar.gz", hash = "sha256:6af715a27d38775b4710c53eb611614b9761cc118c3906b0074ea85ce6a673f9"},
]
opencensus-context = [
    {file = "opencensus-context-0.1.2.tar.gz", hash = "sha256:8cf64ce901e6b35f491bd1521e6541676e034c52d00c95500e9364600f835c06"},
    {file = "opencensus_context-0.1.2-py2.py3-none-any.whl", hash = "sha256:8bfb461d18f1dd243420224603c71544d7ac888bb236cf0d0a58545942561478"},
]
openpyxl = [
    {file = "openpyxl-3.0.10-py2.py3-none-any.whl", hash = "sha256:0ab6d25d01799f97a9464630abacbb34aafecdcaa0ef3cba6d6b3499867d0355"},
    {file = "openpyxl-3.0.10.tar.gz", hash = "sha256:e47805627aebcf860edb4edf7987b1309c1b3632f3750538ed962bbcc3bd7449"},
]
opensearch-py = [
    {file = "opensearch-py-2.0.0.tar.gz", hash = "sha256:1b7b451a54557de72faad004de9d338f613db3f38a78e9230105cf9fd8a81c52"},
    {file = "opensearch_py-2.0.0-py2.py3-none-any.whl", hash = "sha256:a3e571555eda286c00facb2bff29bac3f776bdd48e8e44b56693a394e6b5199a"},
]
oracledb = [
    {file = "oracledb-1.0.0-cp310-cp310-macosx_10_9_universal2.whl", hash = "sha256:16f30e01d4ab843c7195a4fde7925959a92eac8bc1626ec7e6703f3be94d80a8"},
    {file = "oracledb-1.0.0-cp310-cp310-manylinux_2_5_x86_64.manylinux1_x86_64.manylinux_2_12_x86_64.manylinux2010_x86_64.whl", hash = "sha256:f9f2448d2228779ac4c4759af0ed55923d1a4ab3b134494f5001814502f48837"},
    {file = "oracledb-1.0.0-cp310-cp310-win32.whl", hash = "sha256:b42bd5149f46373899b88b938a460c4ea046a8b1e1a53d116fe08e1063f4d324"},
    {file = "oracledb-1.0.0-cp310-cp310-win_amd64.whl", hash = "sha256:cb2bd94dadeb67b8c249fabbe773573a4dd906401ee1fab1d3ba154d4ba09598"},
    {file = "oracledb-1.0.0-cp36-cp36m-manylinux_2_5_x86_64.manylinux1_x86_64.manylinux_2_12_x86_64.manylinux2010_x86_64.whl", hash = "sha256:8232ad6839fb9b36b14ed5966ce648f7b0ee9b2439a7ab526827962568ddcea5"},
    {file = "oracledb-1.0.0-cp37-cp37m-manylinux_2_5_x86_64.manylinux1_x86_64.manylinux_2_12_x86_64.manylinux2010_x86_64.whl", hash = "sha256:ba53493abf51f0232514530feb3a6b556826666dc1d85b481dcc80bef7c59283"},
    {file = "oracledb-1.0.0-cp37-cp37m-win32.whl", hash = "sha256:0cb2f0ab30435439bedb4797d0f6ef366eb2a9d8c87a06b15d1adcde0c2a5303"},
    {file = "oracledb-1.0.0-cp37-cp37m-win_amd64.whl", hash = "sha256:c288ee2e56cdbf148e7149d151b01bee142c5b2c98328c79df631126c022afaa"},
    {file = "oracledb-1.0.0-cp38-cp38-macosx_11_0_universal2.whl", hash = "sha256:79aa57248a5477dd420d902ac857041c8ed3e6956c4cd7e55f8baebc56e5e145"},
    {file = "oracledb-1.0.0-cp38-cp38-manylinux_2_5_x86_64.manylinux1_x86_64.manylinux_2_12_x86_64.manylinux2010_x86_64.whl", hash = "sha256:f2c37a42bec10ddc54d9b23ef13354ad53212230d12ae2b914e3ccc237634c2f"},
    {file = "oracledb-1.0.0-cp38-cp38-win32.whl", hash = "sha256:4d24eb9930a85d8e9c4a5c572e9403ece7b7bb8b65c9468f73d675a123b60dd3"},
    {file = "oracledb-1.0.0-cp38-cp38-win_amd64.whl", hash = "sha256:45ae8efcd232655595659339de0ae5280c7558cef47f74c11613f3b540be8e37"},
    {file = "oracledb-1.0.0-cp39-cp39-macosx_10_9_universal2.whl", hash = "sha256:cae6bee8a748bbc404d074aac984430ac5ca131f8c3fcd8fa07cefad81f54fdb"},
    {file = "oracledb-1.0.0-cp39-cp39-manylinux_2_5_x86_64.manylinux1_x86_64.manylinux_2_12_x86_64.manylinux2010_x86_64.whl", hash = "sha256:4ca14326ea29227260d561e9ba5864c8dcdc5e89f83330f03e8720038cb7c138"},
    {file = "oracledb-1.0.0-cp39-cp39-win32.whl", hash = "sha256:aee133ba5d48f72ed5b68db99811c8b7575c76bddf5192cc39d3e251e212f452"},
    {file = "oracledb-1.0.0-cp39-cp39-win_amd64.whl", hash = "sha256:0d706a5de1da4ac9006f0e96efb720c75474bec89251c845386a98e0173a73a1"},
    {file = "oracledb-1.0.0.tar.gz", hash = "sha256:4a04de68b64789b0a5d80bcd4789c82c4f9a16435dec1b95fff1eee7ad3df6fa"},
]
packaging = [
    {file = "packaging-21.3-py3-none-any.whl", hash = "sha256:ef103e05f519cdc783ae24ea4e2e0f508a9c99b2d4969652eed6a2e1ea5bd522"},
    {file = "packaging-21.3.tar.gz", hash = "sha256:dd47c42927d89ab911e606518907cc2d3a1f38bbd026385970643f9c5b8ecfeb"},
]
pandas = [
    {file = "pandas-1.4.2-cp310-cp310-macosx_10_9_universal2.whl", hash = "sha256:be67c782c4f1b1f24c2f16a157e12c2693fd510f8df18e3287c77f33d124ed07"},
    {file = "pandas-1.4.2-cp310-cp310-macosx_10_9_x86_64.whl", hash = "sha256:5a206afa84ed20e07603f50d22b5f0db3fb556486d8c2462d8bc364831a4b417"},
    {file = "pandas-1.4.2-cp310-cp310-macosx_11_0_arm64.whl", hash = "sha256:0010771bd9223f7afe5f051eb47c4a49534345dfa144f2f5470b27189a4dd3b5"},
    {file = "pandas-1.4.2-cp310-cp310-manylinux_2_17_aarch64.manylinux2014_aarch64.whl", hash = "sha256:3228198333dd13c90b6434ddf61aa6d57deaca98cf7b654f4ad68a2db84f8cfe"},
    {file = "pandas-1.4.2-cp310-cp310-manylinux_2_17_x86_64.manylinux2014_x86_64.whl", hash = "sha256:5b79af3a69e5175c6fa7b4e046b21a646c8b74e92c6581a9d825687d92071b51"},
    {file = "pandas-1.4.2-cp310-cp310-win_amd64.whl", hash = "sha256:5586cc95692564b441f4747c47c8a9746792e87b40a4680a2feb7794defb1ce3"},
    {file = "pandas-1.4.2-cp38-cp38-macosx_10_9_universal2.whl", hash = "sha256:061609334a8182ab500a90fe66d46f6f387de62d3a9cb9aa7e62e3146c712167"},
    {file = "pandas-1.4.2-cp38-cp38-macosx_10_9_x86_64.whl", hash = "sha256:b8134651258bce418cb79c71adeff0a44090c98d955f6953168ba16cc285d9f7"},
    {file = "pandas-1.4.2-cp38-cp38-macosx_11_0_arm64.whl", hash = "sha256:df82739e00bb6daf4bba4479a40f38c718b598a84654cbd8bb498fd6b0aa8c16"},
    {file = "pandas-1.4.2-cp38-cp38-manylinux_2_17_aarch64.manylinux2014_aarch64.whl", hash = "sha256:385c52e85aaa8ea6a4c600a9b2821181a51f8be0aee3af6f2dcb41dafc4fc1d0"},
    {file = "pandas-1.4.2-cp38-cp38-manylinux_2_17_x86_64.manylinux2014_x86_64.whl", hash = "sha256:295872bf1a09758aba199992c3ecde455f01caf32266d50abc1a073e828a7b9d"},
    {file = "pandas-1.4.2-cp38-cp38-win32.whl", hash = "sha256:95c1e422ced0199cf4a34385ff124b69412c4bc912011ce895582bee620dfcaa"},
    {file = "pandas-1.4.2-cp38-cp38-win_amd64.whl", hash = "sha256:5c54ea4ef3823108cd4ec7fb27ccba4c3a775e0f83e39c5e17f5094cb17748bc"},
    {file = "pandas-1.4.2-cp39-cp39-macosx_10_9_universal2.whl", hash = "sha256:c072c7f06b9242c855ed8021ff970c0e8f8b10b35e2640c657d2a541c5950f59"},
    {file = "pandas-1.4.2-cp39-cp39-macosx_10_9_x86_64.whl", hash = "sha256:f549097993744ff8c41b5e8f2f0d3cbfaabe89b4ae32c8c08ead6cc535b80139"},
    {file = "pandas-1.4.2-cp39-cp39-macosx_11_0_arm64.whl", hash = "sha256:ff08a14ef21d94cdf18eef7c569d66f2e24e0bc89350bcd7d243dd804e3b5eb2"},
    {file = "pandas-1.4.2-cp39-cp39-manylinux_2_17_aarch64.manylinux2014_aarch64.whl", hash = "sha256:8c5bf555b6b0075294b73965adaafb39cf71c312e38c5935c93d78f41c19828a"},
    {file = "pandas-1.4.2-cp39-cp39-manylinux_2_17_x86_64.manylinux2014_x86_64.whl", hash = "sha256:51649ef604a945f781105a6d2ecf88db7da0f4868ac5d45c51cb66081c4d9c73"},
    {file = "pandas-1.4.2-cp39-cp39-win32.whl", hash = "sha256:d0d4f13e4be7ce89d7057a786023c461dd9370040bdb5efa0a7fe76b556867a0"},
    {file = "pandas-1.4.2-cp39-cp39-win_amd64.whl", hash = "sha256:09d8be7dd9e1c4c98224c4dfe8abd60d145d934e9fc1f5f411266308ae683e6a"},
    {file = "pandas-1.4.2.tar.gz", hash = "sha256:92bc1fc585f1463ca827b45535957815b7deb218c549b7c18402c322c7549a12"},
]
pandocfilters = [
    {file = "pandocfilters-1.5.0-py2.py3-none-any.whl", hash = "sha256:33aae3f25fd1a026079f5d27bdd52496f0e0803b3469282162bafdcbdf6ef14f"},
    {file = "pandocfilters-1.5.0.tar.gz", hash = "sha256:0b679503337d233b4339a817bfc8c50064e2eff681314376a47cb582305a7a38"},
]
parso = [
    {file = "parso-0.8.3-py2.py3-none-any.whl", hash = "sha256:c001d4636cd3aecdaf33cbb40aebb59b094be2a74c556778ef5576c175e19e75"},
    {file = "parso-0.8.3.tar.gz", hash = "sha256:8c07be290bb59f03588915921e29e8a50002acaf2cdc5fa0e0114f91709fafa0"},
]
pathspec = [
    {file = "pathspec-0.9.0-py2.py3-none-any.whl", hash = "sha256:7d15c4ddb0b5c802d161efc417ec1a2558ea2653c2e8ad9c19098201dc1c993a"},
    {file = "pathspec-0.9.0.tar.gz", hash = "sha256:e564499435a2673d586f6b2130bb5b95f04a3ba06f81b8f895b651a3c76aabb1"},
]
pbr = [
    {file = "pbr-5.9.0-py2.py3-none-any.whl", hash = "sha256:e547125940bcc052856ded43be8e101f63828c2d94239ffbe2b327ba3d5ccf0a"},
    {file = "pbr-5.9.0.tar.gz", hash = "sha256:e8dca2f4b43560edef58813969f52a56cef023146cbb8931626db80e6c1c4308"},
]
pexpect = [
    {file = "pexpect-4.8.0-py2.py3-none-any.whl", hash = "sha256:0b48a55dcb3c05f3329815901ea4fc1537514d6ba867a152b581d69ae3710937"},
    {file = "pexpect-4.8.0.tar.gz", hash = "sha256:fc65a43959d153d0114afe13997d439c22823a27cefceb5ff35c2178c6784c0c"},
]
pg8000 = [
    {file = "pg8000-1.29.1-py3-none-any.whl", hash = "sha256:d9a21291ecf74ee626e704c690f2e5ccbaa3fd656be202673f13f39fe1b7029f"},
    {file = "pg8000-1.29.1.tar.gz", hash = "sha256:80b4f4de4b0254832b7948511e0dd46342d1c0446ccd4fdd892b63d02e4fbc7b"},
]
pickleshare = [
    {file = "pickleshare-0.7.5-py2.py3-none-any.whl", hash = "sha256:9649af414d74d4df115d5d718f82acb59c9d418196b7b4290ed47a12ce62df56"},
    {file = "pickleshare-0.7.5.tar.gz", hash = "sha256:87683d47965c1da65cdacaf31c8441d12b8044cdec9aca500cd78fc2c683afca"},
]
platformdirs = [
    {file = "platformdirs-2.5.2-py3-none-any.whl", hash = "sha256:027d8e83a2d7de06bbac4e5ef7e023c02b863d7ea5d079477e722bb41ab25788"},
    {file = "platformdirs-2.5.2.tar.gz", hash = "sha256:58c8abb07dcb441e6ee4b11d8df0ac856038f944ab98b7be6b27b2a3c7feef19"},
]
pluggy = [
    {file = "pluggy-1.0.0-py2.py3-none-any.whl", hash = "sha256:74134bbf457f031a36d68416e1509f34bd5ccc019f0bcc952c7b909d06b37bd3"},
    {file = "pluggy-1.0.0.tar.gz", hash = "sha256:4224373bacce55f955a878bf9cfa763c1e360858e330072059e10bad68531159"},
]
ply = [
    {file = "ply-3.11-py2.py3-none-any.whl", hash = "sha256:096f9b8350b65ebd2fd1346b12452efe5b9607f7482813ffca50c22722a807ce"},
    {file = "ply-3.11.tar.gz", hash = "sha256:00c7c1aaa88358b9c765b6d3000c6eec0ba42abca5351b095321aef446081da3"},
]
progressbar2 = [
    {file = "progressbar2-4.0.0-py2.py3-none-any.whl", hash = "sha256:2562ba3e554433f08e81fb7b786208b19de135f3ca1c5da1787d9b05558e6247"},
    {file = "progressbar2-4.0.0.tar.gz", hash = "sha256:14d3165a1781d053ffaa117daf27cc706128d2ec1d2977fdb05b6bb079888013"},
]
prometheus-client = [
    {file = "prometheus_client-0.13.1-py3-none-any.whl", hash = "sha256:357a447fd2359b0a1d2e9b311a0c5778c330cfbe186d880ad5a6b39884652316"},
    {file = "prometheus_client-0.13.1.tar.gz", hash = "sha256:ada41b891b79fca5638bd5cfe149efa86512eaa55987893becd2c6d8d0a5dfc5"},
]
prompt-toolkit = [
    {file = "prompt_toolkit-3.0.29-py3-none-any.whl", hash = "sha256:62291dad495e665fca0bda814e342c69952086afb0f4094d0893d357e5c78752"},
    {file = "prompt_toolkit-3.0.29.tar.gz", hash = "sha256:bd640f60e8cecd74f0dc249713d433ace2ddc62b65ee07f96d358e0b152b6ea7"},
]
protobuf = [
    {file = "protobuf-3.20.1-cp310-cp310-macosx_10_9_universal2.whl", hash = "sha256:3cc797c9d15d7689ed507b165cd05913acb992d78b379f6014e013f9ecb20996"},
    {file = "protobuf-3.20.1-cp310-cp310-manylinux2014_aarch64.whl", hash = "sha256:ff8d8fa42675249bb456f5db06c00de6c2f4c27a065955917b28c4f15978b9c3"},
    {file = "protobuf-3.20.1-cp310-cp310-manylinux_2_12_x86_64.manylinux2010_x86_64.whl", hash = "sha256:cd68be2559e2a3b84f517fb029ee611546f7812b1fdd0aa2ecc9bc6ec0e4fdde"},
    {file = "protobuf-3.20.1-cp310-cp310-win32.whl", hash = "sha256:9016d01c91e8e625141d24ec1b20fed584703e527d28512aa8c8707f105a683c"},
    {file = "protobuf-3.20.1-cp310-cp310-win_amd64.whl", hash = "sha256:32ca378605b41fd180dfe4e14d3226386d8d1b002ab31c969c366549e66a2bb7"},
    {file = "protobuf-3.20.1-cp36-cp36m-macosx_10_9_x86_64.whl", hash = "sha256:9be73ad47579abc26c12024239d3540e6b765182a91dbc88e23658ab71767153"},
    {file = "protobuf-3.20.1-cp36-cp36m-manylinux_2_5_x86_64.manylinux1_x86_64.whl", hash = "sha256:097c5d8a9808302fb0da7e20edf0b8d4703274d140fd25c5edabddcde43e081f"},
    {file = "protobuf-3.20.1-cp37-cp37m-macosx_10_9_x86_64.whl", hash = "sha256:e250a42f15bf9d5b09fe1b293bdba2801cd520a9f5ea2d7fb7536d4441811d20"},
    {file = "protobuf-3.20.1-cp37-cp37m-manylinux2014_aarch64.whl", hash = "sha256:cdee09140e1cd184ba9324ec1df410e7147242b94b5f8b0c64fc89e38a8ba531"},
    {file = "protobuf-3.20.1-cp37-cp37m-manylinux_2_5_x86_64.manylinux1_x86_64.whl", hash = "sha256:af0ebadc74e281a517141daad9d0f2c5d93ab78e9d455113719a45a49da9db4e"},
    {file = "protobuf-3.20.1-cp37-cp37m-win32.whl", hash = "sha256:755f3aee41354ae395e104d62119cb223339a8f3276a0cd009ffabfcdd46bb0c"},
    {file = "protobuf-3.20.1-cp37-cp37m-win_amd64.whl", hash = "sha256:62f1b5c4cd6c5402b4e2d63804ba49a327e0c386c99b1675c8a0fefda23b2067"},
    {file = "protobuf-3.20.1-cp38-cp38-macosx_10_9_x86_64.whl", hash = "sha256:06059eb6953ff01e56a25cd02cca1a9649a75a7e65397b5b9b4e929ed71d10cf"},
    {file = "protobuf-3.20.1-cp38-cp38-manylinux2014_aarch64.whl", hash = "sha256:cb29edb9eab15742d791e1025dd7b6a8f6fcb53802ad2f6e3adcb102051063ab"},
    {file = "protobuf-3.20.1-cp38-cp38-manylinux_2_5_x86_64.manylinux1_x86_64.whl", hash = "sha256:69ccfdf3657ba59569c64295b7d51325f91af586f8d5793b734260dfe2e94e2c"},
    {file = "protobuf-3.20.1-cp38-cp38-win32.whl", hash = "sha256:dd5789b2948ca702c17027c84c2accb552fc30f4622a98ab5c51fcfe8c50d3e7"},
    {file = "protobuf-3.20.1-cp38-cp38-win_amd64.whl", hash = "sha256:77053d28427a29987ca9caf7b72ccafee011257561259faba8dd308fda9a8739"},
    {file = "protobuf-3.20.1-cp39-cp39-macosx_10_9_x86_64.whl", hash = "sha256:6f50601512a3d23625d8a85b1638d914a0970f17920ff39cec63aaef80a93fb7"},
    {file = "protobuf-3.20.1-cp39-cp39-manylinux2014_aarch64.whl", hash = "sha256:284f86a6207c897542d7e956eb243a36bb8f9564c1742b253462386e96c6b78f"},
    {file = "protobuf-3.20.1-cp39-cp39-manylinux_2_5_x86_64.manylinux1_x86_64.whl", hash = "sha256:7403941f6d0992d40161aa8bb23e12575637008a5a02283a930addc0508982f9"},
    {file = "protobuf-3.20.1-cp39-cp39-win32.whl", hash = "sha256:db977c4ca738dd9ce508557d4fce0f5aebd105e158c725beec86feb1f6bc20d8"},
    {file = "protobuf-3.20.1-cp39-cp39-win_amd64.whl", hash = "sha256:7e371f10abe57cee5021797126c93479f59fccc9693dafd6bd5633ab67808a91"},
    {file = "protobuf-3.20.1-py2.py3-none-any.whl", hash = "sha256:adfc6cf69c7f8c50fd24c793964eef18f0ac321315439d94945820612849c388"},
    {file = "protobuf-3.20.1.tar.gz", hash = "sha256:adc31566d027f45efe3f44eeb5b1f329da43891634d61c75a5944e9be6dd42c9"},
]
psutil = [
    {file = "psutil-5.9.1-cp27-cp27m-manylinux2010_i686.whl", hash = "sha256:799759d809c31aab5fe4579e50addf84565e71c1dc9f1c31258f159ff70d3f87"},
    {file = "psutil-5.9.1-cp27-cp27m-manylinux2010_x86_64.whl", hash = "sha256:9272167b5f5fbfe16945be3db475b3ce8d792386907e673a209da686176552af"},
    {file = "psutil-5.9.1-cp27-cp27m-win32.whl", hash = "sha256:0904727e0b0a038830b019551cf3204dd48ef5c6868adc776e06e93d615fc5fc"},
    {file = "psutil-5.9.1-cp27-cp27m-win_amd64.whl", hash = "sha256:e7e10454cb1ab62cc6ce776e1c135a64045a11ec4c6d254d3f7689c16eb3efd2"},
    {file = "psutil-5.9.1-cp27-cp27mu-manylinux2010_i686.whl", hash = "sha256:56960b9e8edcca1456f8c86a196f0c3d8e3e361320071c93378d41445ffd28b0"},
    {file = "psutil-5.9.1-cp27-cp27mu-manylinux2010_x86_64.whl", hash = "sha256:44d1826150d49ffd62035785a9e2c56afcea66e55b43b8b630d7706276e87f22"},
    {file = "psutil-5.9.1-cp310-cp310-macosx_10_9_x86_64.whl", hash = "sha256:c7be9d7f5b0d206f0bbc3794b8e16fb7dbc53ec9e40bbe8787c6f2d38efcf6c9"},
    {file = "psutil-5.9.1-cp310-cp310-manylinux_2_12_i686.manylinux2010_i686.manylinux_2_17_i686.manylinux2014_i686.whl", hash = "sha256:abd9246e4cdd5b554a2ddd97c157e292ac11ef3e7af25ac56b08b455c829dca8"},
    {file = "psutil-5.9.1-cp310-cp310-manylinux_2_12_x86_64.manylinux2010_x86_64.manylinux_2_17_x86_64.manylinux2014_x86_64.whl", hash = "sha256:29a442e25fab1f4d05e2655bb1b8ab6887981838d22effa2396d584b740194de"},
    {file = "psutil-5.9.1-cp310-cp310-win32.whl", hash = "sha256:20b27771b077dcaa0de1de3ad52d22538fe101f9946d6dc7869e6f694f079329"},
    {file = "psutil-5.9.1-cp310-cp310-win_amd64.whl", hash = "sha256:58678bbadae12e0db55186dc58f2888839228ac9f41cc7848853539b70490021"},
    {file = "psutil-5.9.1-cp36-cp36m-macosx_10_9_x86_64.whl", hash = "sha256:3a76ad658641172d9c6e593de6fe248ddde825b5866464c3b2ee26c35da9d237"},
    {file = "psutil-5.9.1-cp36-cp36m-manylinux_2_12_i686.manylinux2010_i686.manylinux_2_17_i686.manylinux2014_i686.whl", hash = "sha256:a6a11e48cb93a5fa606306493f439b4aa7c56cb03fc9ace7f6bfa21aaf07c453"},
    {file = "psutil-5.9.1-cp36-cp36m-manylinux_2_12_x86_64.manylinux2010_x86_64.manylinux_2_17_x86_64.manylinux2014_x86_64.whl", hash = "sha256:068935df39055bf27a29824b95c801c7a5130f118b806eee663cad28dca97685"},
    {file = "psutil-5.9.1-cp36-cp36m-win32.whl", hash = "sha256:0f15a19a05f39a09327345bc279c1ba4a8cfb0172cc0d3c7f7d16c813b2e7d36"},
    {file = "psutil-5.9.1-cp36-cp36m-win_amd64.whl", hash = "sha256:db417f0865f90bdc07fa30e1aadc69b6f4cad7f86324b02aa842034efe8d8c4d"},
    {file = "psutil-5.9.1-cp37-cp37m-macosx_10_9_x86_64.whl", hash = "sha256:91c7ff2a40c373d0cc9121d54bc5f31c4fa09c346528e6a08d1845bce5771ffc"},
    {file = "psutil-5.9.1-cp37-cp37m-manylinux_2_12_i686.manylinux2010_i686.manylinux_2_17_i686.manylinux2014_i686.whl", hash = "sha256:fea896b54f3a4ae6f790ac1d017101252c93f6fe075d0e7571543510f11d2676"},
    {file = "psutil-5.9.1-cp37-cp37m-manylinux_2_12_x86_64.manylinux2010_x86_64.manylinux_2_17_x86_64.manylinux2014_x86_64.whl", hash = "sha256:3054e923204b8e9c23a55b23b6df73a8089ae1d075cb0bf711d3e9da1724ded4"},
    {file = "psutil-5.9.1-cp37-cp37m-win32.whl", hash = "sha256:d2d006286fbcb60f0b391741f520862e9b69f4019b4d738a2a45728c7e952f1b"},
    {file = "psutil-5.9.1-cp37-cp37m-win_amd64.whl", hash = "sha256:b14ee12da9338f5e5b3a3ef7ca58b3cba30f5b66f7662159762932e6d0b8f680"},
    {file = "psutil-5.9.1-cp38-cp38-macosx_10_9_x86_64.whl", hash = "sha256:19f36c16012ba9cfc742604df189f2f28d2720e23ff7d1e81602dbe066be9fd1"},
    {file = "psutil-5.9.1-cp38-cp38-manylinux_2_12_i686.manylinux2010_i686.manylinux_2_17_i686.manylinux2014_i686.whl", hash = "sha256:944c4b4b82dc4a1b805329c980f270f170fdc9945464223f2ec8e57563139cf4"},
    {file = "psutil-5.9.1-cp38-cp38-manylinux_2_12_x86_64.manylinux2010_x86_64.manylinux_2_17_x86_64.manylinux2014_x86_64.whl", hash = "sha256:4b6750a73a9c4a4e689490ccb862d53c7b976a2a35c4e1846d049dcc3f17d83b"},
    {file = "psutil-5.9.1-cp38-cp38-win32.whl", hash = "sha256:a8746bfe4e8f659528c5c7e9af5090c5a7d252f32b2e859c584ef7d8efb1e689"},
    {file = "psutil-5.9.1-cp38-cp38-win_amd64.whl", hash = "sha256:79c9108d9aa7fa6fba6e668b61b82facc067a6b81517cab34d07a84aa89f3df0"},
    {file = "psutil-5.9.1-cp39-cp39-macosx_10_9_x86_64.whl", hash = "sha256:28976df6c64ddd6320d281128817f32c29b539a52bdae5e192537bc338a9ec81"},
    {file = "psutil-5.9.1-cp39-cp39-manylinux_2_12_i686.manylinux2010_i686.manylinux_2_17_i686.manylinux2014_i686.whl", hash = "sha256:b88f75005586131276634027f4219d06e0561292be8bd6bc7f2f00bdabd63c4e"},
    {file = "psutil-5.9.1-cp39-cp39-manylinux_2_12_x86_64.manylinux2010_x86_64.manylinux_2_17_x86_64.manylinux2014_x86_64.whl", hash = "sha256:645bd4f7bb5b8633803e0b6746ff1628724668681a434482546887d22c7a9537"},
    {file = "psutil-5.9.1-cp39-cp39-win32.whl", hash = "sha256:32c52611756096ae91f5d1499fe6c53b86f4a9ada147ee42db4991ba1520e574"},
    {file = "psutil-5.9.1-cp39-cp39-win_amd64.whl", hash = "sha256:f65f9a46d984b8cd9b3750c2bdb419b2996895b005aefa6cbaba9a143b1ce2c5"},
    {file = "psutil-5.9.1.tar.gz", hash = "sha256:57f1819b5d9e95cdfb0c881a8a5b7d542ed0b7c522d575706a80bedc848c8954"},
]
ptyprocess = [
    {file = "ptyprocess-0.7.0-py2.py3-none-any.whl", hash = "sha256:4b41f3967fce3af57cc7e94b888626c18bf37a083e3651ca8feeb66d492fef35"},
    {file = "ptyprocess-0.7.0.tar.gz", hash = "sha256:5c5d0a3b48ceee0b48485e0c26037c0acd7d29765ca3fbb5cb3831d347423220"},
]
py = [
    {file = "py-1.11.0-py2.py3-none-any.whl", hash = "sha256:607c53218732647dff4acdfcd50cb62615cedf612e72d1724fb1a0cc6405b378"},
    {file = "py-1.11.0.tar.gz", hash = "sha256:51c75c4126074b472f746a24399ad32f6053d1b34b68d2fa41e558e6f4a98719"},
]
py-spy = [
    {file = "py_spy-0.3.12-py2.py3-none-macosx_10_7_x86_64.whl", hash = "sha256:608f8cb370d0f9b3bc31999502b375bf8fef555a6bf37e66980ac9e6b340ee2c"},
    {file = "py_spy-0.3.12-py2.py3-none-macosx_10_9_x86_64.macosx_11_0_arm64.macosx_10_9_universal2.whl", hash = "sha256:333c2917ad4383fa105c2caea6d3e375019579888e39942e5062d7048c0132ee"},
    {file = "py_spy-0.3.12-py2.py3-none-manylinux_2_17_aarch64.manylinux2014_aarch64.whl", hash = "sha256:b205dd347ebd4e4f97a4b89950c0caab1ec969f57133ebc2ad6dd66b9c25552d"},
    {file = "py_spy-0.3.12-py2.py3-none-manylinux_2_17_armv7l.manylinux2014_armv7l.whl", hash = "sha256:3514ba939e7c682e7955cd79dcc79f5e1ce6483e044756925a61e7fb1e80ef77"},
    {file = "py_spy-0.3.12-py2.py3-none-manylinux_2_5_i686.manylinux1_i686.whl", hash = "sha256:1ae0e11aac6e1c8679c13251b010ac4aa59230087a09f14517431f66333d7600"},
    {file = "py_spy-0.3.12-py2.py3-none-manylinux_2_5_x86_64.manylinux1_x86_64.whl", hash = "sha256:04005cf6c8367fcdfa039745e00db79f175a1265843daaa9872f8dbb46042763"},
    {file = "py_spy-0.3.12-py2.py3-none-win_amd64.whl", hash = "sha256:78e96915423bceee1c81e3aa177772c4e299e063e42afbbf2a1918a1facc8b27"},
    {file = "py_spy-0.3.12.tar.gz", hash = "sha256:e76f115e9b7f1ae629df5a42daf78e3df727cdc31e70e0520c441281dfe18794"},
]
pyarrow = [
    {file = "pyarrow-6.0.1-cp310-cp310-macosx_10_13_universal2.whl", hash = "sha256:c80d2436294a07f9cc54852aa1cef034b6f9c97d29235c4bd53bbf52e24f1ebf"},
    {file = "pyarrow-6.0.1-cp310-cp310-macosx_10_13_x86_64.whl", hash = "sha256:f150b4f222d0ba397388908725692232345adaa8e58ad543ca00f03c7234ae7b"},
    {file = "pyarrow-6.0.1-cp310-cp310-macosx_10_9_x86_64.whl", hash = "sha256:c3a727642c1283dcb44728f0d0a00f8864b171e31c835f4b8def07e3fa8f5c73"},
    {file = "pyarrow-6.0.1-cp310-cp310-macosx_11_0_arm64.whl", hash = "sha256:d29605727865177918e806d855fd8404b6242bf1e56ade0a0023cd4fe5f7f841"},
    {file = "pyarrow-6.0.1-cp310-cp310-manylinux_2_12_x86_64.manylinux2010_x86_64.whl", hash = "sha256:b63b54dd0bada05fff76c15b233f9322de0e6947071b7871ec45024e16045aeb"},
    {file = "pyarrow-6.0.1-cp310-cp310-manylinux_2_17_aarch64.manylinux2014_aarch64.whl", hash = "sha256:9e90e75cb11e61ffeffb374f1db7c4788f1df0cb269596bf86c473155294958d"},
    {file = "pyarrow-6.0.1-cp310-cp310-manylinux_2_17_x86_64.manylinux2014_x86_64.whl", hash = "sha256:1f4f3db1da51db4cfbafab3066a01b01578884206dced9f505da950d9ed4402d"},
    {file = "pyarrow-6.0.1-cp310-cp310-win_amd64.whl", hash = "sha256:2523f87bd36877123fc8c4813f60d298722143ead73e907690a87e8557114693"},
    {file = "pyarrow-6.0.1-cp36-cp36m-macosx_10_13_x86_64.whl", hash = "sha256:8f7d34efb9d667f9204b40ce91a77613c46691c24cd098e3b6986bd7401b8f06"},
    {file = "pyarrow-6.0.1-cp36-cp36m-macosx_10_9_x86_64.whl", hash = "sha256:e3c9184335da8faf08c0df95668ce9d778df3795ce4eec959f44908742900e10"},
    {file = "pyarrow-6.0.1-cp36-cp36m-manylinux_2_12_x86_64.manylinux2010_x86_64.whl", hash = "sha256:02baee816456a6e64486e587caaae2bf9f084fa3a891354ff18c3e945a1cb72f"},
    {file = "pyarrow-6.0.1-cp36-cp36m-manylinux_2_17_aarch64.manylinux2014_aarch64.whl", hash = "sha256:604782b1c744b24a55df80125991a7154fbdef60991eb3d02bfaed06d22f055e"},
    {file = "pyarrow-6.0.1-cp36-cp36m-manylinux_2_17_x86_64.manylinux2014_x86_64.whl", hash = "sha256:fab8132193ae095c43b1e8d6d7f393451ac198de5aaf011c6b576b1442966fec"},
    {file = "pyarrow-6.0.1-cp36-cp36m-win_amd64.whl", hash = "sha256:31038366484e538608f43920a5e2957b8862a43aa49438814619b527f50ec127"},
    {file = "pyarrow-6.0.1-cp37-cp37m-macosx_10_13_x86_64.whl", hash = "sha256:632bea00c2fbe2da5d29ff1698fec312ed3aabfb548f06100144e1907e22093a"},
    {file = "pyarrow-6.0.1-cp37-cp37m-macosx_10_9_x86_64.whl", hash = "sha256:dc03c875e5d68b0d0143f94c438add3ab3c2411ade2748423a9c24608fea571e"},
    {file = "pyarrow-6.0.1-cp37-cp37m-manylinux_2_12_x86_64.manylinux2010_x86_64.whl", hash = "sha256:1cd4de317df01679e538004123d6d7bc325d73bad5c6bbc3d5f8aa2280408869"},
    {file = "pyarrow-6.0.1-cp37-cp37m-manylinux_2_17_aarch64.manylinux2014_aarch64.whl", hash = "sha256:e77b1f7c6c08ec319b7882c1a7c7304731530923532b3243060e6e64c456cf34"},
    {file = "pyarrow-6.0.1-cp37-cp37m-manylinux_2_17_x86_64.manylinux2014_x86_64.whl", hash = "sha256:a424fd9a3253d0322d53be7bbb20b5b01511706a61efadcf37f416da325e3d48"},
    {file = "pyarrow-6.0.1-cp37-cp37m-win_amd64.whl", hash = "sha256:c958cf3a4a9eee09e1063c02b89e882d19c61b3a2ce6cbd55191a6f45ed5004b"},
    {file = "pyarrow-6.0.1-cp38-cp38-macosx_10_13_x86_64.whl", hash = "sha256:0e0ef24b316c544f4bb56f5c376129097df3739e665feca0eb567f716d45c55a"},
    {file = "pyarrow-6.0.1-cp38-cp38-macosx_10_9_x86_64.whl", hash = "sha256:2c13ec3b26b3b069d673c5fa3a0c70c38f0d5c94686ac5dbc9d7e7d24040f812"},
    {file = "pyarrow-6.0.1-cp38-cp38-macosx_11_0_arm64.whl", hash = "sha256:71891049dc58039a9523e1cb0d921be001dacb2b327fa7b62a35b96a3aad9f0d"},
    {file = "pyarrow-6.0.1-cp38-cp38-manylinux_2_12_x86_64.manylinux2010_x86_64.whl", hash = "sha256:943141dd8cca6c5722552a0b11a3c2e791cdf85f1768dea8170b0a8a7e824ff9"},
    {file = "pyarrow-6.0.1-cp38-cp38-manylinux_2_17_aarch64.manylinux2014_aarch64.whl", hash = "sha256:1fd077c06061b8fa8fdf91591a4270e368f63cf73c6ab56924d3b64efa96a873"},
    {file = "pyarrow-6.0.1-cp38-cp38-manylinux_2_17_x86_64.manylinux2014_x86_64.whl", hash = "sha256:5308f4bb770b48e07c8cff36cf6a4452862e8ce9492428ad5581d846420b3884"},
    {file = "pyarrow-6.0.1-cp38-cp38-win_amd64.whl", hash = "sha256:cde4f711cd9476d4da18128c3a40cb529b6b7d2679aee6e0576212547530fef1"},
    {file = "pyarrow-6.0.1-cp39-cp39-macosx_10_13_universal2.whl", hash = "sha256:b8628269bd9289cae0ea668f5900451043252fe3666667f614e140084dd31aac"},
    {file = "pyarrow-6.0.1-cp39-cp39-macosx_10_13_x86_64.whl", hash = "sha256:981ccdf4f2696550733e18da882469893d2f33f55f3cbeb6a90f81741cbf67aa"},
    {file = "pyarrow-6.0.1-cp39-cp39-macosx_10_9_x86_64.whl", hash = "sha256:954326b426eec6e31ff55209f8840b54d788420e96c4005aaa7beed1fe60b42d"},
    {file = "pyarrow-6.0.1-cp39-cp39-macosx_11_0_arm64.whl", hash = "sha256:6b6483bf6b61fe9a046235e4ad4d9286b707607878d7dbdc2eb85a6ec4090baf"},
    {file = "pyarrow-6.0.1-cp39-cp39-manylinux_2_12_x86_64.manylinux2010_x86_64.whl", hash = "sha256:7ecad40a1d4e0104cd87757a403f36850261e7a989cf9e4cb3e30420bbbd1092"},
    {file = "pyarrow-6.0.1-cp39-cp39-manylinux_2_17_aarch64.manylinux2014_aarch64.whl", hash = "sha256:04c752fb41921d0064568a15a87dbb0222cfbe9040d4b2c1b306fe6e0a453530"},
    {file = "pyarrow-6.0.1-cp39-cp39-manylinux_2_17_x86_64.manylinux2014_x86_64.whl", hash = "sha256:725d3fe49dfe392ff14a8ae6a75b230a60e8985f2b621b18cfa912fe02b65f1a"},
    {file = "pyarrow-6.0.1-cp39-cp39-win_amd64.whl", hash = "sha256:2403c8af207262ce8e2bc1a9d19313941fd2e424f1cb3c4b749c17efe1fd699a"},
    {file = "pyarrow-6.0.1.tar.gz", hash = "sha256:423990d56cd8f12283b67367d48e142739b789085185018eb03d05087c3c8d43"},
]
pyasn1 = [
    {file = "pyasn1-0.4.8-py2.4.egg", hash = "sha256:fec3e9d8e36808a28efb59b489e4528c10ad0f480e57dcc32b4de5c9d8c9fdf3"},
    {file = "pyasn1-0.4.8-py2.5.egg", hash = "sha256:0458773cfe65b153891ac249bcf1b5f8f320b7c2ce462151f8fa74de8934becf"},
    {file = "pyasn1-0.4.8-py2.6.egg", hash = "sha256:5c9414dcfede6e441f7e8f81b43b34e834731003427e5b09e4e00e3172a10f00"},
    {file = "pyasn1-0.4.8-py2.7.egg", hash = "sha256:6e7545f1a61025a4e58bb336952c5061697da694db1cae97b116e9c46abcf7c8"},
    {file = "pyasn1-0.4.8-py2.py3-none-any.whl", hash = "sha256:39c7e2ec30515947ff4e87fb6f456dfc6e84857d34be479c9d4a4ba4bf46aa5d"},
    {file = "pyasn1-0.4.8-py3.1.egg", hash = "sha256:78fa6da68ed2727915c4767bb386ab32cdba863caa7dbe473eaae45f9959da86"},
    {file = "pyasn1-0.4.8-py3.2.egg", hash = "sha256:08c3c53b75eaa48d71cf8c710312316392ed40899cb34710d092e96745a358b7"},
    {file = "pyasn1-0.4.8-py3.3.egg", hash = "sha256:03840c999ba71680a131cfaee6fab142e1ed9bbd9c693e285cc6aca0d555e576"},
    {file = "pyasn1-0.4.8-py3.4.egg", hash = "sha256:7ab8a544af125fb704feadb008c99a88805126fb525280b2270bb25cc1d78a12"},
    {file = "pyasn1-0.4.8-py3.5.egg", hash = "sha256:e89bf84b5437b532b0803ba5c9a5e054d21fec423a89952a74f87fa2c9b7bce2"},
    {file = "pyasn1-0.4.8-py3.6.egg", hash = "sha256:014c0e9976956a08139dc0712ae195324a75e142284d5f87f1a87ee1b068a359"},
    {file = "pyasn1-0.4.8-py3.7.egg", hash = "sha256:99fcc3c8d804d1bc6d9a099921e39d827026409a58f2a720dcdb89374ea0c776"},
    {file = "pyasn1-0.4.8.tar.gz", hash = "sha256:aef77c9fb94a3ac588e87841208bdec464471d9871bd5050a287cc9a475cd0ba"},
]
pyasn1-modules = [
    {file = "pyasn1-modules-0.2.8.tar.gz", hash = "sha256:905f84c712230b2c592c19470d3ca8d552de726050d1d1716282a1f6146be65e"},
    {file = "pyasn1_modules-0.2.8-py2.4.egg", hash = "sha256:0fe1b68d1e486a1ed5473f1302bd991c1611d319bba158e98b106ff86e1d7199"},
    {file = "pyasn1_modules-0.2.8-py2.5.egg", hash = "sha256:fe0644d9ab041506b62782e92b06b8c68cca799e1a9636ec398675459e031405"},
    {file = "pyasn1_modules-0.2.8-py2.6.egg", hash = "sha256:a99324196732f53093a84c4369c996713eb8c89d360a496b599fb1a9c47fc3eb"},
    {file = "pyasn1_modules-0.2.8-py2.7.egg", hash = "sha256:0845a5582f6a02bb3e1bde9ecfc4bfcae6ec3210dd270522fee602365430c3f8"},
    {file = "pyasn1_modules-0.2.8-py2.py3-none-any.whl", hash = "sha256:a50b808ffeb97cb3601dd25981f6b016cbb3d31fbf57a8b8a87428e6158d0c74"},
    {file = "pyasn1_modules-0.2.8-py3.1.egg", hash = "sha256:f39edd8c4ecaa4556e989147ebf219227e2cd2e8a43c7e7fcb1f1c18c5fd6a3d"},
    {file = "pyasn1_modules-0.2.8-py3.2.egg", hash = "sha256:b80486a6c77252ea3a3e9b1e360bc9cf28eaac41263d173c032581ad2f20fe45"},
    {file = "pyasn1_modules-0.2.8-py3.3.egg", hash = "sha256:65cebbaffc913f4fe9e4808735c95ea22d7a7775646ab690518c056784bc21b4"},
    {file = "pyasn1_modules-0.2.8-py3.4.egg", hash = "sha256:15b7c67fabc7fc240d87fb9aabf999cf82311a6d6fb2c70d00d3d0604878c811"},
    {file = "pyasn1_modules-0.2.8-py3.5.egg", hash = "sha256:426edb7a5e8879f1ec54a1864f16b882c2837bfd06eee62f2c982315ee2473ed"},
    {file = "pyasn1_modules-0.2.8-py3.6.egg", hash = "sha256:cbac4bc38d117f2a49aeedec4407d23e8866ea4ac27ff2cf7fb3e5b570df19e0"},
    {file = "pyasn1_modules-0.2.8-py3.7.egg", hash = "sha256:c29a5e5cc7a3f05926aff34e097e84f8589cd790ce0ed41b67aed6857b26aafd"},
]
pycodestyle = [
    {file = "pycodestyle-2.8.0-py2.py3-none-any.whl", hash = "sha256:720f8b39dde8b293825e7ff02c475f3077124006db4f440dcbc9a20b76548a20"},
    {file = "pycodestyle-2.8.0.tar.gz", hash = "sha256:eddd5847ef438ea1c7870ca7eb78a9d47ce0cdb4851a5523949f2601d0cbbe7f"},
]
pycparser = [
    {file = "pycparser-2.21-py2.py3-none-any.whl", hash = "sha256:8ee45429555515e1f6b185e78100aea234072576aa43ab53aefcae078162fca9"},
    {file = "pycparser-2.21.tar.gz", hash = "sha256:e644fdec12f7872f86c58ff790da456218b10f863970249516d60a5eaca77206"},
]
pydocstyle = [
    {file = "pydocstyle-6.1.1-py3-none-any.whl", hash = "sha256:6987826d6775056839940041beef5c08cc7e3d71d63149b48e36727f70144dc4"},
    {file = "pydocstyle-6.1.1.tar.gz", hash = "sha256:1d41b7c459ba0ee6c345f2eb9ae827cab14a7533a88c5c6f7e94923f72df92dc"},
]
pydot = [
    {file = "pydot-1.4.2-py2.py3-none-any.whl", hash = "sha256:66c98190c65b8d2e2382a441b4c0edfdb4f4c025ef9cb9874de478fb0793a451"},
    {file = "pydot-1.4.2.tar.gz", hash = "sha256:248081a39bcb56784deb018977e428605c1c758f10897a339fce1dd728ff007d"},
]
pyflakes = [
    {file = "pyflakes-2.4.0-py2.py3-none-any.whl", hash = "sha256:3bb3a3f256f4b7968c9c788781e4ff07dce46bdf12339dcda61053375426ee2e"},
    {file = "pyflakes-2.4.0.tar.gz", hash = "sha256:05a85c2872edf37a4ed30b0cce2f6093e1d0581f8c19d7393122da7e25b2b24c"},
]
pygments = [
    {file = "Pygments-2.12.0-py3-none-any.whl", hash = "sha256:dc9c10fb40944260f6ed4c688ece0cd2048414940f1cea51b8b226318411c519"},
    {file = "Pygments-2.12.0.tar.gz", hash = "sha256:5eb116118f9612ff1ee89ac96437bb6b49e8f04d8a13b514ba26f620208e26eb"},
]
pylint = [
<<<<<<< HEAD
    {file = "pylint-2.14.1-py3-none-any.whl", hash = "sha256:bb71e6d169506de585edea997e48d9ff20c0dc0e2fbc1d166bad6b640120326b"},
    {file = "pylint-2.14.1.tar.gz", hash = "sha256:549261e0762c3466cc001024c4419c08252cb8c8d40f5c2c6966fea690e7fe2a"},
=======
    {file = "pylint-2.14.2-py3-none-any.whl", hash = "sha256:592d0a4d2ffa8e33020209d255827c5a310499cdc023d156187bc677d86bd495"},
    {file = "pylint-2.14.2.tar.gz", hash = "sha256:482f1329d4b6b9e52599754a2e502c0ed91ebdfd0992a2299b7fa136a6c12349"},
>>>>>>> 96e9c921
]
pymysql = [
    {file = "PyMySQL-1.0.2-py3-none-any.whl", hash = "sha256:41fc3a0c5013d5f039639442321185532e3e2c8924687abe6537de157d403641"},
    {file = "PyMySQL-1.0.2.tar.gz", hash = "sha256:816927a350f38d56072aeca5dfb10221fe1dc653745853d30a216637f5d7ad36"},
]
pyodbc = [
    {file = "pyodbc-4.0.32-cp27-cp27m-win32.whl", hash = "sha256:2152ce6d5131d769ff5839aa762e12d844c95e9ec4bb2f666e8cd9dfa1ae2240"},
    {file = "pyodbc-4.0.32-cp27-cp27m-win_amd64.whl", hash = "sha256:56ec4974096d40d6c62a228799122dbc2ade6c4045cc5d31860212a32cae95b1"},
    {file = "pyodbc-4.0.32-cp310-cp310-win_amd64.whl", hash = "sha256:b6d24b99face3a2d055b0dc7345083be2b70d02e7b45861a9afb7c21e0f5db13"},
    {file = "pyodbc-4.0.32-cp36-cp36m-win32.whl", hash = "sha256:699c080b1c1f7b4afc368b3521fd1161f46a10223443692a249cb01d90949b31"},
    {file = "pyodbc-4.0.32-cp36-cp36m-win_amd64.whl", hash = "sha256:0d4e14adb149cae45da37fa87aa297055156dae6e89ca3c75493d3d62d78e543"},
    {file = "pyodbc-4.0.32-cp37-cp37m-macosx_10_9_x86_64.whl", hash = "sha256:6c1e1c1fe747b0f6419e8df0b5c43161e7437dbf72f93f9fcfb9b7358fad3e12"},
    {file = "pyodbc-4.0.32-cp37-cp37m-win32.whl", hash = "sha256:bbc07517f339e019ee9f1fe679c4241251d11ca2124567616f67d62e73c29fc0"},
    {file = "pyodbc-4.0.32-cp37-cp37m-win_amd64.whl", hash = "sha256:e81ebf9cab80a6eaba7922dea02036e9f8a507a7b818856b8008a02d6fc0d2ab"},
    {file = "pyodbc-4.0.32-cp38-cp38-macosx_10_9_x86_64.whl", hash = "sha256:0e4178e9b93329bbba17555882008e36a114179d06033b813a13b254dcd755d0"},
    {file = "pyodbc-4.0.32-cp38-cp38-win32.whl", hash = "sha256:c066f032e69fd71e9fadb3a380dfe8ecd1728b40a2bf38f76054d284f8523b29"},
    {file = "pyodbc-4.0.32-cp38-cp38-win_amd64.whl", hash = "sha256:736acad1b264ddb7313058dfe37265b0c5160c1c2a9d1ffd391347c025eb5dd1"},
    {file = "pyodbc-4.0.32-cp39-cp39-macosx_10_9_x86_64.whl", hash = "sha256:339d8aa633b0c65be5149c3378c7e3b5bead94dc8bb023a715b416bd047a008e"},
    {file = "pyodbc-4.0.32-cp39-cp39-win_amd64.whl", hash = "sha256:cda790bdc25bfad12d4fb9ba93368275802f7f9ecfa4c9c65e982d3a7fc35f2e"},
    {file = "pyodbc-4.0.32.tar.gz", hash = "sha256:9be5f0c3590655e1968488410fe3528bb8023d527e7ccec1f663d64245071a6b"},
]
pyparsing = [
    {file = "pyparsing-3.0.9-py3-none-any.whl", hash = "sha256:5026bae9a10eeaefb61dab2f09052b9f4307d44aee4eda64b309723d8d206bbc"},
    {file = "pyparsing-3.0.9.tar.gz", hash = "sha256:2b020ecf7d21b687f219b71ecad3631f644a47f01403fa1d1036b0c6416d70fb"},
]
pyrsistent = [
    {file = "pyrsistent-0.18.1-cp310-cp310-macosx_10_9_universal2.whl", hash = "sha256:df46c854f490f81210870e509818b729db4488e1f30f2a1ce1698b2295a878d1"},
    {file = "pyrsistent-0.18.1-cp310-cp310-manylinux_2_17_x86_64.manylinux2014_x86_64.whl", hash = "sha256:5d45866ececf4a5fff8742c25722da6d4c9e180daa7b405dc0a2a2790d668c26"},
    {file = "pyrsistent-0.18.1-cp310-cp310-manylinux_2_5_i686.manylinux1_i686.manylinux_2_17_i686.manylinux2014_i686.whl", hash = "sha256:4ed6784ceac462a7d6fcb7e9b663e93b9a6fb373b7f43594f9ff68875788e01e"},
    {file = "pyrsistent-0.18.1-cp310-cp310-win32.whl", hash = "sha256:e4f3149fd5eb9b285d6bfb54d2e5173f6a116fe19172686797c056672689daf6"},
    {file = "pyrsistent-0.18.1-cp310-cp310-win_amd64.whl", hash = "sha256:636ce2dc235046ccd3d8c56a7ad54e99d5c1cd0ef07d9ae847306c91d11b5fec"},
    {file = "pyrsistent-0.18.1-cp37-cp37m-macosx_10_9_x86_64.whl", hash = "sha256:e92a52c166426efbe0d1ec1332ee9119b6d32fc1f0bbfd55d5c1088070e7fc1b"},
    {file = "pyrsistent-0.18.1-cp37-cp37m-manylinux_2_17_x86_64.manylinux2014_x86_64.whl", hash = "sha256:d7a096646eab884bf8bed965bad63ea327e0d0c38989fc83c5ea7b8a87037bfc"},
    {file = "pyrsistent-0.18.1-cp37-cp37m-manylinux_2_5_i686.manylinux1_i686.manylinux_2_17_i686.manylinux2014_i686.whl", hash = "sha256:cdfd2c361b8a8e5d9499b9082b501c452ade8bbf42aef97ea04854f4a3f43b22"},
    {file = "pyrsistent-0.18.1-cp37-cp37m-win32.whl", hash = "sha256:7ec335fc998faa4febe75cc5268a9eac0478b3f681602c1f27befaf2a1abe1d8"},
    {file = "pyrsistent-0.18.1-cp37-cp37m-win_amd64.whl", hash = "sha256:6455fc599df93d1f60e1c5c4fe471499f08d190d57eca040c0ea182301321286"},
    {file = "pyrsistent-0.18.1-cp38-cp38-macosx_10_9_universal2.whl", hash = "sha256:fd8da6d0124efa2f67d86fa70c851022f87c98e205f0594e1fae044e7119a5a6"},
    {file = "pyrsistent-0.18.1-cp38-cp38-manylinux_2_17_x86_64.manylinux2014_x86_64.whl", hash = "sha256:7bfe2388663fd18bd8ce7db2c91c7400bf3e1a9e8bd7d63bf7e77d39051b85ec"},
    {file = "pyrsistent-0.18.1-cp38-cp38-manylinux_2_5_i686.manylinux1_i686.manylinux_2_17_i686.manylinux2014_i686.whl", hash = "sha256:0e3e1fcc45199df76053026a51cc59ab2ea3fc7c094c6627e93b7b44cdae2c8c"},
    {file = "pyrsistent-0.18.1-cp38-cp38-win32.whl", hash = "sha256:b568f35ad53a7b07ed9b1b2bae09eb15cdd671a5ba5d2c66caee40dbf91c68ca"},
    {file = "pyrsistent-0.18.1-cp38-cp38-win_amd64.whl", hash = "sha256:d1b96547410f76078eaf66d282ddca2e4baae8964364abb4f4dcdde855cd123a"},
    {file = "pyrsistent-0.18.1-cp39-cp39-macosx_10_9_universal2.whl", hash = "sha256:f87cc2863ef33c709e237d4b5f4502a62a00fab450c9e020892e8e2ede5847f5"},
    {file = "pyrsistent-0.18.1-cp39-cp39-manylinux_2_17_x86_64.manylinux2014_x86_64.whl", hash = "sha256:6bc66318fb7ee012071b2792024564973ecc80e9522842eb4e17743604b5e045"},
    {file = "pyrsistent-0.18.1-cp39-cp39-manylinux_2_5_i686.manylinux1_i686.manylinux_2_17_i686.manylinux2014_i686.whl", hash = "sha256:914474c9f1d93080338ace89cb2acee74f4f666fb0424896fcfb8d86058bf17c"},
    {file = "pyrsistent-0.18.1-cp39-cp39-win32.whl", hash = "sha256:1b34eedd6812bf4d33814fca1b66005805d3640ce53140ab8bbb1e2651b0d9bc"},
    {file = "pyrsistent-0.18.1-cp39-cp39-win_amd64.whl", hash = "sha256:e24a828f57e0c337c8d8bb9f6b12f09dfdf0273da25fda9e314f0b684b415a07"},
    {file = "pyrsistent-0.18.1.tar.gz", hash = "sha256:d4d61f8b993a7255ba714df3aca52700f8125289f84f704cf80916517c46eb96"},
]
pytest = [
    {file = "pytest-7.1.2-py3-none-any.whl", hash = "sha256:13d0e3ccfc2b6e26be000cb6568c832ba67ba32e719443bfe725814d3c42433c"},
    {file = "pytest-7.1.2.tar.gz", hash = "sha256:a06a0425453864a270bc45e71f783330a7428defb4230fb5e6a731fde06ecd45"},
]
pytest-cov = [
    {file = "pytest-cov-3.0.0.tar.gz", hash = "sha256:e7f0f5b1617d2210a2cabc266dfe2f4c75a8d32fb89eafb7ad9d06f6d076d470"},
    {file = "pytest_cov-3.0.0-py3-none-any.whl", hash = "sha256:578d5d15ac4a25e5f961c938b85a05b09fdaae9deef3bb6de9a6e766622ca7a6"},
]
pytest-forked = [
    {file = "pytest-forked-1.4.0.tar.gz", hash = "sha256:8b67587c8f98cbbadfdd804539ed5455b6ed03802203485dd2f53c1422d7440e"},
    {file = "pytest_forked-1.4.0-py3-none-any.whl", hash = "sha256:bbbb6717efc886b9d64537b41fb1497cfaf3c9601276be8da2cccfea5a3c8ad8"},
]
pytest-rerunfailures = [
    {file = "pytest-rerunfailures-10.2.tar.gz", hash = "sha256:9e1e1bad51e07642c5bbab809fc1d4ec8eebcb7de86f90f1a26e6ef9de446697"},
    {file = "pytest_rerunfailures-10.2-py3-none-any.whl", hash = "sha256:d31d8e828dfd39363ad99cd390187bf506c7a433a89f15c3126c7d16ab723fe2"},
]
pytest-timeout = [
    {file = "pytest-timeout-2.1.0.tar.gz", hash = "sha256:c07ca07404c612f8abbe22294b23c368e2e5104b521c1790195561f37e1ac3d9"},
    {file = "pytest_timeout-2.1.0-py3-none-any.whl", hash = "sha256:f6f50101443ce70ad325ceb4473c4255e9d74e3c7cd0ef827309dfa4c0d975c6"},
]
pytest-xdist = [
    {file = "pytest-xdist-2.5.0.tar.gz", hash = "sha256:4580deca3ff04ddb2ac53eba39d76cb5dd5edeac050cb6fbc768b0dd712b4edf"},
    {file = "pytest_xdist-2.5.0-py3-none-any.whl", hash = "sha256:6fe5c74fec98906deb8f2d2b616b5c782022744978e7bd4695d39c8f42d0ce65"},
]
python-dateutil = [
    {file = "python-dateutil-2.8.2.tar.gz", hash = "sha256:0123cacc1627ae19ddf3c27a5de5bd67ee4586fbdd6440d9748f8abb483d3e86"},
    {file = "python_dateutil-2.8.2-py2.py3-none-any.whl", hash = "sha256:961d03dc3453ebbc59dbdea9e4e11c5651520a876d0f4db161e8674aae935da9"},
]
python-levenshtein = [
    {file = "python-Levenshtein-0.12.2.tar.gz", hash = "sha256:dc2395fbd148a1ab31090dd113c366695934b9e85fe5a4b2a032745efd0346f6"},
]
python-utils = [
    {file = "python-utils-3.3.3.tar.gz", hash = "sha256:3b1c8b706e40e91280eec5fa72ea730880a166cee99afa5555b863d55664478d"},
    {file = "python_utils-3.3.3-py2.py3-none-any.whl", hash = "sha256:5cb9cf295018202fb4d6abdd694a33a7f08bc0ce1bf1eab8cce80ab2cde35c07"},
]
pytz = [
    {file = "pytz-2022.1-py2.py3-none-any.whl", hash = "sha256:e68985985296d9a66a881eb3193b0906246245294a881e7c8afe623866ac6a5c"},
    {file = "pytz-2022.1.tar.gz", hash = "sha256:1e760e2fe6a8163bc0b3d9a19c4f84342afa0a2affebfaa84b01b978a02ecaa7"},
]
pywin32 = [
    {file = "pywin32-304-cp310-cp310-win32.whl", hash = "sha256:3c7bacf5e24298c86314f03fa20e16558a4e4138fc34615d7de4070c23e65af3"},
    {file = "pywin32-304-cp310-cp310-win_amd64.whl", hash = "sha256:4f32145913a2447736dad62495199a8e280a77a0ca662daa2332acf849f0be48"},
    {file = "pywin32-304-cp310-cp310-win_arm64.whl", hash = "sha256:d3ee45adff48e0551d1aa60d2ec066fec006083b791f5c3527c40cd8aefac71f"},
    {file = "pywin32-304-cp311-cp311-win32.whl", hash = "sha256:30c53d6ce44c12a316a06c153ea74152d3b1342610f1b99d40ba2795e5af0269"},
    {file = "pywin32-304-cp311-cp311-win_amd64.whl", hash = "sha256:7ffa0c0fa4ae4077e8b8aa73800540ef8c24530057768c3ac57c609f99a14fd4"},
    {file = "pywin32-304-cp311-cp311-win_arm64.whl", hash = "sha256:cbbe34dad39bdbaa2889a424d28752f1b4971939b14b1bb48cbf0182a3bcfc43"},
    {file = "pywin32-304-cp36-cp36m-win32.whl", hash = "sha256:be253e7b14bc601718f014d2832e4c18a5b023cbe72db826da63df76b77507a1"},
    {file = "pywin32-304-cp36-cp36m-win_amd64.whl", hash = "sha256:de9827c23321dcf43d2f288f09f3b6d772fee11e809015bdae9e69fe13213988"},
    {file = "pywin32-304-cp37-cp37m-win32.whl", hash = "sha256:f64c0377cf01b61bd5e76c25e1480ca8ab3b73f0c4add50538d332afdf8f69c5"},
    {file = "pywin32-304-cp37-cp37m-win_amd64.whl", hash = "sha256:bb2ea2aa81e96eee6a6b79d87e1d1648d3f8b87f9a64499e0b92b30d141e76df"},
    {file = "pywin32-304-cp38-cp38-win32.whl", hash = "sha256:94037b5259701988954931333aafd39cf897e990852115656b014ce72e052e96"},
    {file = "pywin32-304-cp38-cp38-win_amd64.whl", hash = "sha256:ead865a2e179b30fb717831f73cf4373401fc62fbc3455a0889a7ddac848f83e"},
    {file = "pywin32-304-cp39-cp39-win32.whl", hash = "sha256:25746d841201fd9f96b648a248f731c1dec851c9a08b8e33da8b56148e4c65cc"},
    {file = "pywin32-304-cp39-cp39-win_amd64.whl", hash = "sha256:d24a3382f013b21aa24a5cfbfad5a2cd9926610c0affde3e8ab5b3d7dbcf4ac9"},
]
pywinpty = [
    {file = "pywinpty-2.0.5-cp310-none-win_amd64.whl", hash = "sha256:f86c76e2881c37e69678cbbf178109f8da1fa8584db24d58e1b9369b0276cfcb"},
    {file = "pywinpty-2.0.5-cp37-none-win_amd64.whl", hash = "sha256:ff9b52f182650cfdf3db1b264a6fe0963eb9d996a7a1fa843ac406c1e32111f8"},
    {file = "pywinpty-2.0.5-cp38-none-win_amd64.whl", hash = "sha256:651ee1467bd7eb6f64d44dbc954b7ab7d15ab6d8adacc4e13299692c67c5d5d2"},
    {file = "pywinpty-2.0.5-cp39-none-win_amd64.whl", hash = "sha256:e59a508ae78374febada3e53b5bbc90b5ad07ae68cbfd72a2e965f9793ae04f3"},
    {file = "pywinpty-2.0.5.tar.gz", hash = "sha256:e125d3f1804d8804952b13e33604ad2ca8b9b2cac92b27b521c005d1604794f8"},
]
pyyaml = [
    {file = "PyYAML-6.0-cp310-cp310-macosx_10_9_x86_64.whl", hash = "sha256:d4db7c7aef085872ef65a8fd7d6d09a14ae91f691dec3e87ee5ee0539d516f53"},
    {file = "PyYAML-6.0-cp310-cp310-macosx_11_0_arm64.whl", hash = "sha256:9df7ed3b3d2e0ecfe09e14741b857df43adb5a3ddadc919a2d94fbdf78fea53c"},
    {file = "PyYAML-6.0-cp310-cp310-manylinux_2_17_aarch64.manylinux2014_aarch64.whl", hash = "sha256:77f396e6ef4c73fdc33a9157446466f1cff553d979bd00ecb64385760c6babdc"},
    {file = "PyYAML-6.0-cp310-cp310-manylinux_2_17_s390x.manylinux2014_s390x.whl", hash = "sha256:a80a78046a72361de73f8f395f1f1e49f956c6be882eed58505a15f3e430962b"},
    {file = "PyYAML-6.0-cp310-cp310-manylinux_2_5_x86_64.manylinux1_x86_64.manylinux_2_12_x86_64.manylinux2010_x86_64.whl", hash = "sha256:f84fbc98b019fef2ee9a1cb3ce93e3187a6df0b2538a651bfb890254ba9f90b5"},
    {file = "PyYAML-6.0-cp310-cp310-win32.whl", hash = "sha256:2cd5df3de48857ed0544b34e2d40e9fac445930039f3cfe4bcc592a1f836d513"},
    {file = "PyYAML-6.0-cp310-cp310-win_amd64.whl", hash = "sha256:daf496c58a8c52083df09b80c860005194014c3698698d1a57cbcfa182142a3a"},
    {file = "PyYAML-6.0-cp36-cp36m-macosx_10_9_x86_64.whl", hash = "sha256:897b80890765f037df3403d22bab41627ca8811ae55e9a722fd0392850ec4d86"},
    {file = "PyYAML-6.0-cp36-cp36m-manylinux_2_17_aarch64.manylinux2014_aarch64.whl", hash = "sha256:50602afada6d6cbfad699b0c7bb50d5ccffa7e46a3d738092afddc1f9758427f"},
    {file = "PyYAML-6.0-cp36-cp36m-manylinux_2_17_s390x.manylinux2014_s390x.whl", hash = "sha256:48c346915c114f5fdb3ead70312bd042a953a8ce5c7106d5bfb1a5254e47da92"},
    {file = "PyYAML-6.0-cp36-cp36m-manylinux_2_5_x86_64.manylinux1_x86_64.manylinux_2_12_x86_64.manylinux2010_x86_64.whl", hash = "sha256:98c4d36e99714e55cfbaaee6dd5badbc9a1ec339ebfc3b1f52e293aee6bb71a4"},
    {file = "PyYAML-6.0-cp36-cp36m-win32.whl", hash = "sha256:0283c35a6a9fbf047493e3a0ce8d79ef5030852c51e9d911a27badfde0605293"},
    {file = "PyYAML-6.0-cp36-cp36m-win_amd64.whl", hash = "sha256:07751360502caac1c067a8132d150cf3d61339af5691fe9e87803040dbc5db57"},
    {file = "PyYAML-6.0-cp37-cp37m-macosx_10_9_x86_64.whl", hash = "sha256:819b3830a1543db06c4d4b865e70ded25be52a2e0631ccd2f6a47a2822f2fd7c"},
    {file = "PyYAML-6.0-cp37-cp37m-manylinux_2_17_aarch64.manylinux2014_aarch64.whl", hash = "sha256:473f9edb243cb1935ab5a084eb238d842fb8f404ed2193a915d1784b5a6b5fc0"},
    {file = "PyYAML-6.0-cp37-cp37m-manylinux_2_17_s390x.manylinux2014_s390x.whl", hash = "sha256:0ce82d761c532fe4ec3f87fc45688bdd3a4c1dc5e0b4a19814b9009a29baefd4"},
    {file = "PyYAML-6.0-cp37-cp37m-manylinux_2_5_x86_64.manylinux1_x86_64.manylinux_2_12_x86_64.manylinux2010_x86_64.whl", hash = "sha256:231710d57adfd809ef5d34183b8ed1eeae3f76459c18fb4a0b373ad56bedcdd9"},
    {file = "PyYAML-6.0-cp37-cp37m-win32.whl", hash = "sha256:c5687b8d43cf58545ade1fe3e055f70eac7a5a1a0bf42824308d868289a95737"},
    {file = "PyYAML-6.0-cp37-cp37m-win_amd64.whl", hash = "sha256:d15a181d1ecd0d4270dc32edb46f7cb7733c7c508857278d3d378d14d606db2d"},
    {file = "PyYAML-6.0-cp38-cp38-macosx_10_9_x86_64.whl", hash = "sha256:0b4624f379dab24d3725ffde76559cff63d9ec94e1736b556dacdfebe5ab6d4b"},
    {file = "PyYAML-6.0-cp38-cp38-manylinux_2_17_aarch64.manylinux2014_aarch64.whl", hash = "sha256:213c60cd50106436cc818accf5baa1aba61c0189ff610f64f4a3e8c6726218ba"},
    {file = "PyYAML-6.0-cp38-cp38-manylinux_2_17_s390x.manylinux2014_s390x.whl", hash = "sha256:9fa600030013c4de8165339db93d182b9431076eb98eb40ee068700c9c813e34"},
    {file = "PyYAML-6.0-cp38-cp38-manylinux_2_5_x86_64.manylinux1_x86_64.manylinux_2_12_x86_64.manylinux2010_x86_64.whl", hash = "sha256:277a0ef2981ca40581a47093e9e2d13b3f1fbbeffae064c1d21bfceba2030287"},
    {file = "PyYAML-6.0-cp38-cp38-win32.whl", hash = "sha256:d4eccecf9adf6fbcc6861a38015c2a64f38b9d94838ac1810a9023a0609e1b78"},
    {file = "PyYAML-6.0-cp38-cp38-win_amd64.whl", hash = "sha256:1e4747bc279b4f613a09eb64bba2ba602d8a6664c6ce6396a4d0cd413a50ce07"},
    {file = "PyYAML-6.0-cp39-cp39-macosx_10_9_x86_64.whl", hash = "sha256:055d937d65826939cb044fc8c9b08889e8c743fdc6a32b33e2390f66013e449b"},
    {file = "PyYAML-6.0-cp39-cp39-macosx_11_0_arm64.whl", hash = "sha256:e61ceaab6f49fb8bdfaa0f92c4b57bcfbea54c09277b1b4f7ac376bfb7a7c174"},
    {file = "PyYAML-6.0-cp39-cp39-manylinux_2_17_aarch64.manylinux2014_aarch64.whl", hash = "sha256:d67d839ede4ed1b28a4e8909735fc992a923cdb84e618544973d7dfc71540803"},
    {file = "PyYAML-6.0-cp39-cp39-manylinux_2_17_s390x.manylinux2014_s390x.whl", hash = "sha256:cba8c411ef271aa037d7357a2bc8f9ee8b58b9965831d9e51baf703280dc73d3"},
    {file = "PyYAML-6.0-cp39-cp39-manylinux_2_5_x86_64.manylinux1_x86_64.manylinux_2_12_x86_64.manylinux2010_x86_64.whl", hash = "sha256:40527857252b61eacd1d9af500c3337ba8deb8fc298940291486c465c8b46ec0"},
    {file = "PyYAML-6.0-cp39-cp39-win32.whl", hash = "sha256:b5b9eccad747aabaaffbc6064800670f0c297e52c12754eb1d976c57e4f74dcb"},
    {file = "PyYAML-6.0-cp39-cp39-win_amd64.whl", hash = "sha256:b3d267842bf12586ba6c734f89d1f5b871df0273157918b0ccefa29deb05c21c"},
    {file = "PyYAML-6.0.tar.gz", hash = "sha256:68fb519c14306fec9720a2a5b45bc9f0c8d1b9c72adf45c37baedfcd949c35a2"},
]
pyzmq = [
    {file = "pyzmq-23.1.0-cp310-cp310-macosx_10_15_universal2.whl", hash = "sha256:6d346e551fa64b89d57a4ac74b9bc66703413f02f50093e089e861999ec5cccc"},
    {file = "pyzmq-23.1.0-cp310-cp310-macosx_10_9_x86_64.whl", hash = "sha256:9c7fb691fb07ec7ab99fd173bb0e7e0248d31bf83d484a87b917a342f63812c9"},
    {file = "pyzmq-23.1.0-cp310-cp310-manylinux_2_12_i686.manylinux2010_i686.whl", hash = "sha256:cd82cca9c489e441574804dbda2dd8e114cf3be7935b03de11dade2c9478aea6"},
    {file = "pyzmq-23.1.0-cp310-cp310-manylinux_2_12_x86_64.manylinux2010_x86_64.whl", hash = "sha256:28f9164fb2658b7b414fa0894c75b1a9c61375774cdc1bdb7298beb042a2cd87"},
    {file = "pyzmq-23.1.0-cp310-cp310-manylinux_2_17_aarch64.manylinux2014_aarch64.whl", hash = "sha256:53b2c1326c2e484d450932d2be739f064b7cb572faabec38386098a28516a529"},
    {file = "pyzmq-23.1.0-cp310-cp310-manylinux_2_17_i686.manylinux2014_i686.whl", hash = "sha256:425ba851a6f9892bde1da2024d82e2fe6796bd77e3391fb96665c50fe9d4c6a5"},
    {file = "pyzmq-23.1.0-cp310-cp310-manylinux_2_17_x86_64.manylinux2014_x86_64.whl", hash = "sha256:38f778a74e3889392e949326cfd0e9b2eb37dcbb2980d98fad2c51703d523db2"},
    {file = "pyzmq-23.1.0-cp310-cp310-musllinux_1_1_i686.whl", hash = "sha256:ddf4ad1d651e6c9234945061e1a31fe27a4be0dea21c498b87b186fadf8f5919"},
    {file = "pyzmq-23.1.0-cp310-cp310-musllinux_1_1_x86_64.whl", hash = "sha256:2b08774057ae7ce8a2eb4e7d54db05358234440706ce43a85814500c5d7bd22e"},
    {file = "pyzmq-23.1.0-cp310-cp310-win32.whl", hash = "sha256:67ec63ae3c9c1fa2e077fcb42e77035e2121a04f987464bdf9945a28535d30ad"},
    {file = "pyzmq-23.1.0-cp310-cp310-win_amd64.whl", hash = "sha256:f4c7d370badc60ac94a554bc571a46d03e39d8aacfba8006b334512e184aed59"},
    {file = "pyzmq-23.1.0-cp36-cp36m-macosx_10_9_x86_64.whl", hash = "sha256:f6c9d30888503f2f5f87d6d41f016301352dd98da4a861bd10663c3a2d99d3b5"},
    {file = "pyzmq-23.1.0-cp36-cp36m-manylinux_2_17_aarch64.manylinux2014_aarch64.whl", hash = "sha256:16b832adb5d8716f46051da5533c480250bf126984ce86804db6137a3a7f931b"},
    {file = "pyzmq-23.1.0-cp36-cp36m-manylinux_2_5_i686.manylinux1_i686.whl", hash = "sha256:da72a384a1d7e87490ca71182f3ab469ed21d847adc16b70c34faac5a3b12801"},
    {file = "pyzmq-23.1.0-cp36-cp36m-manylinux_2_5_x86_64.manylinux1_x86_64.whl", hash = "sha256:6ab4b6108e69f63c917cd7ef7217c5727955b1ac90600e44a13ed5312019a014"},
    {file = "pyzmq-23.1.0-cp36-cp36m-musllinux_1_1_i686.whl", hash = "sha256:7626e8384275a7dea6f3d1f749fb5e00299042e9c895fc3dbe24cb154909c242"},
    {file = "pyzmq-23.1.0-cp36-cp36m-musllinux_1_1_x86_64.whl", hash = "sha256:cbc1184349ca6e5112898aa7fc3efa1b1bbae24ab1edc774cfd09cbfd3b091d7"},
    {file = "pyzmq-23.1.0-cp36-cp36m-win32.whl", hash = "sha256:d977df6f7c4109ed1d96ffb6795f6af77114be606ae4556efbfc9cac725db65d"},
    {file = "pyzmq-23.1.0-cp36-cp36m-win_amd64.whl", hash = "sha256:2951c29b8649f3672af9dca8ff61d86310d3664d9629788b1c66422fb13b1239"},
    {file = "pyzmq-23.1.0-cp37-cp37m-macosx_10_9_x86_64.whl", hash = "sha256:bd2a13a0f8367e50347cbac87ae230ae1953935443240238f956bf10668bead6"},
    {file = "pyzmq-23.1.0-cp37-cp37m-manylinux_2_17_aarch64.manylinux2014_aarch64.whl", hash = "sha256:6bd7f18bd4cf51ea8d7e54825902cf36f9d2f35cc51ef618373988d5398b8dd0"},
    {file = "pyzmq-23.1.0-cp37-cp37m-manylinux_2_5_i686.manylinux1_i686.whl", hash = "sha256:fab8a7877275060f7b303e1f91c218069a2814a616b6a5ee2d8a3737deb15915"},
    {file = "pyzmq-23.1.0-cp37-cp37m-manylinux_2_5_x86_64.manylinux1_x86_64.whl", hash = "sha256:894be7d17228e7328cc188096c0162697211ec91761f6812fff12790cbe11c66"},
    {file = "pyzmq-23.1.0-cp37-cp37m-musllinux_1_1_i686.whl", hash = "sha256:bba54f97578943f48f621b4a7afb8eb022370da26a88b88ccc9fee9f3ef7ce45"},
    {file = "pyzmq-23.1.0-cp37-cp37m-musllinux_1_1_x86_64.whl", hash = "sha256:eb0ae5dfda83bbce660179d7b41c1c38fd833a54d2e6d9b258c644f3b75ef94d"},
    {file = "pyzmq-23.1.0-cp37-cp37m-win32.whl", hash = "sha256:523ba7fd4d8fe75ad09c1e574a648892b75a97d0cfc8005727681053ac19555b"},
    {file = "pyzmq-23.1.0-cp37-cp37m-win_amd64.whl", hash = "sha256:6cd53e861bccc0bdc4620f68fb4a91d5bcfe9f4213cf8e200fa498044d33a6dc"},
    {file = "pyzmq-23.1.0-cp38-cp38-macosx_10_9_x86_64.whl", hash = "sha256:81623c67cb71b93b5f7e06c9107f3781738ae86866db830c950223d87af2a235"},
    {file = "pyzmq-23.1.0-cp38-cp38-manylinux_2_12_i686.manylinux2010_i686.whl", hash = "sha256:83f1c76068faf62c32a36dd62dc4db642c2027bbbd960f8f6345b59e9d4dc472"},
    {file = "pyzmq-23.1.0-cp38-cp38-manylinux_2_12_x86_64.manylinux2010_x86_64.whl", hash = "sha256:312e56799410c34797417a4060a8bd37d4db1f06d1ec0c54f7c8fd81e0d90376"},
    {file = "pyzmq-23.1.0-cp38-cp38-manylinux_2_17_aarch64.manylinux2014_aarch64.whl", hash = "sha256:6ff8708fabc9f9bc2949f457d39b4088c9656c4c9ac15fbbbbaafce8f6d07833"},
    {file = "pyzmq-23.1.0-cp38-cp38-musllinux_1_1_i686.whl", hash = "sha256:8c3abf7eab5b76ae162c4fbb16d514a947fc57fd995b64e5ea8ef8ba3b888a69"},
    {file = "pyzmq-23.1.0-cp38-cp38-musllinux_1_1_x86_64.whl", hash = "sha256:4fbcd657cda75574fd1315a4c44bd322bc2e219039fb09f146bbe6f8aef039e9"},
    {file = "pyzmq-23.1.0-cp38-cp38-win32.whl", hash = "sha256:540d7146c3cdc9bbffab039ea067f494eba24d1abe5bd33eb9f963c01e3305d4"},
    {file = "pyzmq-23.1.0-cp38-cp38-win_amd64.whl", hash = "sha256:8679bb1dd723ecbea03b1f96c98972815775fd8ec756c440a14f289c436c472e"},
    {file = "pyzmq-23.1.0-cp39-cp39-macosx_10_15_universal2.whl", hash = "sha256:cfee22e072a382b92ee0709dbb8203dabd52d54258051e770d9d2a81b162530b"},
    {file = "pyzmq-23.1.0-cp39-cp39-macosx_10_9_x86_64.whl", hash = "sha256:68e22c5d3be451e87d47f956b397a7823bfbde2176341bc902fba30f96831d7e"},
    {file = "pyzmq-23.1.0-cp39-cp39-manylinux_2_12_i686.manylinux2010_i686.whl", hash = "sha256:97d6c676dc97d593625d9fc48154f2ffeabb619a1e6fe8d2a5b53f97e3e9bdee"},
    {file = "pyzmq-23.1.0-cp39-cp39-manylinux_2_12_x86_64.manylinux2010_x86_64.whl", hash = "sha256:b3bc3cf200aab74f3d758586ac50295214eda496ac6a6636e0c881c5958d9123"},
    {file = "pyzmq-23.1.0-cp39-cp39-manylinux_2_17_aarch64.manylinux2014_aarch64.whl", hash = "sha256:48bbc2db041ab28eeee4a3e8ada0ed336640946dd5a8e53dbd3805f9dbdcf0dc"},
    {file = "pyzmq-23.1.0-cp39-cp39-musllinux_1_1_i686.whl", hash = "sha256:67a049bcf967a39993858beed873ed3405536019820922d4efacfe35ab3da51a"},
    {file = "pyzmq-23.1.0-cp39-cp39-musllinux_1_1_x86_64.whl", hash = "sha256:3955dd5bbbe02f454655296ee36a66c334c7102a29b8458223d168c0380edfd5"},
    {file = "pyzmq-23.1.0-cp39-cp39-win32.whl", hash = "sha256:8a0f240bf43c29be1bd82d77e602a61c798e9de02e5f8bb7bb414cb814f43236"},
    {file = "pyzmq-23.1.0-cp39-cp39-win_amd64.whl", hash = "sha256:7e7346b2b33dcd4a2171dd8a9870ae283eec8f6231dcbcf237a0f41e74751a50"},
    {file = "pyzmq-23.1.0-pp37-pypy37_pp73-macosx_10_9_x86_64.whl", hash = "sha256:99dd85f0ca1db8d17a01a25c2bbb7784d25a2d39497c6beddbe96bff74194e04"},
    {file = "pyzmq-23.1.0-pp37-pypy37_pp73-manylinux_2_12_i686.manylinux2010_i686.whl", hash = "sha256:563d4281c4dbdf647d93114420151d33f895afc4c46b7115a67a0aa5347e6624"},
    {file = "pyzmq-23.1.0-pp37-pypy37_pp73-manylinux_2_12_x86_64.manylinux2010_x86_64.whl", hash = "sha256:154de02b15422af28b53d29a02de72121ba503634955017255573fc1f995143d"},
    {file = "pyzmq-23.1.0-pp37-pypy37_pp73-win_amd64.whl", hash = "sha256:8757c62f7960cd26122f7aaaf86eda1e016fa85734c3777b8054dd334d7dea4d"},
    {file = "pyzmq-23.1.0-pp38-pypy38_pp73-macosx_10_9_x86_64.whl", hash = "sha256:f6c378b435a26fda8996579c0e324b108d2ca0d01b4661503a75634e5155559f"},
    {file = "pyzmq-23.1.0-pp38-pypy38_pp73-manylinux_2_12_i686.manylinux2010_i686.whl", hash = "sha256:2e2ac40f7a91c740ec68d6db07ae19ea9259c959333c68bee56ab2c799a67d66"},
    {file = "pyzmq-23.1.0-pp38-pypy38_pp73-manylinux_2_12_x86_64.manylinux2010_x86_64.whl", hash = "sha256:ce8ba5ed8b0a7a203922d61cff45ee6001a41a9359f04f00d055a4e988755569"},
    {file = "pyzmq-23.1.0-pp38-pypy38_pp73-win_amd64.whl", hash = "sha256:93332c6972e4c91522c4810e907f3aea067424338071161b39cacded022559df"},
    {file = "pyzmq-23.1.0-pp39-pypy39_pp73-macosx_10_9_x86_64.whl", hash = "sha256:fc32e7d7f98cac3d8d5153ed2cb583158ae3d446a6efb8e28ccb1c54a09f4169"},
    {file = "pyzmq-23.1.0-pp39-pypy39_pp73-manylinux_2_17_i686.manylinux2014_i686.whl", hash = "sha256:86fb683cb9a9c0bb7476988b7957393ecdd22777d87d804442c66e62c99197f9"},
    {file = "pyzmq-23.1.0-pp39-pypy39_pp73-manylinux_2_17_x86_64.manylinux2014_x86_64.whl", hash = "sha256:057176dd3f5ccf5aad4abd662d76b6a39bbf799baaf2f39cd4fdaf2eab326e43"},
    {file = "pyzmq-23.1.0-pp39-pypy39_pp73-win_amd64.whl", hash = "sha256:05ec90a8da618f2398f9d1aa20b18a9ef332992c6ac23e8c866099faad6ef0d6"},
    {file = "pyzmq-23.1.0.tar.gz", hash = "sha256:1df26aa854bdd3a8341bf199064dd6aa6e240f2eaa3c9fa8d217e5d8b868c73e"},
]
ray = [
    {file = "ray-1.13.0-cp310-cp310-macosx_10_15_universal2.whl", hash = "sha256:4e2bb8cf0de825f120c53b3b762f76688eba47e87e0f59b5038d2721e670c38c"},
    {file = "ray-1.13.0-cp310-cp310-macosx_12_0_arm64.whl", hash = "sha256:a7c0a60a84f5755994e2f3585430858971fe80c59a4b48a8d69150df44d27466"},
    {file = "ray-1.13.0-cp310-cp310-manylinux2014_x86_64.whl", hash = "sha256:57a38df76f00fdb19fd210223feb15f7246beda1a3121f14dafbc28d2dba2159"},
    {file = "ray-1.13.0-cp36-cp36m-macosx_10_15_intel.whl", hash = "sha256:9df2e037e220180cf4e1a2e0d0ec9b6a22acb7e28c790fc07f49ec9707f4ba87"},
    {file = "ray-1.13.0-cp36-cp36m-manylinux2014_x86_64.whl", hash = "sha256:aeb35708214f9dd29010576ae594c364dc868d061fc01fb969966c60708f72d6"},
    {file = "ray-1.13.0-cp37-cp37m-macosx_10_15_intel.whl", hash = "sha256:4e70829395fa471f013d5008d827ad9226cfb4f3a9689dad30bb54967f6601b6"},
    {file = "ray-1.13.0-cp37-cp37m-manylinux2014_x86_64.whl", hash = "sha256:df7394a860a2e81e7017e4e8ade6dc6eecf4d8effa26d0e9ca74eb1a1354d0c4"},
    {file = "ray-1.13.0-cp37-cp37m-win_amd64.whl", hash = "sha256:4c2568b3600d8246964ad21e90b3dfee31074b5ba534759cdc42dbd783f40476"},
    {file = "ray-1.13.0-cp38-cp38-macosx_10_15_x86_64.whl", hash = "sha256:7a82ef0e439c043f9de96415304867716f2ea5207ecf3b5ae5cdb1c4b6dbb596"},
    {file = "ray-1.13.0-cp38-cp38-macosx_12_0_arm64.whl", hash = "sha256:da8f488de5cb107769b1f57653a31dc558de3fe56d279a0020bc7c02fb957a89"},
    {file = "ray-1.13.0-cp38-cp38-manylinux2014_x86_64.whl", hash = "sha256:a7edf2cb0f2d6b1a4f82fa86caf524280ed505959599831e88d94cbd5c0109c3"},
    {file = "ray-1.13.0-cp38-cp38-win_amd64.whl", hash = "sha256:6618d815bf80219cfe687e3b27a974a224506d65ea8f38ad03e8687a869d6e00"},
    {file = "ray-1.13.0-cp39-cp39-macosx_10_15_x86_64.whl", hash = "sha256:dabe8f5af7f83d80b3f10fe78f6e3cd061d38cc0c384cd3bef275849e57bad6b"},
    {file = "ray-1.13.0-cp39-cp39-macosx_12_0_arm64.whl", hash = "sha256:6d39a744e1e4179bd718ee8c1b21a399178601c06e301d209448793e8fcacdc8"},
    {file = "ray-1.13.0-cp39-cp39-manylinux2014_x86_64.whl", hash = "sha256:ba0829d495dec0bc90a72169f93e4cb004962a37df4d9b0df23004ebefb6d221"},
    {file = "ray-1.13.0-cp39-cp39-win_amd64.whl", hash = "sha256:6586fd313e0665f1d0e1fc6deca910421d1a963c56711383f89931e0521942fd"},
]
rdflib = [
    {file = "rdflib-6.1.1-py3-none-any.whl", hash = "sha256:fc81cef513cd552d471f2926141396b633207109d0154c8e77926222c70367fe"},
    {file = "rdflib-6.1.1.tar.gz", hash = "sha256:8dbfa0af2990b98471dacbc936d6494c997ede92fd8ed693fb84ee700ef6f754"},
]
redshift-connector = [
    {file = "redshift_connector-2.0.907-py3-none-any.whl", hash = "sha256:f0c75df717dd2eb7e9299dc3e83c9d505186490d4baac944e0bfd23414beca6b"},
]
requests = [
    {file = "requests-2.27.1-py2.py3-none-any.whl", hash = "sha256:f22fa1e554c9ddfd16e6e41ac79759e17be9e492b3587efa038054674760e72d"},
    {file = "requests-2.27.1.tar.gz", hash = "sha256:68d7c56fd5a8999887728ef304a6d12edc7be74f1cfa47714fc8b414525c9a61"},
]
requests-aws4auth = [
    {file = "requests-aws4auth-1.1.2.tar.gz", hash = "sha256:ebde0662dccda5023546055ec4cbe4470cae017ecbfce8d368b80b5e4a94d619"},
    {file = "requests_aws4auth-1.1.2-py2.py3-none-any.whl", hash = "sha256:23b7a054326f80f86caf87e3eaf54ea41aa27adbed4297bd3456b1fa38f06a52"},
]
responses = [
    {file = "responses-0.21.0-py3-none-any.whl", hash = "sha256:2dcc863ba63963c0c3d9ee3fa9507cbe36b7d7b0fccb4f0bdfd9e96c539b1487"},
    {file = "responses-0.21.0.tar.gz", hash = "sha256:b82502eb5f09a0289d8e209e7bad71ef3978334f56d09b444253d5ad67bf5253"},
]
restructuredtext-lint = [
    {file = "restructuredtext_lint-1.4.0.tar.gz", hash = "sha256:1b235c0c922341ab6c530390892eb9e92f90b9b75046063e047cacfb0f050c45"},
]
rsa = [
    {file = "rsa-4.8-py3-none-any.whl", hash = "sha256:95c5d300c4e879ee69708c428ba566c59478fd653cc3a22243eeb8ed846950bb"},
    {file = "rsa-4.8.tar.gz", hash = "sha256:5c6bd9dc7a543b7fe4304a631f8a8a3b674e2bbfc49c2ae96200cdbe55df6b17"},
]
s3fs = [
    {file = "s3fs-0.4.2-py3-none-any.whl", hash = "sha256:91c1dfb45e5217bd441a7a560946fe865ced6225ff7eb0fb459fe6e601a95ed3"},
    {file = "s3fs-0.4.2.tar.gz", hash = "sha256:2ca5de8dc18ad7ad350c0bd01aef0406aa5d0fff78a561f0f710f9d9858abdd0"},
]
s3transfer = [
    {file = "s3transfer-0.6.0-py3-none-any.whl", hash = "sha256:06176b74f3a15f61f1b4f25a1fc29a4429040b7647133a463da8fa5bd28d5ecd"},
    {file = "s3transfer-0.6.0.tar.gz", hash = "sha256:2ed07d3866f523cc561bf4a00fc5535827981b117dd7876f036b0c1aca42c947"},
]
scramp = [
    {file = "scramp-1.4.1-py3-none-any.whl", hash = "sha256:93c9cc2ffe54a451e02981c07a5a23cbd830701102789939cfb4ff91efd6ca8c"},
    {file = "scramp-1.4.1.tar.gz", hash = "sha256:f964801077be9be2a1416ffe255d2d78834b3d9d5c8ce5d28f76a856f209f70e"},
]
send2trash = [
    {file = "Send2Trash-1.8.0-py3-none-any.whl", hash = "sha256:f20eaadfdb517eaca5ce077640cb261c7d2698385a6a0f072a4a5447fd49fa08"},
    {file = "Send2Trash-1.8.0.tar.gz", hash = "sha256:d2c24762fd3759860a0aff155e45871447ea58d2be6bdd39b5c8f966a0c99c2d"},
]
six = [
    {file = "six-1.16.0-py2.py3-none-any.whl", hash = "sha256:8abb2f1d86890a2dfb989f9a77cfcfd3e47c2a354b01111771326f8aa26e0254"},
    {file = "six-1.16.0.tar.gz", hash = "sha256:1e61c37477a1626458e36f7b1d82aa5c9b094fa4802892072e49de9c60c4c926"},
]
smart-open = [
    {file = "smart_open-6.0.0-py3-none-any.whl", hash = "sha256:94afbd5058a45d4fdc4f859ed158b46054cb5ca1c019d76f6f8a60495f662129"},
    {file = "smart_open-6.0.0.tar.gz", hash = "sha256:d60106b96f0bcaedf5f1cd46ff5524a1c3d02d5653425618bb0fa66e158d22b0"},
]
sniffio = [
    {file = "sniffio-1.2.0-py3-none-any.whl", hash = "sha256:471b71698eac1c2112a40ce2752bb2f4a4814c22a54a3eed3676bc0f5ca9f663"},
    {file = "sniffio-1.2.0.tar.gz", hash = "sha256:c4666eecec1d3f50960c6bdf61ab7bc350648da6c126e3cf6898d8cd4ddcd3de"},
]
snowballstemmer = [
    {file = "snowballstemmer-2.2.0-py2.py3-none-any.whl", hash = "sha256:c8e1716e83cc398ae16824e5572ae04e0d9fc2c6b985fb0f900f5f0c96ecba1a"},
    {file = "snowballstemmer-2.2.0.tar.gz", hash = "sha256:09b16deb8547d3412ad7b590689584cd0fe25ec8db3be37788be3810cbf19cb1"},
]
soupsieve = [
    {file = "soupsieve-2.3.2.post1-py3-none-any.whl", hash = "sha256:3b2503d3c7084a42b1ebd08116e5f81aadfaea95863628c80a3b774a11b7c759"},
    {file = "soupsieve-2.3.2.post1.tar.gz", hash = "sha256:fc53893b3da2c33de295667a0e19f078c14bf86544af307354de5fcf12a3f30d"},
]
sparqlwrapper = [
    {file = "SPARQLWrapper-2.0.0-py3-none-any.whl", hash = "sha256:c99a7204fff676ee28e6acef327dc1ff8451c6f7217dcd8d49e8872f324a8a20"},
    {file = "SPARQLWrapper-2.0.0.tar.gz", hash = "sha256:3fed3ebcc77617a4a74d2644b86fd88e0f32e7f7003ac7b2b334c026201731f1"},
]
sphinx = [
    {file = "Sphinx-5.0.1-py3-none-any.whl", hash = "sha256:36aa2a3c2f6d5230be94585bc5d74badd5f9ed8f3388b8eedc1726fe45b1ad30"},
    {file = "Sphinx-5.0.1.tar.gz", hash = "sha256:f4da1187785a5bc7312cc271b0e867a93946c319d106363e102936a3d9857306"},
]
sphinx-bootstrap-theme = [
    {file = "sphinx-bootstrap-theme-0.8.1.tar.gz", hash = "sha256:683e3b735448dadd0149f76edecf95ff4bd9157787e9e77e0d048ca6f1d680df"},
    {file = "sphinx_bootstrap_theme-0.8.1-py2.py3-none-any.whl", hash = "sha256:6ef36206c211846ea6cbdb45bc85645578e7c62d0a883361181708f8b6ea743b"},
]
sphinxcontrib-applehelp = [
    {file = "sphinxcontrib-applehelp-1.0.2.tar.gz", hash = "sha256:a072735ec80e7675e3f432fcae8610ecf509c5f1869d17e2eecff44389cdbc58"},
    {file = "sphinxcontrib_applehelp-1.0.2-py2.py3-none-any.whl", hash = "sha256:806111e5e962be97c29ec4c1e7fe277bfd19e9652fb1a4392105b43e01af885a"},
]
sphinxcontrib-devhelp = [
    {file = "sphinxcontrib-devhelp-1.0.2.tar.gz", hash = "sha256:ff7f1afa7b9642e7060379360a67e9c41e8f3121f2ce9164266f61b9f4b338e4"},
    {file = "sphinxcontrib_devhelp-1.0.2-py2.py3-none-any.whl", hash = "sha256:8165223f9a335cc1af7ffe1ed31d2871f325254c0423bc0c4c7cd1c1e4734a2e"},
]
sphinxcontrib-htmlhelp = [
    {file = "sphinxcontrib-htmlhelp-2.0.0.tar.gz", hash = "sha256:f5f8bb2d0d629f398bf47d0d69c07bc13b65f75a81ad9e2f71a63d4b7a2f6db2"},
    {file = "sphinxcontrib_htmlhelp-2.0.0-py2.py3-none-any.whl", hash = "sha256:d412243dfb797ae3ec2b59eca0e52dac12e75a241bf0e4eb861e450d06c6ed07"},
]
sphinxcontrib-jsmath = [
    {file = "sphinxcontrib-jsmath-1.0.1.tar.gz", hash = "sha256:a9925e4a4587247ed2191a22df5f6970656cb8ca2bd6284309578f2153e0c4b8"},
    {file = "sphinxcontrib_jsmath-1.0.1-py2.py3-none-any.whl", hash = "sha256:2ec2eaebfb78f3f2078e73666b1415417a116cc848b72e5172e596c871103178"},
]
sphinxcontrib-qthelp = [
    {file = "sphinxcontrib-qthelp-1.0.3.tar.gz", hash = "sha256:4c33767ee058b70dba89a6fc5c1892c0d57a54be67ddd3e7875a18d14cba5a72"},
    {file = "sphinxcontrib_qthelp-1.0.3-py2.py3-none-any.whl", hash = "sha256:bd9fc24bcb748a8d51fd4ecaade681350aa63009a347a8c14e637895444dfab6"},
]
sphinxcontrib-serializinghtml = [
    {file = "sphinxcontrib-serializinghtml-1.1.5.tar.gz", hash = "sha256:aa5f6de5dfdf809ef505c4895e51ef5c9eac17d0f287933eb49ec495280b6952"},
    {file = "sphinxcontrib_serializinghtml-1.1.5-py2.py3-none-any.whl", hash = "sha256:352a9a00ae864471d3a7ead8d7d79f5fc0b57e8b3f95e9867eb9eb28999b92fd"},
]
stevedore = [
    {file = "stevedore-3.5.0-py3-none-any.whl", hash = "sha256:a547de73308fd7e90075bb4d301405bebf705292fa90a90fc3bcf9133f58616c"},
    {file = "stevedore-3.5.0.tar.gz", hash = "sha256:f40253887d8712eaa2bb0ea3830374416736dc8ec0e22f5a65092c1174c44335"},
]
terminado = [
    {file = "terminado-0.15.0-py3-none-any.whl", hash = "sha256:0d5f126fbfdb5887b25ae7d9d07b0d716b1cc0ccaacc71c1f3c14d228e065197"},
    {file = "terminado-0.15.0.tar.gz", hash = "sha256:ab4eeedccfcc1e6134bfee86106af90852c69d602884ea3a1e8ca6d4486e9bfe"},
]
tinycss2 = [
    {file = "tinycss2-1.1.1-py3-none-any.whl", hash = "sha256:fe794ceaadfe3cf3e686b22155d0da5780dd0e273471a51846d0a02bc204fec8"},
    {file = "tinycss2-1.1.1.tar.gz", hash = "sha256:b2e44dd8883c360c35dd0d1b5aad0b610e5156c2cb3b33434634e539ead9d8bf"},
]
toml = [
    {file = "toml-0.10.2-py2.py3-none-any.whl", hash = "sha256:806143ae5bfb6a3c6e736a764057db0e6a0e05e338b5630894a5f779cabb4f9b"},
    {file = "toml-0.10.2.tar.gz", hash = "sha256:b3bda1d108d5dd99f4a20d24d9c348e91c4db7ab1b749200bded2f839ccbe68f"},
]
tomli = [
    {file = "tomli-2.0.1-py3-none-any.whl", hash = "sha256:939de3e7a6161af0c887ef91b7d41a53e7c5a1ca976325f429cb46ea9bc30ecc"},
    {file = "tomli-2.0.1.tar.gz", hash = "sha256:de526c12914f0c550d15924c62d72abc48d6fe7364aa87328337a31007fe8a4f"},
]
tomlkit = [
    {file = "tomlkit-0.11.0-py3-none-any.whl", hash = "sha256:0f4050db66fd445b885778900ce4dd9aea8c90c4721141fde0d6ade893820ef1"},
    {file = "tomlkit-0.11.0.tar.gz", hash = "sha256:71ceb10c0eefd8b8f11fe34e8a51ad07812cb1dc3de23247425fbc9ddc47b9dd"},
]
tornado = [
    {file = "tornado-6.1-cp35-cp35m-macosx_10_9_x86_64.whl", hash = "sha256:d371e811d6b156d82aa5f9a4e08b58debf97c302a35714f6f45e35139c332e32"},
    {file = "tornado-6.1-cp35-cp35m-manylinux1_i686.whl", hash = "sha256:0d321a39c36e5f2c4ff12b4ed58d41390460f798422c4504e09eb5678e09998c"},
    {file = "tornado-6.1-cp35-cp35m-manylinux1_x86_64.whl", hash = "sha256:9de9e5188a782be6b1ce866e8a51bc76a0fbaa0e16613823fc38e4fc2556ad05"},
    {file = "tornado-6.1-cp35-cp35m-manylinux2010_i686.whl", hash = "sha256:61b32d06ae8a036a6607805e6720ef00a3c98207038444ba7fd3d169cd998910"},
    {file = "tornado-6.1-cp35-cp35m-manylinux2010_x86_64.whl", hash = "sha256:3e63498f680547ed24d2c71e6497f24bca791aca2fe116dbc2bd0ac7f191691b"},
    {file = "tornado-6.1-cp35-cp35m-manylinux2014_aarch64.whl", hash = "sha256:6c77c9937962577a6a76917845d06af6ab9197702a42e1346d8ae2e76b5e3675"},
    {file = "tornado-6.1-cp35-cp35m-win32.whl", hash = "sha256:6286efab1ed6e74b7028327365cf7346b1d777d63ab30e21a0f4d5b275fc17d5"},
    {file = "tornado-6.1-cp35-cp35m-win_amd64.whl", hash = "sha256:fa2ba70284fa42c2a5ecb35e322e68823288a4251f9ba9cc77be04ae15eada68"},
    {file = "tornado-6.1-cp36-cp36m-macosx_10_9_x86_64.whl", hash = "sha256:0a00ff4561e2929a2c37ce706cb8233b7907e0cdc22eab98888aca5dd3775feb"},
    {file = "tornado-6.1-cp36-cp36m-manylinux1_i686.whl", hash = "sha256:748290bf9112b581c525e6e6d3820621ff020ed95af6f17fedef416b27ed564c"},
    {file = "tornado-6.1-cp36-cp36m-manylinux1_x86_64.whl", hash = "sha256:e385b637ac3acaae8022e7e47dfa7b83d3620e432e3ecb9a3f7f58f150e50921"},
    {file = "tornado-6.1-cp36-cp36m-manylinux2010_i686.whl", hash = "sha256:25ad220258349a12ae87ede08a7b04aca51237721f63b1808d39bdb4b2164558"},
    {file = "tornado-6.1-cp36-cp36m-manylinux2010_x86_64.whl", hash = "sha256:65d98939f1a2e74b58839f8c4dab3b6b3c1ce84972ae712be02845e65391ac7c"},
    {file = "tornado-6.1-cp36-cp36m-manylinux2014_aarch64.whl", hash = "sha256:e519d64089b0876c7b467274468709dadf11e41d65f63bba207e04217f47c085"},
    {file = "tornado-6.1-cp36-cp36m-win32.whl", hash = "sha256:b87936fd2c317b6ee08a5741ea06b9d11a6074ef4cc42e031bc6403f82a32575"},
    {file = "tornado-6.1-cp36-cp36m-win_amd64.whl", hash = "sha256:cc0ee35043162abbf717b7df924597ade8e5395e7b66d18270116f8745ceb795"},
    {file = "tornado-6.1-cp37-cp37m-macosx_10_9_x86_64.whl", hash = "sha256:7250a3fa399f08ec9cb3f7b1b987955d17e044f1ade821b32e5f435130250d7f"},
    {file = "tornado-6.1-cp37-cp37m-manylinux1_i686.whl", hash = "sha256:ed3ad863b1b40cd1d4bd21e7498329ccaece75db5a5bf58cd3c9f130843e7102"},
    {file = "tornado-6.1-cp37-cp37m-manylinux1_x86_64.whl", hash = "sha256:dcef026f608f678c118779cd6591c8af6e9b4155c44e0d1bc0c87c036fb8c8c4"},
    {file = "tornado-6.1-cp37-cp37m-manylinux2010_i686.whl", hash = "sha256:70dec29e8ac485dbf57481baee40781c63e381bebea080991893cd297742b8fd"},
    {file = "tornado-6.1-cp37-cp37m-manylinux2010_x86_64.whl", hash = "sha256:d3f7594930c423fd9f5d1a76bee85a2c36fd8b4b16921cae7e965f22575e9c01"},
    {file = "tornado-6.1-cp37-cp37m-manylinux2014_aarch64.whl", hash = "sha256:3447475585bae2e77ecb832fc0300c3695516a47d46cefa0528181a34c5b9d3d"},
    {file = "tornado-6.1-cp37-cp37m-win32.whl", hash = "sha256:e7229e60ac41a1202444497ddde70a48d33909e484f96eb0da9baf8dc68541df"},
    {file = "tornado-6.1-cp37-cp37m-win_amd64.whl", hash = "sha256:cb5ec8eead331e3bb4ce8066cf06d2dfef1bfb1b2a73082dfe8a161301b76e37"},
    {file = "tornado-6.1-cp38-cp38-macosx_10_9_x86_64.whl", hash = "sha256:20241b3cb4f425e971cb0a8e4ffc9b0a861530ae3c52f2b0434e6c1b57e9fd95"},
    {file = "tornado-6.1-cp38-cp38-manylinux1_i686.whl", hash = "sha256:c77da1263aa361938476f04c4b6c8916001b90b2c2fdd92d8d535e1af48fba5a"},
    {file = "tornado-6.1-cp38-cp38-manylinux1_x86_64.whl", hash = "sha256:fba85b6cd9c39be262fcd23865652920832b61583de2a2ca907dbd8e8a8c81e5"},
    {file = "tornado-6.1-cp38-cp38-manylinux2010_i686.whl", hash = "sha256:1e8225a1070cd8eec59a996c43229fe8f95689cb16e552d130b9793cb570a288"},
    {file = "tornado-6.1-cp38-cp38-manylinux2010_x86_64.whl", hash = "sha256:d14d30e7f46a0476efb0deb5b61343b1526f73ebb5ed84f23dc794bdb88f9d9f"},
    {file = "tornado-6.1-cp38-cp38-manylinux2014_aarch64.whl", hash = "sha256:8f959b26f2634a091bb42241c3ed8d3cedb506e7c27b8dd5c7b9f745318ddbb6"},
    {file = "tornado-6.1-cp38-cp38-win32.whl", hash = "sha256:34ca2dac9e4d7afb0bed4677512e36a52f09caa6fded70b4e3e1c89dbd92c326"},
    {file = "tornado-6.1-cp38-cp38-win_amd64.whl", hash = "sha256:6196a5c39286cc37c024cd78834fb9345e464525d8991c21e908cc046d1cc02c"},
    {file = "tornado-6.1-cp39-cp39-macosx_10_9_x86_64.whl", hash = "sha256:f0ba29bafd8e7e22920567ce0d232c26d4d47c8b5cf4ed7b562b5db39fa199c5"},
    {file = "tornado-6.1-cp39-cp39-manylinux1_i686.whl", hash = "sha256:33892118b165401f291070100d6d09359ca74addda679b60390b09f8ef325ffe"},
    {file = "tornado-6.1-cp39-cp39-manylinux1_x86_64.whl", hash = "sha256:7da13da6f985aab7f6f28debab00c67ff9cbacd588e8477034c0652ac141feea"},
    {file = "tornado-6.1-cp39-cp39-manylinux2010_i686.whl", hash = "sha256:e0791ac58d91ac58f694d8d2957884df8e4e2f6687cdf367ef7eb7497f79eaa2"},
    {file = "tornado-6.1-cp39-cp39-manylinux2010_x86_64.whl", hash = "sha256:66324e4e1beede9ac79e60f88de548da58b1f8ab4b2f1354d8375774f997e6c0"},
    {file = "tornado-6.1-cp39-cp39-manylinux2014_aarch64.whl", hash = "sha256:a48900ecea1cbb71b8c71c620dee15b62f85f7c14189bdeee54966fbd9a0c5bd"},
    {file = "tornado-6.1-cp39-cp39-win32.whl", hash = "sha256:d3d20ea5782ba63ed13bc2b8c291a053c8d807a8fa927d941bd718468f7b950c"},
    {file = "tornado-6.1-cp39-cp39-win_amd64.whl", hash = "sha256:548430be2740e327b3fe0201abe471f314741efcb0067ec4f2d7dcfb4825f3e4"},
    {file = "tornado-6.1.tar.gz", hash = "sha256:33c6e81d7bd55b468d2e793517c909b139960b6c790a60b7991b9b6b76fb9791"},
]
tox = [
    {file = "tox-3.25.0-py2.py3-none-any.whl", hash = "sha256:0805727eb4d6b049de304977dfc9ce315a1938e6619c3ab9f38682bb04662a5a"},
    {file = "tox-3.25.0.tar.gz", hash = "sha256:37888f3092aa4e9f835fc8cc6dadbaaa0782651c41ef359e3a5743fcb0308160"},
]
tqdm = [
    {file = "tqdm-4.64.0-py2.py3-none-any.whl", hash = "sha256:74a2cdefe14d11442cedf3ba4e21a3b84ff9a2dbdc6cfae2c34addb2a14a5ea6"},
    {file = "tqdm-4.64.0.tar.gz", hash = "sha256:40be55d30e200777a307a7585aee69e4eabb46b4ec6a4b4a5f2d9f11e7d5408d"},
]
traitlets = [
    {file = "traitlets-5.2.2.post1-py3-none-any.whl", hash = "sha256:1530d04badddc6a73d50b7ee34667d4b96914da352109117b4280cb56523a51b"},
    {file = "traitlets-5.2.2.post1.tar.gz", hash = "sha256:74803a1baa59af70f023671d86d5c7a834c931186df26d50d362ee6a1ff021fd"},
]
typing-extensions = [
    {file = "typing_extensions-4.2.0-py3-none-any.whl", hash = "sha256:6657594ee297170d19f67d55c05852a874e7eb634f4f753dbd667855e07c1708"},
    {file = "typing_extensions-4.2.0.tar.gz", hash = "sha256:f1c24655a0da0d1b67f07e17a5e6b2a105894e6824b92096378bb3668ef02376"},
]
urllib3 = [
    {file = "urllib3-1.26.9-py2.py3-none-any.whl", hash = "sha256:44ece4d53fb1706f667c9bd1c648f5469a2ec925fcf3a776667042d645472c14"},
    {file = "urllib3-1.26.9.tar.gz", hash = "sha256:aabaf16477806a5e1dd19aa41f8c2b7950dd3c746362d7e3223dbe6de6ac448e"},
]
virtualenv = [
    {file = "virtualenv-20.14.1-py2.py3-none-any.whl", hash = "sha256:e617f16e25b42eb4f6e74096b9c9e37713cf10bf30168fb4a739f3fa8f898a3a"},
    {file = "virtualenv-20.14.1.tar.gz", hash = "sha256:ef589a79795589aada0c1c5b319486797c03b67ac3984c48c669c0e4f50df3a5"},
]
wcwidth = [
    {file = "wcwidth-0.2.5-py2.py3-none-any.whl", hash = "sha256:beb4802a9cebb9144e99086eff703a642a13d6a0052920003a230f3294bbe784"},
    {file = "wcwidth-0.2.5.tar.gz", hash = "sha256:c4d647b99872929fdb7bdcaa4fbe7f01413ed3d98077df798530e5b04f116c83"},
]
webencodings = [
    {file = "webencodings-0.5.1-py2.py3-none-any.whl", hash = "sha256:a0af1213f3c2226497a97e2b3aa01a7e4bee4f403f95be16fc9acd2947514a78"},
    {file = "webencodings-0.5.1.tar.gz", hash = "sha256:b36a1c245f2d304965eb4e0a82848379241dc04b865afcc4aab16748587e1923"},
]
websocket-client = [
    {file = "websocket-client-1.3.2.tar.gz", hash = "sha256:50b21db0058f7a953d67cc0445be4b948d7fc196ecbeb8083d68d94628e4abf6"},
    {file = "websocket_client-1.3.2-py3-none-any.whl", hash = "sha256:722b171be00f2b90e1d4fb2f2b53146a536ca38db1da8ff49c972a4e1365d0ef"},
]
werkzeug = [
    {file = "Werkzeug-2.1.2-py3-none-any.whl", hash = "sha256:72a4b735692dd3135217911cbeaa1be5fa3f62bffb8745c5215420a03dc55255"},
    {file = "Werkzeug-2.1.2.tar.gz", hash = "sha256:1ce08e8093ed67d638d63879fd1ba3735817f7a80de3674d293f5984f25fb6e6"},
]
wrapt = [
    {file = "wrapt-1.14.1-cp27-cp27m-macosx_10_9_x86_64.whl", hash = "sha256:1b376b3f4896e7930f1f772ac4b064ac12598d1c38d04907e696cc4d794b43d3"},
    {file = "wrapt-1.14.1-cp27-cp27m-manylinux1_i686.whl", hash = "sha256:903500616422a40a98a5a3c4ff4ed9d0066f3b4c951fa286018ecdf0750194ef"},
    {file = "wrapt-1.14.1-cp27-cp27m-manylinux1_x86_64.whl", hash = "sha256:5a9a0d155deafd9448baff28c08e150d9b24ff010e899311ddd63c45c2445e28"},
    {file = "wrapt-1.14.1-cp27-cp27m-manylinux2010_i686.whl", hash = "sha256:ddaea91abf8b0d13443f6dac52e89051a5063c7d014710dcb4d4abb2ff811a59"},
    {file = "wrapt-1.14.1-cp27-cp27m-manylinux2010_x86_64.whl", hash = "sha256:36f582d0c6bc99d5f39cd3ac2a9062e57f3cf606ade29a0a0d6b323462f4dd87"},
    {file = "wrapt-1.14.1-cp27-cp27mu-manylinux1_i686.whl", hash = "sha256:7ef58fb89674095bfc57c4069e95d7a31cfdc0939e2a579882ac7d55aadfd2a1"},
    {file = "wrapt-1.14.1-cp27-cp27mu-manylinux1_x86_64.whl", hash = "sha256:e2f83e18fe2f4c9e7db597e988f72712c0c3676d337d8b101f6758107c42425b"},
    {file = "wrapt-1.14.1-cp27-cp27mu-manylinux2010_i686.whl", hash = "sha256:ee2b1b1769f6707a8a445162ea16dddf74285c3964f605877a20e38545c3c462"},
    {file = "wrapt-1.14.1-cp27-cp27mu-manylinux2010_x86_64.whl", hash = "sha256:833b58d5d0b7e5b9832869f039203389ac7cbf01765639c7309fd50ef619e0b1"},
    {file = "wrapt-1.14.1-cp310-cp310-macosx_10_9_x86_64.whl", hash = "sha256:80bb5c256f1415f747011dc3604b59bc1f91c6e7150bd7db03b19170ee06b320"},
    {file = "wrapt-1.14.1-cp310-cp310-macosx_11_0_arm64.whl", hash = "sha256:07f7a7d0f388028b2df1d916e94bbb40624c59b48ecc6cbc232546706fac74c2"},
    {file = "wrapt-1.14.1-cp310-cp310-manylinux_2_17_aarch64.manylinux2014_aarch64.whl", hash = "sha256:02b41b633c6261feff8ddd8d11c711df6842aba629fdd3da10249a53211a72c4"},
    {file = "wrapt-1.14.1-cp310-cp310-manylinux_2_5_i686.manylinux1_i686.manylinux_2_17_i686.manylinux2014_i686.whl", hash = "sha256:2fe803deacd09a233e4762a1adcea5db5d31e6be577a43352936179d14d90069"},
    {file = "wrapt-1.14.1-cp310-cp310-manylinux_2_5_x86_64.manylinux1_x86_64.manylinux_2_17_x86_64.manylinux2014_x86_64.whl", hash = "sha256:257fd78c513e0fb5cdbe058c27a0624c9884e735bbd131935fd49e9fe719d310"},
    {file = "wrapt-1.14.1-cp310-cp310-musllinux_1_1_aarch64.whl", hash = "sha256:4fcc4649dc762cddacd193e6b55bc02edca674067f5f98166d7713b193932b7f"},
    {file = "wrapt-1.14.1-cp310-cp310-musllinux_1_1_i686.whl", hash = "sha256:11871514607b15cfeb87c547a49bca19fde402f32e2b1c24a632506c0a756656"},
    {file = "wrapt-1.14.1-cp310-cp310-musllinux_1_1_x86_64.whl", hash = "sha256:8ad85f7f4e20964db4daadcab70b47ab05c7c1cf2a7c1e51087bfaa83831854c"},
    {file = "wrapt-1.14.1-cp310-cp310-win32.whl", hash = "sha256:a9a52172be0b5aae932bef82a79ec0a0ce87288c7d132946d645eba03f0ad8a8"},
    {file = "wrapt-1.14.1-cp310-cp310-win_amd64.whl", hash = "sha256:6d323e1554b3d22cfc03cd3243b5bb815a51f5249fdcbb86fda4bf62bab9e164"},
    {file = "wrapt-1.14.1-cp35-cp35m-manylinux1_i686.whl", hash = "sha256:43ca3bbbe97af00f49efb06e352eae40434ca9d915906f77def219b88e85d907"},
    {file = "wrapt-1.14.1-cp35-cp35m-manylinux1_x86_64.whl", hash = "sha256:6b1a564e6cb69922c7fe3a678b9f9a3c54e72b469875aa8018f18b4d1dd1adf3"},
    {file = "wrapt-1.14.1-cp35-cp35m-manylinux2010_i686.whl", hash = "sha256:00b6d4ea20a906c0ca56d84f93065b398ab74b927a7a3dbd470f6fc503f95dc3"},
    {file = "wrapt-1.14.1-cp35-cp35m-manylinux2010_x86_64.whl", hash = "sha256:a85d2b46be66a71bedde836d9e41859879cc54a2a04fad1191eb50c2066f6e9d"},
    {file = "wrapt-1.14.1-cp35-cp35m-win32.whl", hash = "sha256:dbcda74c67263139358f4d188ae5faae95c30929281bc6866d00573783c422b7"},
    {file = "wrapt-1.14.1-cp35-cp35m-win_amd64.whl", hash = "sha256:b21bb4c09ffabfa0e85e3a6b623e19b80e7acd709b9f91452b8297ace2a8ab00"},
    {file = "wrapt-1.14.1-cp36-cp36m-macosx_10_9_x86_64.whl", hash = "sha256:9e0fd32e0148dd5dea6af5fee42beb949098564cc23211a88d799e434255a1f4"},
    {file = "wrapt-1.14.1-cp36-cp36m-manylinux_2_17_aarch64.manylinux2014_aarch64.whl", hash = "sha256:9736af4641846491aedb3c3f56b9bc5568d92b0692303b5a305301a95dfd38b1"},
    {file = "wrapt-1.14.1-cp36-cp36m-manylinux_2_5_i686.manylinux1_i686.manylinux_2_17_i686.manylinux2014_i686.whl", hash = "sha256:5b02d65b9ccf0ef6c34cba6cf5bf2aab1bb2f49c6090bafeecc9cd81ad4ea1c1"},
    {file = "wrapt-1.14.1-cp36-cp36m-manylinux_2_5_x86_64.manylinux1_x86_64.manylinux_2_17_x86_64.manylinux2014_x86_64.whl", hash = "sha256:21ac0156c4b089b330b7666db40feee30a5d52634cc4560e1905d6529a3897ff"},
    {file = "wrapt-1.14.1-cp36-cp36m-musllinux_1_1_aarch64.whl", hash = "sha256:9f3e6f9e05148ff90002b884fbc2a86bd303ae847e472f44ecc06c2cd2fcdb2d"},
    {file = "wrapt-1.14.1-cp36-cp36m-musllinux_1_1_i686.whl", hash = "sha256:6e743de5e9c3d1b7185870f480587b75b1cb604832e380d64f9504a0535912d1"},
    {file = "wrapt-1.14.1-cp36-cp36m-musllinux_1_1_x86_64.whl", hash = "sha256:d79d7d5dc8a32b7093e81e97dad755127ff77bcc899e845f41bf71747af0c569"},
    {file = "wrapt-1.14.1-cp36-cp36m-win32.whl", hash = "sha256:81b19725065dcb43df02b37e03278c011a09e49757287dca60c5aecdd5a0b8ed"},
    {file = "wrapt-1.14.1-cp36-cp36m-win_amd64.whl", hash = "sha256:b014c23646a467558be7da3d6b9fa409b2c567d2110599b7cf9a0c5992b3b471"},
    {file = "wrapt-1.14.1-cp37-cp37m-macosx_10_9_x86_64.whl", hash = "sha256:88bd7b6bd70a5b6803c1abf6bca012f7ed963e58c68d76ee20b9d751c74a3248"},
    {file = "wrapt-1.14.1-cp37-cp37m-manylinux_2_17_aarch64.manylinux2014_aarch64.whl", hash = "sha256:b5901a312f4d14c59918c221323068fad0540e34324925c8475263841dbdfe68"},
    {file = "wrapt-1.14.1-cp37-cp37m-manylinux_2_5_i686.manylinux1_i686.manylinux_2_17_i686.manylinux2014_i686.whl", hash = "sha256:d77c85fedff92cf788face9bfa3ebaa364448ebb1d765302e9af11bf449ca36d"},
    {file = "wrapt-1.14.1-cp37-cp37m-manylinux_2_5_x86_64.manylinux1_x86_64.manylinux_2_17_x86_64.manylinux2014_x86_64.whl", hash = "sha256:8d649d616e5c6a678b26d15ece345354f7c2286acd6db868e65fcc5ff7c24a77"},
    {file = "wrapt-1.14.1-cp37-cp37m-musllinux_1_1_aarch64.whl", hash = "sha256:7d2872609603cb35ca513d7404a94d6d608fc13211563571117046c9d2bcc3d7"},
    {file = "wrapt-1.14.1-cp37-cp37m-musllinux_1_1_i686.whl", hash = "sha256:ee6acae74a2b91865910eef5e7de37dc6895ad96fa23603d1d27ea69df545015"},
    {file = "wrapt-1.14.1-cp37-cp37m-musllinux_1_1_x86_64.whl", hash = "sha256:2b39d38039a1fdad98c87279b48bc5dce2c0ca0d73483b12cb72aa9609278e8a"},
    {file = "wrapt-1.14.1-cp37-cp37m-win32.whl", hash = "sha256:60db23fa423575eeb65ea430cee741acb7c26a1365d103f7b0f6ec412b893853"},
    {file = "wrapt-1.14.1-cp37-cp37m-win_amd64.whl", hash = "sha256:709fe01086a55cf79d20f741f39325018f4df051ef39fe921b1ebe780a66184c"},
    {file = "wrapt-1.14.1-cp38-cp38-macosx_10_9_x86_64.whl", hash = "sha256:8c0ce1e99116d5ab21355d8ebe53d9460366704ea38ae4d9f6933188f327b456"},
    {file = "wrapt-1.14.1-cp38-cp38-macosx_11_0_arm64.whl", hash = "sha256:e3fb1677c720409d5f671e39bac6c9e0e422584e5f518bfd50aa4cbbea02433f"},
    {file = "wrapt-1.14.1-cp38-cp38-manylinux_2_17_aarch64.manylinux2014_aarch64.whl", hash = "sha256:642c2e7a804fcf18c222e1060df25fc210b9c58db7c91416fb055897fc27e8cc"},
    {file = "wrapt-1.14.1-cp38-cp38-manylinux_2_5_i686.manylinux1_i686.manylinux_2_17_i686.manylinux2014_i686.whl", hash = "sha256:7b7c050ae976e286906dd3f26009e117eb000fb2cf3533398c5ad9ccc86867b1"},
    {file = "wrapt-1.14.1-cp38-cp38-manylinux_2_5_x86_64.manylinux1_x86_64.manylinux_2_17_x86_64.manylinux2014_x86_64.whl", hash = "sha256:ef3f72c9666bba2bab70d2a8b79f2c6d2c1a42a7f7e2b0ec83bb2f9e383950af"},
    {file = "wrapt-1.14.1-cp38-cp38-musllinux_1_1_aarch64.whl", hash = "sha256:01c205616a89d09827986bc4e859bcabd64f5a0662a7fe95e0d359424e0e071b"},
    {file = "wrapt-1.14.1-cp38-cp38-musllinux_1_1_i686.whl", hash = "sha256:5a0f54ce2c092aaf439813735584b9537cad479575a09892b8352fea5e988dc0"},
    {file = "wrapt-1.14.1-cp38-cp38-musllinux_1_1_x86_64.whl", hash = "sha256:2cf71233a0ed05ccdabe209c606fe0bac7379fdcf687f39b944420d2a09fdb57"},
    {file = "wrapt-1.14.1-cp38-cp38-win32.whl", hash = "sha256:aa31fdcc33fef9eb2552cbcbfee7773d5a6792c137b359e82879c101e98584c5"},
    {file = "wrapt-1.14.1-cp38-cp38-win_amd64.whl", hash = "sha256:d1967f46ea8f2db647c786e78d8cc7e4313dbd1b0aca360592d8027b8508e24d"},
    {file = "wrapt-1.14.1-cp39-cp39-macosx_10_9_x86_64.whl", hash = "sha256:3232822c7d98d23895ccc443bbdf57c7412c5a65996c30442ebe6ed3df335383"},
    {file = "wrapt-1.14.1-cp39-cp39-macosx_11_0_arm64.whl", hash = "sha256:988635d122aaf2bdcef9e795435662bcd65b02f4f4c1ae37fbee7401c440b3a7"},
    {file = "wrapt-1.14.1-cp39-cp39-manylinux_2_17_aarch64.manylinux2014_aarch64.whl", hash = "sha256:9cca3c2cdadb362116235fdbd411735de4328c61425b0aa9f872fd76d02c4e86"},
    {file = "wrapt-1.14.1-cp39-cp39-manylinux_2_5_i686.manylinux1_i686.manylinux_2_17_i686.manylinux2014_i686.whl", hash = "sha256:d52a25136894c63de15a35bc0bdc5adb4b0e173b9c0d07a2be9d3ca64a332735"},
    {file = "wrapt-1.14.1-cp39-cp39-manylinux_2_5_x86_64.manylinux1_x86_64.manylinux_2_17_x86_64.manylinux2014_x86_64.whl", hash = "sha256:40e7bc81c9e2b2734ea4bc1aceb8a8f0ceaac7c5299bc5d69e37c44d9081d43b"},
    {file = "wrapt-1.14.1-cp39-cp39-musllinux_1_1_aarch64.whl", hash = "sha256:b9b7a708dd92306328117d8c4b62e2194d00c365f18eff11a9b53c6f923b01e3"},
    {file = "wrapt-1.14.1-cp39-cp39-musllinux_1_1_i686.whl", hash = "sha256:6a9a25751acb379b466ff6be78a315e2b439d4c94c1e99cb7266d40a537995d3"},
    {file = "wrapt-1.14.1-cp39-cp39-musllinux_1_1_x86_64.whl", hash = "sha256:34aa51c45f28ba7f12accd624225e2b1e5a3a45206aa191f6f9aac931d9d56fe"},
    {file = "wrapt-1.14.1-cp39-cp39-win32.whl", hash = "sha256:dee0ce50c6a2dd9056c20db781e9c1cfd33e77d2d569f5d1d9321c641bb903d5"},
    {file = "wrapt-1.14.1-cp39-cp39-win_amd64.whl", hash = "sha256:dee60e1de1898bde3b238f18340eec6148986da0455d8ba7848d50470a7a32fb"},
    {file = "wrapt-1.14.1.tar.gz", hash = "sha256:380a85cf89e0e69b7cfbe2ea9f765f004ff419f34194018a6827ac0e3edfed4d"},
]
xmltodict = [
    {file = "xmltodict-0.13.0-py2.py3-none-any.whl", hash = "sha256:aa89e8fd76320154a40d19a0df04a4695fb9dc5ba977cbb68ab3e4eb225e7852"},
    {file = "xmltodict-0.13.0.tar.gz", hash = "sha256:341595a488e3e01a85a9d8911d8912fd922ede5fecc4dce437eb4b6c8d037e56"},
]
yarl = [
    {file = "yarl-1.7.2-cp310-cp310-macosx_10_9_universal2.whl", hash = "sha256:f2a8508f7350512434e41065684076f640ecce176d262a7d54f0da41d99c5a95"},
    {file = "yarl-1.7.2-cp310-cp310-macosx_10_9_x86_64.whl", hash = "sha256:da6df107b9ccfe52d3a48165e48d72db0eca3e3029b5b8cb4fe6ee3cb870ba8b"},
    {file = "yarl-1.7.2-cp310-cp310-macosx_11_0_arm64.whl", hash = "sha256:a1d0894f238763717bdcfea74558c94e3bc34aeacd3351d769460c1a586a8b05"},
    {file = "yarl-1.7.2-cp310-cp310-manylinux_2_17_aarch64.manylinux2014_aarch64.whl", hash = "sha256:dfe4b95b7e00c6635a72e2d00b478e8a28bfb122dc76349a06e20792eb53a523"},
    {file = "yarl-1.7.2-cp310-cp310-manylinux_2_17_ppc64le.manylinux2014_ppc64le.whl", hash = "sha256:c145ab54702334c42237a6c6c4cc08703b6aa9b94e2f227ceb3d477d20c36c63"},
    {file = "yarl-1.7.2-cp310-cp310-manylinux_2_17_s390x.manylinux2014_s390x.whl", hash = "sha256:1ca56f002eaf7998b5fcf73b2421790da9d2586331805f38acd9997743114e98"},
    {file = "yarl-1.7.2-cp310-cp310-manylinux_2_5_i686.manylinux1_i686.manylinux_2_12_i686.manylinux2010_i686.whl", hash = "sha256:1d3d5ad8ea96bd6d643d80c7b8d5977b4e2fb1bab6c9da7322616fd26203d125"},
    {file = "yarl-1.7.2-cp310-cp310-manylinux_2_5_x86_64.manylinux1_x86_64.manylinux_2_12_x86_64.manylinux2010_x86_64.whl", hash = "sha256:167ab7f64e409e9bdd99333fe8c67b5574a1f0495dcfd905bc7454e766729b9e"},
    {file = "yarl-1.7.2-cp310-cp310-musllinux_1_1_aarch64.whl", hash = "sha256:95a1873b6c0dd1c437fb3bb4a4aaa699a48c218ac7ca1e74b0bee0ab16c7d60d"},
    {file = "yarl-1.7.2-cp310-cp310-musllinux_1_1_i686.whl", hash = "sha256:6152224d0a1eb254f97df3997d79dadd8bb2c1a02ef283dbb34b97d4f8492d23"},
    {file = "yarl-1.7.2-cp310-cp310-musllinux_1_1_ppc64le.whl", hash = "sha256:5bb7d54b8f61ba6eee541fba4b83d22b8a046b4ef4d8eb7f15a7e35db2e1e245"},
    {file = "yarl-1.7.2-cp310-cp310-musllinux_1_1_s390x.whl", hash = "sha256:9c1f083e7e71b2dd01f7cd7434a5f88c15213194df38bc29b388ccdf1492b739"},
    {file = "yarl-1.7.2-cp310-cp310-musllinux_1_1_x86_64.whl", hash = "sha256:f44477ae29025d8ea87ec308539f95963ffdc31a82f42ca9deecf2d505242e72"},
    {file = "yarl-1.7.2-cp310-cp310-win32.whl", hash = "sha256:cff3ba513db55cc6a35076f32c4cdc27032bd075c9faef31fec749e64b45d26c"},
    {file = "yarl-1.7.2-cp310-cp310-win_amd64.whl", hash = "sha256:c9c6d927e098c2d360695f2e9d38870b2e92e0919be07dbe339aefa32a090265"},
    {file = "yarl-1.7.2-cp36-cp36m-macosx_10_9_x86_64.whl", hash = "sha256:9b4c77d92d56a4c5027572752aa35082e40c561eec776048330d2907aead891d"},
    {file = "yarl-1.7.2-cp36-cp36m-manylinux_2_17_aarch64.manylinux2014_aarch64.whl", hash = "sha256:c01a89a44bb672c38f42b49cdb0ad667b116d731b3f4c896f72302ff77d71656"},
    {file = "yarl-1.7.2-cp36-cp36m-manylinux_2_17_ppc64le.manylinux2014_ppc64le.whl", hash = "sha256:c19324a1c5399b602f3b6e7db9478e5b1adf5cf58901996fc973fe4fccd73eed"},
    {file = "yarl-1.7.2-cp36-cp36m-manylinux_2_17_s390x.manylinux2014_s390x.whl", hash = "sha256:3abddf0b8e41445426d29f955b24aeecc83fa1072be1be4e0d194134a7d9baee"},
    {file = "yarl-1.7.2-cp36-cp36m-manylinux_2_5_i686.manylinux1_i686.manylinux_2_12_i686.manylinux2010_i686.whl", hash = "sha256:6a1a9fe17621af43e9b9fcea8bd088ba682c8192d744b386ee3c47b56eaabb2c"},
    {file = "yarl-1.7.2-cp36-cp36m-manylinux_2_5_x86_64.manylinux1_x86_64.manylinux_2_12_x86_64.manylinux2010_x86_64.whl", hash = "sha256:8b0915ee85150963a9504c10de4e4729ae700af11df0dc5550e6587ed7891e92"},
    {file = "yarl-1.7.2-cp36-cp36m-musllinux_1_1_aarch64.whl", hash = "sha256:29e0656d5497733dcddc21797da5a2ab990c0cb9719f1f969e58a4abac66234d"},
    {file = "yarl-1.7.2-cp36-cp36m-musllinux_1_1_i686.whl", hash = "sha256:bf19725fec28452474d9887a128e98dd67eee7b7d52e932e6949c532d820dc3b"},
    {file = "yarl-1.7.2-cp36-cp36m-musllinux_1_1_ppc64le.whl", hash = "sha256:d6f3d62e16c10e88d2168ba2d065aa374e3c538998ed04996cd373ff2036d64c"},
    {file = "yarl-1.7.2-cp36-cp36m-musllinux_1_1_s390x.whl", hash = "sha256:ac10bbac36cd89eac19f4e51c032ba6b412b3892b685076f4acd2de18ca990aa"},
    {file = "yarl-1.7.2-cp36-cp36m-musllinux_1_1_x86_64.whl", hash = "sha256:aa32aaa97d8b2ed4e54dc65d241a0da1c627454950f7d7b1f95b13985afd6c5d"},
    {file = "yarl-1.7.2-cp36-cp36m-win32.whl", hash = "sha256:87f6e082bce21464857ba58b569370e7b547d239ca22248be68ea5d6b51464a1"},
    {file = "yarl-1.7.2-cp36-cp36m-win_amd64.whl", hash = "sha256:ac35ccde589ab6a1870a484ed136d49a26bcd06b6a1c6397b1967ca13ceb3913"},
    {file = "yarl-1.7.2-cp37-cp37m-macosx_10_9_x86_64.whl", hash = "sha256:a467a431a0817a292121c13cbe637348b546e6ef47ca14a790aa2fa8cc93df63"},
    {file = "yarl-1.7.2-cp37-cp37m-manylinux_2_17_aarch64.manylinux2014_aarch64.whl", hash = "sha256:6ab0c3274d0a846840bf6c27d2c60ba771a12e4d7586bf550eefc2df0b56b3b4"},
    {file = "yarl-1.7.2-cp37-cp37m-manylinux_2_17_ppc64le.manylinux2014_ppc64le.whl", hash = "sha256:d260d4dc495c05d6600264a197d9d6f7fc9347f21d2594926202fd08cf89a8ba"},
    {file = "yarl-1.7.2-cp37-cp37m-manylinux_2_17_s390x.manylinux2014_s390x.whl", hash = "sha256:fc4dd8b01a8112809e6b636b00f487846956402834a7fd59d46d4f4267181c41"},
    {file = "yarl-1.7.2-cp37-cp37m-manylinux_2_5_i686.manylinux1_i686.manylinux_2_12_i686.manylinux2010_i686.whl", hash = "sha256:c1164a2eac148d85bbdd23e07dfcc930f2e633220f3eb3c3e2a25f6148c2819e"},
    {file = "yarl-1.7.2-cp37-cp37m-manylinux_2_5_x86_64.manylinux1_x86_64.manylinux_2_12_x86_64.manylinux2010_x86_64.whl", hash = "sha256:67e94028817defe5e705079b10a8438b8cb56e7115fa01640e9c0bb3edf67332"},
    {file = "yarl-1.7.2-cp37-cp37m-musllinux_1_1_aarch64.whl", hash = "sha256:89ccbf58e6a0ab89d487c92a490cb5660d06c3a47ca08872859672f9c511fc52"},
    {file = "yarl-1.7.2-cp37-cp37m-musllinux_1_1_i686.whl", hash = "sha256:8cce6f9fa3df25f55521fbb5c7e4a736683148bcc0c75b21863789e5185f9185"},
    {file = "yarl-1.7.2-cp37-cp37m-musllinux_1_1_ppc64le.whl", hash = "sha256:211fcd65c58bf250fb994b53bc45a442ddc9f441f6fec53e65de8cba48ded986"},
    {file = "yarl-1.7.2-cp37-cp37m-musllinux_1_1_s390x.whl", hash = "sha256:c10ea1e80a697cf7d80d1ed414b5cb8f1eec07d618f54637067ae3c0334133c4"},
    {file = "yarl-1.7.2-cp37-cp37m-musllinux_1_1_x86_64.whl", hash = "sha256:52690eb521d690ab041c3919666bea13ab9fbff80d615ec16fa81a297131276b"},
    {file = "yarl-1.7.2-cp37-cp37m-win32.whl", hash = "sha256:695ba021a9e04418507fa930d5f0704edbce47076bdcfeeaba1c83683e5649d1"},
    {file = "yarl-1.7.2-cp37-cp37m-win_amd64.whl", hash = "sha256:c17965ff3706beedafd458c452bf15bac693ecd146a60a06a214614dc097a271"},
    {file = "yarl-1.7.2-cp38-cp38-macosx_10_9_universal2.whl", hash = "sha256:fce78593346c014d0d986b7ebc80d782b7f5e19843ca798ed62f8e3ba8728576"},
    {file = "yarl-1.7.2-cp38-cp38-macosx_10_9_x86_64.whl", hash = "sha256:c2a1ac41a6aa980db03d098a5531f13985edcb451bcd9d00670b03129922cd0d"},
    {file = "yarl-1.7.2-cp38-cp38-macosx_11_0_arm64.whl", hash = "sha256:39d5493c5ecd75c8093fa7700a2fb5c94fe28c839c8e40144b7ab7ccba6938c8"},
    {file = "yarl-1.7.2-cp38-cp38-manylinux_2_17_aarch64.manylinux2014_aarch64.whl", hash = "sha256:1eb6480ef366d75b54c68164094a6a560c247370a68c02dddb11f20c4c6d3c9d"},
    {file = "yarl-1.7.2-cp38-cp38-manylinux_2_17_ppc64le.manylinux2014_ppc64le.whl", hash = "sha256:5ba63585a89c9885f18331a55d25fe81dc2d82b71311ff8bd378fc8004202ff6"},
    {file = "yarl-1.7.2-cp38-cp38-manylinux_2_17_s390x.manylinux2014_s390x.whl", hash = "sha256:e39378894ee6ae9f555ae2de332d513a5763276a9265f8e7cbaeb1b1ee74623a"},
    {file = "yarl-1.7.2-cp38-cp38-manylinux_2_5_i686.manylinux1_i686.manylinux_2_12_i686.manylinux2010_i686.whl", hash = "sha256:c0910c6b6c31359d2f6184828888c983d54d09d581a4a23547a35f1d0b9484b1"},
    {file = "yarl-1.7.2-cp38-cp38-manylinux_2_5_x86_64.manylinux1_x86_64.manylinux_2_12_x86_64.manylinux2010_x86_64.whl", hash = "sha256:6feca8b6bfb9eef6ee057628e71e1734caf520a907b6ec0d62839e8293e945c0"},
    {file = "yarl-1.7.2-cp38-cp38-musllinux_1_1_aarch64.whl", hash = "sha256:8300401dc88cad23f5b4e4c1226f44a5aa696436a4026e456fe0e5d2f7f486e6"},
    {file = "yarl-1.7.2-cp38-cp38-musllinux_1_1_i686.whl", hash = "sha256:788713c2896f426a4e166b11f4ec538b5736294ebf7d5f654ae445fd44270832"},
    {file = "yarl-1.7.2-cp38-cp38-musllinux_1_1_ppc64le.whl", hash = "sha256:fd547ec596d90c8676e369dd8a581a21227fe9b4ad37d0dc7feb4ccf544c2d59"},
    {file = "yarl-1.7.2-cp38-cp38-musllinux_1_1_s390x.whl", hash = "sha256:737e401cd0c493f7e3dd4db72aca11cfe069531c9761b8ea474926936b3c57c8"},
    {file = "yarl-1.7.2-cp38-cp38-musllinux_1_1_x86_64.whl", hash = "sha256:baf81561f2972fb895e7844882898bda1eef4b07b5b385bcd308d2098f1a767b"},
    {file = "yarl-1.7.2-cp38-cp38-win32.whl", hash = "sha256:ede3b46cdb719c794427dcce9d8beb4abe8b9aa1e97526cc20de9bd6583ad1ef"},
    {file = "yarl-1.7.2-cp38-cp38-win_amd64.whl", hash = "sha256:cc8b7a7254c0fc3187d43d6cb54b5032d2365efd1df0cd1749c0c4df5f0ad45f"},
    {file = "yarl-1.7.2-cp39-cp39-macosx_10_9_universal2.whl", hash = "sha256:580c1f15500e137a8c37053e4cbf6058944d4c114701fa59944607505c2fe3a0"},
    {file = "yarl-1.7.2-cp39-cp39-macosx_10_9_x86_64.whl", hash = "sha256:3ec1d9a0d7780416e657f1e405ba35ec1ba453a4f1511eb8b9fbab81cb8b3ce1"},
    {file = "yarl-1.7.2-cp39-cp39-macosx_11_0_arm64.whl", hash = "sha256:3bf8cfe8856708ede6a73907bf0501f2dc4e104085e070a41f5d88e7faf237f3"},
    {file = "yarl-1.7.2-cp39-cp39-manylinux_2_17_aarch64.manylinux2014_aarch64.whl", hash = "sha256:1be4bbb3d27a4e9aa5f3df2ab61e3701ce8fcbd3e9846dbce7c033a7e8136746"},
    {file = "yarl-1.7.2-cp39-cp39-manylinux_2_17_ppc64le.manylinux2014_ppc64le.whl", hash = "sha256:534b047277a9a19d858cde163aba93f3e1677d5acd92f7d10ace419d478540de"},
    {file = "yarl-1.7.2-cp39-cp39-manylinux_2_17_s390x.manylinux2014_s390x.whl", hash = "sha256:c6ddcd80d79c96eb19c354d9dca95291589c5954099836b7c8d29278a7ec0bda"},
    {file = "yarl-1.7.2-cp39-cp39-manylinux_2_5_i686.manylinux1_i686.manylinux_2_12_i686.manylinux2010_i686.whl", hash = "sha256:9bfcd43c65fbb339dc7086b5315750efa42a34eefad0256ba114cd8ad3896f4b"},
    {file = "yarl-1.7.2-cp39-cp39-manylinux_2_5_x86_64.manylinux1_x86_64.manylinux_2_12_x86_64.manylinux2010_x86_64.whl", hash = "sha256:f64394bd7ceef1237cc604b5a89bf748c95982a84bcd3c4bbeb40f685c810794"},
    {file = "yarl-1.7.2-cp39-cp39-musllinux_1_1_aarch64.whl", hash = "sha256:044daf3012e43d4b3538562da94a88fb12a6490652dbc29fb19adfa02cf72eac"},
    {file = "yarl-1.7.2-cp39-cp39-musllinux_1_1_i686.whl", hash = "sha256:368bcf400247318382cc150aaa632582d0780b28ee6053cd80268c7e72796dec"},
    {file = "yarl-1.7.2-cp39-cp39-musllinux_1_1_ppc64le.whl", hash = "sha256:bab827163113177aee910adb1f48ff7af31ee0289f434f7e22d10baf624a6dfe"},
    {file = "yarl-1.7.2-cp39-cp39-musllinux_1_1_s390x.whl", hash = "sha256:0cba38120db72123db7c58322fa69e3c0efa933040ffb586c3a87c063ec7cae8"},
    {file = "yarl-1.7.2-cp39-cp39-musllinux_1_1_x86_64.whl", hash = "sha256:59218fef177296451b23214c91ea3aba7858b4ae3306dde120224cfe0f7a6ee8"},
    {file = "yarl-1.7.2-cp39-cp39-win32.whl", hash = "sha256:1edc172dcca3f11b38a9d5c7505c83c1913c0addc99cd28e993efeaafdfaa18d"},
    {file = "yarl-1.7.2-cp39-cp39-win_amd64.whl", hash = "sha256:797c2c412b04403d2da075fb93c123df35239cd7b4cc4e0cd9e5839b73f52c58"},
    {file = "yarl-1.7.2.tar.gz", hash = "sha256:45399b46d60c253327a460e99856752009fcee5f5d3c80b2f7c0cae1c38d56dd"},
]
zipp = [
    {file = "zipp-3.8.0-py3-none-any.whl", hash = "sha256:c4f6e5bbf48e74f7a38e7cc5b0480ff42b0ae5178957d564d18932525d5cf099"},
    {file = "zipp-3.8.0.tar.gz", hash = "sha256:56bf8aadb83c24db6c4b577e13de374ccfb67da2078beba1d037c17980bf43ad"},
]<|MERGE_RESOLUTION|>--- conflicted
+++ resolved
@@ -266,22 +266,14 @@
 
 [[package]]
 name = "boto3"
-<<<<<<< HEAD
-version = "1.24.7"
-=======
 version = "1.24.10"
->>>>>>> 96e9c921
 description = "The AWS SDK for Python"
 category = "main"
 optional = false
 python-versions = ">= 3.7"
 
 [package.dependencies]
-<<<<<<< HEAD
-botocore = ">=1.27.7,<1.28.0"
-=======
 botocore = ">=1.27.10,<1.28.0"
->>>>>>> 96e9c921
 jmespath = ">=0.7.1,<2.0.0"
 s3transfer = ">=0.6.0,<0.7.0"
 
@@ -290,11 +282,7 @@
 
 [[package]]
 name = "botocore"
-<<<<<<< HEAD
-version = "1.27.7"
-=======
 version = "1.27.10"
->>>>>>> 96e9c921
 description = "Low-level, data-driven core of boto 3."
 category = "main"
 optional = false
@@ -586,11 +574,7 @@
 
 [[package]]
 name = "google-api-core"
-<<<<<<< HEAD
-version = "2.8.1"
-=======
 version = "2.8.2"
->>>>>>> 96e9c921
 description = "Google API client core library"
 category = "main"
 optional = true
@@ -599,28 +583,15 @@
 [package.dependencies]
 google-auth = ">=1.25.0,<3.0dev"
 googleapis-common-protos = ">=1.56.2,<2.0dev"
-<<<<<<< HEAD
-protobuf = ">=3.15.0,<4.0.0dev"
-=======
 protobuf = ">=3.15.0,<5.0.0dev"
->>>>>>> 96e9c921
 requests = ">=2.18.0,<3.0.0dev"
 
 [package.extras]
 grpc = ["grpcio (>=1.33.2,<2.0dev)", "grpcio-status (>=1.33.2,<2.0dev)"]
-<<<<<<< HEAD
-grpcgcp = ["grpcio-gcp (>=0.2.2,<1.0dev)"]
-grpcio-gcp = ["grpcio-gcp (>=0.2.2,<1.0dev)"]
-
-[[package]]
-name = "google-auth"
-version = "2.7.0"
-=======
 
 [[package]]
 name = "google-auth"
 version = "2.8.0"
->>>>>>> 96e9c921
 description = "Google Authentication Library"
 category = "main"
 optional = true
@@ -1752,11 +1723,7 @@
 
 [[package]]
 name = "pylint"
-<<<<<<< HEAD
-version = "2.14.1"
-=======
 version = "2.14.2"
->>>>>>> 96e9c921
 description = "python code static checker"
 category = "dev"
 optional = false
@@ -2608,23 +2575,15 @@
 testing = ["pytest (>=6)", "pytest-checkdocs (>=2.4)", "pytest-flake8", "pytest-cov", "pytest-enabler (>=1.0.1)", "jaraco.itertools", "func-timeout", "pytest-black (>=0.3.7)", "pytest-mypy (>=0.9.1)"]
 
 [extras]
-<<<<<<< HEAD
-distributed = ["modin", "ray", "tqdm"]
-=======
 distributed = ["modin", "ray", "psutil", "tqdm"]
 oracle = ["oracledb"]
->>>>>>> 96e9c921
 sparql = ["SPARQLWrapper"]
 sqlserver = ["pyodbc"]
 
 [metadata]
 lock-version = "1.1"
 python-versions = ">=3.8, <3.11"
-<<<<<<< HEAD
-content-hash = "164dec13d886f74c1ad583a1a16dd1191d1b8fb1a97f3203ab0735a0fd29257b"
-=======
 content-hash = "9a35bdc2187eeea60ef3dac5bc722be970199536100edcf9d730c82c30d6c1b1"
->>>>>>> 96e9c921
 
 [metadata.files]
 aenum = [
@@ -2827,21 +2786,12 @@
     {file = "blessed-1.19.1.tar.gz", hash = "sha256:9a0d099695bf621d4680dd6c73f6ad547f6a3442fbdbe80c4b1daa1edbc492fc"},
 ]
 boto3 = [
-<<<<<<< HEAD
-    {file = "boto3-1.24.7-py3-none-any.whl", hash = "sha256:925a34a55257219f4601e803951fd4d61ed6eac2208dc834a04fe150b03f265e"},
-    {file = "boto3-1.24.7.tar.gz", hash = "sha256:6e243e28c804dccd2015935acfac0567e1861b20fdd96aa47f232b47aa214a69"},
-]
-botocore = [
-    {file = "botocore-1.27.7-py3-none-any.whl", hash = "sha256:3e0cbe26f08fe9a3f6df5de4dcc3bef686e01ba5f79ad03ffbe79d92f51ecea5"},
-    {file = "botocore-1.27.7.tar.gz", hash = "sha256:dc83ef991c730ab0f06b51fcefda74f493b990903b882452aff78c123e3040e2"},
-=======
     {file = "boto3-1.24.10-py3-none-any.whl", hash = "sha256:32ffc0fd50408acc710cf5ce40037aa3c14926d6e3f6fbf61ed5990fb63cd881"},
     {file = "boto3-1.24.10.tar.gz", hash = "sha256:88fd816274d4b64bcf90889441d4efa5f16a0048ed670bc33cbd0f5a678313a6"},
 ]
 botocore = [
     {file = "botocore-1.27.10-py3-none-any.whl", hash = "sha256:24ec42b4f29a50f7ef78f9f863c3c25e00f65b5a48db669c8068457789a90803"},
     {file = "botocore-1.27.10.tar.gz", hash = "sha256:b39da97452c9e2c856e7778d8c908252394da81e2e5792f1d4cb0ece4ce1043a"},
->>>>>>> 96e9c921
 ]
 bump2version = [
     {file = "bump2version-1.0.1-py2.py3-none-any.whl", hash = "sha256:37f927ea17cde7ae2d7baf832f8e80ce3777624554a653006c9144f8017fe410"},
@@ -3128,21 +3078,12 @@
     {file = "fsspec-2022.5.0.tar.gz", hash = "sha256:7a5459c75c44e760fbe6a3ccb1f37e81e023cde7da8ba20401258d877ec483b4"},
 ]
 google-api-core = [
-<<<<<<< HEAD
-    {file = "google-api-core-2.8.1.tar.gz", hash = "sha256:958024c6aa3460b08f35741231076a4dd9a4c819a6a39d44da9627febe8b28f0"},
-    {file = "google_api_core-2.8.1-py3-none-any.whl", hash = "sha256:ce1daa49644b50398093d2a9ad886501aa845e2602af70c3001b9f402a9d7359"},
-]
-google-auth = [
-    {file = "google-auth-2.7.0.tar.gz", hash = "sha256:8a954960f852d5f19e6af14dd8e75c20159609e85d8db37e4013cc8c3824a7e1"},
-    {file = "google_auth-2.7.0-py2.py3-none-any.whl", hash = "sha256:df549a1433108801b11bdcc0e312eaf0d5f0500db42f0523e4d65c78722e8475"},
-=======
     {file = "google-api-core-2.8.2.tar.gz", hash = "sha256:06f7244c640322b508b125903bb5701bebabce8832f85aba9335ec00b3d02edc"},
     {file = "google_api_core-2.8.2-py3-none-any.whl", hash = "sha256:93c6a91ccac79079ac6bbf8b74ee75db970cc899278b97d53bc012f35908cf50"},
 ]
 google-auth = [
     {file = "google-auth-2.8.0.tar.gz", hash = "sha256:819b70140d05501739e1387291d39f0de3b4dff3b00ae4aff8e7a05369957f89"},
     {file = "google_auth-2.8.0-py2.py3-none-any.whl", hash = "sha256:9b1da39ab8731c3061f36fefde9f8bb902dbee9eb28e3a67e8cfa7dc1be76227"},
->>>>>>> 96e9c921
 ]
 googleapis-common-protos = [
     {file = "googleapis-common-protos-1.56.2.tar.gz", hash = "sha256:b09b56f5463070c2153753ef123f07d2e49235e89148e9b2459ec8ed2f68d7d3"},
@@ -3951,13 +3892,8 @@
     {file = "Pygments-2.12.0.tar.gz", hash = "sha256:5eb116118f9612ff1ee89ac96437bb6b49e8f04d8a13b514ba26f620208e26eb"},
 ]
 pylint = [
-<<<<<<< HEAD
-    {file = "pylint-2.14.1-py3-none-any.whl", hash = "sha256:bb71e6d169506de585edea997e48d9ff20c0dc0e2fbc1d166bad6b640120326b"},
-    {file = "pylint-2.14.1.tar.gz", hash = "sha256:549261e0762c3466cc001024c4419c08252cb8c8d40f5c2c6966fea690e7fe2a"},
-=======
     {file = "pylint-2.14.2-py3-none-any.whl", hash = "sha256:592d0a4d2ffa8e33020209d255827c5a310499cdc023d156187bc677d86bd495"},
     {file = "pylint-2.14.2.tar.gz", hash = "sha256:482f1329d4b6b9e52599754a2e502c0ed91ebdfd0992a2299b7fa136a6c12349"},
->>>>>>> 96e9c921
 ]
 pymysql = [
     {file = "PyMySQL-1.0.2-py3-none-any.whl", hash = "sha256:41fc3a0c5013d5f039639442321185532e3e2c8924687abe6537de157d403641"},
