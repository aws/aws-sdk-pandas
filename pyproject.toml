[tool.poetry]
name = "awswrangler"
version = "3.5.0"
description = "Pandas on AWS."
authors = ["Amazon Web Services"]
license = "Apache License 2.0"

readme = "README.md"

include = ["README.md", "LICENSE.txt", "NOTICE.txt", "THIRD_PARTY.txt", "awswrangler/py.typed"]

exclude = ["*.so", "*.pyc", "*~", "#*", ".git*", ".coverage*", "DS_Store", "__pycache__"]

homepage = "https://aws-sdk-pandas.readthedocs.io/"
repository = "https://github.com/aws/aws-sdk-pandas"
documentation = "https://aws-sdk-pandas.readthedocs.io/"

keywords = ["pandas", "aws"]

classifiers = [
    "Programming Language :: Python :: 3.8",
    "Programming Language :: Python :: 3.9",
    "Programming Language :: Python :: 3.10",
    "Programming Language :: Python :: 3.11",
    "Programming Language :: Python :: 3.12",
]

[tool.poetry.dependencies]
python = ">=3.8, <4.0"

# Required
boto3 = "^1.20.32"
botocore = "^1.23.32"
pandas = ">=1.2.0,<3.0.0"
numpy = [
    {version = "^1.18", markers = "python_version < \"3.12\""},
    {version = "^1.26", markers = "python_version >= \"3.12\""}
]
pyarrow = ">=7.0.0"
typing-extensions = "^4.4.0"
packaging = ">=21.1,<24.0"

# needed because Py 3.12 removed distutils, which some libraries still need
setuptools = {version = "*", markers = "python_version >= \"3.12\""}

# Databases
redshift-connector = { version = "^2.0.0", optional = true }
pymysql = { version = "^1.0.0", optional = true }
pg8000 = { version = "^1.29.0", optional = true }
pyodbc = { version = ">=4,<6", optional = true }
oracledb = { version = "^1.0.0", optional = true }

# Graph
gremlinpython = { version = "^3.6.2", optional = true }
SPARQLWrapper = { version = "^2.0.0", optional = true }
requests = { version = "^2.0.0", optional = true }

# OpenSearch
opensearch-py = { version = "^2.0.0", optional = true }
requests-aws4auth = { version = "^1.1.1", optional = true }
jsonpath-ng = { version = "^1.5.3", optional = true }

# Other
openpyxl = { version = "^3.0.0", optional = true }
progressbar2 = { version = "^4.0.0", optional = true }
<<<<<<< HEAD
deltalake = { version = ">=0.6.4,<0.11.0", optional = true }
geopandas = [
    { version = "^0.13.2", markers = "python_version < \"3.12\"", optional = true },
    { version = "^0.14.1", markers = "python_version >= \"3.12\"", optional = true }
]
=======
deltalake = { version = ">=0.6.4,<0.15.0", optional = true }
geopandas = {version = "^0.13.2", optional = true}
>>>>>>> 8e2a7935

# Distributed
modin = { version = "^0.23.0", optional = true }
ray = { version = ">=2.0.0,<2.7.0", extras = ["default", "data"], optional = true }

[tool.poetry.extras]
redshift = ["redshift-connector"]
mysql = ["pymysql"]
postgres = ["pg8000"]
sqlserver = ["pyodbc"]
oracle = ["oracledb"]
gremlin = ["gremlinpython", "requests"]
sparql = ["SPARQLWrapper", "requests"]
opencypher = ["requests"]
opensearch = ["opensearch-py", "jsonpath-ng", "requests-aws4auth"]
openpyxl = ["openpyxl"]
progressbar = ["progressbar2"]
deltalake = ["deltalake"]
geopandas = ["geopandas"]
modin = ["modin"]
ray = ["ray"]

[tool.poetry.dev-dependencies]
# Build
setuptools = "*"
wheel = "^0.38.1"
msgpack = "*"

# Lint
black = "^23.12.0"
boto3-stubs = {version = "^1.26.151", extras = ["athena", "cleanrooms", "chime", "cloudwatch", "dynamodb", "ec2", "emr", "emr-serverless", "glue", "kms", "lakeformation", "logs", "neptune", "opensearch", "opensearchserverless", "quicksight", "rds", "rds-data", "redshift", "redshift-data", "s3", "secretsmanager", "ssm", "sts", "timestream-query", "timestream-write"]}
doc8 = "^1.0"
mypy = "^1.0"
pylint = "^2.17"
ruff = "^0.1.8"
isort = "^5.9.2"
flake8 = "^5.0.1"
pydocstyle = "^6.1.1"

# Test
moto = "^4.1"
openpyxl = "^3.0"
pyparsing = "^3.0.7"
pytest = "^7.1.2"
pytest-cov = "^4.0"
pytest-rerunfailures = "^11.1"
pytest-timeout = "^2.1.0"
pytest-xdist = "^3.0.2"
s3fs = "0.4.2"  # Must be pinned to 0.4.2
tox = "^4.5.0"

# Docs
bump2version = "^1.0.1"
IPython = "^8.10.0"
jupyterlab = "^4.0"
nbsphinx = "^0.8.8"
nbsphinx-link = "^1.3.0"
sphinx = "^6.0"
sphinx-bootstrap-theme = "^0.8"
sphinx-copybutton = "^0.5.1"
pydot = "^1.4.2"
myst-parser = "^1.0.0"

[build-system]
requires = ["poetry-core>=1.0.0"]
build-backend = "poetry.core.masonry.api"

[tool.black]
line-length = 120
target-version = ["py38", "py39", "py310", "py311", "py312"]
extend_exclude = '''
/(
    \.eggs
  | \.git
  | \.hg
  | \.mypy_cache
  | \.tox
  | \.venv
  | \.env
  | _build
  | buck-out
  | build
  | dist
  | .vscode
  | dev
  | .coverage
)/
'''

[tool.ruff]
select = ["D", "E", "F", "I001", "I002", "PL", "W"]
ignore = ["E501", "PLR2004", "PLR0911", "PLR0912", "PLR0913", "PLR0915"]
fixable = ["I001"]
exclude = [
    ".eggs",
    ".git",
    ".mypy_cache",
    ".ruff_cache",
    ".tox",
    ".venv",
    "__pypackages__",
    "_build",
    "build",
    "dist",
    "venv",
]
line-length = 120
target-version = "py38"

[tool.ruff.pydocstyle]
convention = "numpy"

[tool.mypy]
python_version = 3.8
strict = true
ignore_missing_imports = true
warn_unused_ignores = true

[tool.pytest.ini_options]
log_cli = false
filterwarnings = "ignore::DeprecationWarning"
addopts = "--log-cli-format \"[%(name)s][%(funcName)s] %(message)s\" --verbose --capture=sys"
markers = [
    "distributed: tests againsts methods with distributed functionality",
]

[tool.coverage.run]
branch = true
omit = [
    "awswrangler/distributed/*",
    "awswrangler/neptune/_utils.py",
    "awswrangler/opensearch/_utils.py",
    "awswrangler/chime.py",
]

[tool.coverage.report]
show_missing = true<|MERGE_RESOLUTION|>--- conflicted
+++ resolved
@@ -63,16 +63,11 @@
 # Other
 openpyxl = { version = "^3.0.0", optional = true }
 progressbar2 = { version = "^4.0.0", optional = true }
-<<<<<<< HEAD
-deltalake = { version = ">=0.6.4,<0.11.0", optional = true }
+deltalake = { version = ">=0.6.4,<0.15.0", optional = true }
 geopandas = [
     { version = "^0.13.2", markers = "python_version < \"3.12\"", optional = true },
     { version = "^0.14.1", markers = "python_version >= \"3.12\"", optional = true }
 ]
-=======
-deltalake = { version = ">=0.6.4,<0.15.0", optional = true }
-geopandas = {version = "^0.13.2", optional = true}
->>>>>>> 8e2a7935
 
 # Distributed
 modin = { version = "^0.23.0", optional = true }
