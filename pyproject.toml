[tool.poetry]
name = "awswrangler"
<<<<<<< HEAD
version = "2.99.0"
=======
version = "2.14.0"
>>>>>>> 0de19c5c
description = "Pandas on AWS."
authors = ["Igor Tavares"]
license = "Apache License 2.0"

readme = "README.md"

include = ["README.md", "LICENSE.txt", "NOTICE.txt", "THIRD_PARTY.txt", "awswrangler/py.typed"]

exclude = ["*.so", "*.pyc", "*~", "#*", ".git*", ".coverage*", "DS_Store", "__pycache__"]

homepage = "https://aws-data-wrangler.readthedocs.io/"
repository = "https://github.com/awslabs/aws-data-wrangler"
documentation = "https://aws-data-wrangler.readthedocs.io/"

keywords = ["pandas", "aws"]

classifiers = [
    "Programming Language :: Python :: 3.6",
    "Programming Language :: Python :: 3.7",
    "Programming Language :: Python :: 3.8",
    "Programming Language :: Python :: 3.9",
    "Programming Language :: Python :: 3.10",
]

[tool.poetry.dependencies]
python = ">=3.6.2, <3.11"

boto3 = "^1.20.17"
botocore = "^1.23.17"
pandas = [
    { version = "~1.1.0", markers = "python_full_version ~= '3.6.2'" },
    { version = "^1.2.0, < 1.4.0", markers = "python_full_version >= '3.7.1' and python_full_version < '4.0.0'" },
]
numpy = [
    { version = "~1.18.0", markers = "python_full_version ~= '3.6.2'" },
    { version = "^1.21.0", markers = "python_full_version >= '3.7.1' and python_full_version < '4.0.0'" },
]
pyarrow = ">=2.0.0, <6.1.0"
redshift-connector = "~2.0.889"
pymysql = ">=0.9.0, <1.1.0"
pg8000 = ">=1.16.0, <1.23.0"
openpyxl = "~3.0.0"
requests-aws4auth = "^1.1.1"
jsonpath-ng = "^1.5.3"
progressbar2 = "^3.53.3"
opensearch-py = "^1.0.0"
xlrd = { version = "^2.0.1", python = "~3.6" }
xlwt = { version = "^1.3.0", python = "~3.6" }
pyodbc = { version = "~4.0.32", optional = true }
gremlinpython = "^3.5.2"
backoff = "^1.11.1"
nest-asyncio = "^1.5.4"
SPARQLWrapper = "^1.8.5"

[tool.poetry.extras]
sqlserver = ["pyodbc"]

[tool.poetry.dev-dependencies]
wheel = "^0.36.2"
isort = "^5.9.2"
black = "^22.1.0"
pylint = "^2.11.1"
flake8 = "^4.0.0"
mypy = "^0.910"
pydocstyle = "^6.1.1"
doc8 = "^0.9.1"
tox = "^3.24.4"
pytest = "^7.0.0"
pytest-cov = "^3.0.0"
pytest-rerunfailures = "^10.2"
pytest-xdist = "^2.4.0"
pytest-timeout = "^2.0.1"
pydot = "^1.4.2"
sphinx = "^4.2.0"
sphinx-bootstrap-theme = "^0.8.0"
nbsphinx = "^0.8.7"
nbsphinx-link = "^1.3.0"
IPython = "^7.16.0"
moto = "^3.0.3"
jupyterlab = "^3.1.4"
s3fs = "0.4.2"
python-Levenshtein = "^0.12.2"
bump2version = "^1.0.1"


[build-system]
requires = ["poetry-core>=1.0.0"]
build-backend = "poetry.core.masonry.api"

[tool.black]
line-length = 120
target-version = ["py36", "py37", "py38", "py39"]
extend_exclude = '''
/(
    \.eggs
  | \.git
  | \.hg
  | \.mypy_cache
  | \.tox
  | \.venv
  | \.env
  | _build
  | buck-out
  | build
  | dist
  | .vscode
  | dev
  | .coverage
)/
'''

[tool.isort]
multi_line_output = 3
include_trailing_comma = true
force_grid_wrap = 0
use_parentheses = true
ensure_newline_before_comments = true
line_length = 120
src_paths = ["awswrangler"]
py_version = 37
skip_gitignore = true

[tool.mypy]
python_version = 3.7
strict = true
ignore_missing_imports = true
warn_unused_ignores = false

[tool.pytest.ini_options]
log_cli = false
filterwarnings = "ignore::DeprecationWarning"
addopts = "--log-cli-format \"[%(name)s][%(funcName)s] %(message)s\" --verbose --capture=sys"<|MERGE_RESOLUTION|>--- conflicted
+++ resolved
@@ -1,10 +1,6 @@
 [tool.poetry]
 name = "awswrangler"
-<<<<<<< HEAD
-version = "2.99.0"
-=======
 version = "2.14.0"
->>>>>>> 0de19c5c
 description = "Pandas on AWS."
 authors = ["Igor Tavares"]
 license = "Apache License 2.0"
