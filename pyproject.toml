[project]
name = "awswrangler"
version = "3.12.0"
description = "Pandas on AWS."
authors = [{ name = "Amazon Web Services" }]
requires-python = ">=3.9, <4.0"
readme = "README.md"
license = {text = "Apache-2.0"}
license-files = ["LICENSE", "NOTICE" ]
keywords = [
    "pandas",
    "aws",
]
classifiers = [
    "Programming Language :: Python :: 3.9",
    "Programming Language :: Python :: 3.10",
    "Programming Language :: Python :: 3.11",
    "Programming Language :: Python :: 3.12",
    "Programming Language :: Python :: 3.13",
]
<<<<<<< HEAD
dependencies = [
    "boto3>=1.20.32,<2",
    "botocore>=1.23.32,<2",
    "pandas>=1.2.0,<3.0.0",
    "numpy>=1.26,<3.0",
    "pyarrow>=18.0.0,<19.0.0 ; sys_platform != 'darwin' or platform_machine != 'x86_64'",
=======

[tool.poetry.dependencies]
python = ">=3.9, <4.0"

# Required
boto3 = "^1.20.32"
botocore = "^1.23.32"
pandas = { version = ">=1.2.0,<3.0.0" }
numpy = [
    { version = ">=1.26,<2.1.0", markers = "python_version < '3.10'" },
    { version = ">=1.26,<3.0", markers = "python_version >= '3.10'" }
]
pyarrow = [
    { version = ">=18.0.0,<21.0.0", markers = "sys_platform != 'darwin' or platform_machine != 'x86_64'" },
>>>>>>> 55d9db42
    # pyarrow 18 causes macos build failures
    # https://github.com/ray-project/ray/pull/48446
    "pyarrow>=8.0.0,<19.0.0 ; sys_platform == 'darwin' and platform_machine == 'x86_64'",
    "typing-extensions>=4.4.0,<5",
    "packaging>=21.1,<25.0",
    "setuptools ; python_version >= '3.12'",
]
<<<<<<< HEAD
=======
typing-extensions = "^4.4.0"
packaging = ">=21.1,<26.0"

# needed because Py 3.12 removed distutils, which some libraries still need
setuptools = {version = "*", markers = "python_version >= '3.12'"}

# Databases
redshift-connector = { version = "^2.0.0", optional = true }
pymysql = { version = "^1.0.0", optional = true }
pg8000 = { version = "^1.29.0", optional = true }
pyodbc = { version = ">=4,<6", optional = true }
oracledb = { version = ">=1,<4", optional = true }

# Graph
gremlinpython = { version = "^3.7.1", optional = true }
SPARQLWrapper = { version = "^2.0.0", optional = true }
requests = { version = "^2.0.0", optional = true }
aiohttp = { version = "^3.9.0", optional = true }
async-timeout = { version = ">=4.0.3,<6.0.0", optional = true }

# OpenSearch
opensearch-py = { version = "^2.0.0", optional = true }
requests-aws4auth = { version = "^1.1.1", optional = true }
jsonpath-ng = { version = "^1.5.3", optional = true }
>>>>>>> 55d9db42

[project.optional-dependencies]
redshift = ["redshift-connector>=2.0.0,<3"]
mysql = ["pymysql>=1.0.0,<2"]
postgres = ["pg8000>=1.29.0,<2"]
sqlserver = ["pyodbc>=4,<6"]
oracle = ["oracledb>=1,<4"]
gremlin = [
    "gremlinpython>=3.7.1,<4",
    "requests>=2.0.0,<3",
    "aiohttp>=3.9.0,<4",
    "async-timeout>=4.0.3,<6.0.0",
]
sparql = [
    "SPARQLWrapper>=2.0.0,<3",
    "requests>=2.0.0,<3",
]
opencypher = ["requests>=2.0.0,<3"]
opensearch = [
    "opensearch-py>=2.0.0,<3",
    "jsonpath-ng>=1.5.3,<2",
    "requests-aws4auth>=1.1.1,<2",
]
openpyxl = ["openpyxl>=3.0.0,<4"]
progressbar = ["progressbar2>=4.0.0,<5"]
deltalake = ["deltalake>=0.18.0,<0.26.0"]
geopandas = ["geopandas>=1.0.0,<2"]
modin = ["modin>=0.31,<0.33"]
ray = ["ray[default, data]>=2.45.0,<3"]

[project.urls]
Homepage = "https://aws-sdk-pandas.readthedocs.io/"
Repository = "https://github.com/aws/aws-sdk-pandas"
Documentation = "https://aws-sdk-pandas.readthedocs.io/"

[dependency-groups]
dev = [
    "pip",
    "setuptools",
    "wheel>=0.45.1,<0.46",
    "msgpack",
    "boto3-stubs[athena, cleanrooms, chime, cloudwatch, dynamodb, ec2, emr, emr-serverless, glue, kms, logs, neptune, opensearch, opensearchserverless, quicksight, rds, rds-data, redshift, redshift-data, s3, secretsmanager, ssm, sts, timestream-query, timestream-write]>=1.36.2,<2",
    "doc8~=1.1",
    "mypy~=1.14",
    "ruff>=0.9.2,<0.12.0",
    "moto~=5.0",
    "openpyxl~=3.1",
    "pyparsing>=3.2.1,<4",
    "pytest>=8.3.4,<9",
    "pytest-cov~=6.0",
    "pytest-rerunfailures~=15.0",
    "pytest-timeout>=2.3.1,<3",
    "pytest-xdist>=3.6.1,<4",
    "s3fs==0.4.2",
    "tox>=4.23.2,<5",
    "bump-my-version>=0.29,<1.2",
    "IPython>=8.18.1,<9",
    "jupyterlab~=4.3",
    "nbsphinx>=0.9.6,<0.10",
    "nbsphinx-link>=1.3.1,<2",
    "sphinx~=7.1",
    "sphinx-autodoc-typehints>=2.0.1,<3",
    "sphinx-bootstrap-theme>=0.8,<0.9",
    "sphinx-copybutton>=0.5.1,<0.6",
    "pydot>=3.0.3,<4",
    "myst-parser>=3.0.1,<4",
]

[tool.hatch.build.targets.sdist]
include = ["awswrangler/py.typed"]
exclude = [
    "*.so",
    "*.pyc",
    "*~",
    "#*",
    ".git*",
    ".coverage*",
    "DS_Store",
    "__pycache__",
]

[tool.hatch.build.targets.wheel]
include = ["awswrangler/py.typed"]
exclude = [
    "*.so",
    "*.pyc",
    "*~",
    "#*",
    ".git*",
    ".coverage*",
    "DS_Store",
    "__pycache__",
]

[build-system]
requires = ["hatchling"]
build-backend = "hatchling.build"

[tool.ruff]
extend-include = ["*.ipynb"]
exclude = [
    ".eggs",
    ".git",
    ".mypy_cache",
    ".ruff_cache",
    ".tox",
    ".venv",
    "__pypackages__",
    "_build",
    "build",
    "dist",
    "venv",
]
line-length = 120
target-version = "py38"

[tool.ruff.lint]
select = ["D", "E", "F", "I", "PL", "RUF100", "W", "FA", "UP", "PYI036", "NPY"]
ignore = ["E501", "PLR2004", "UP037"]
fixable = ["ALL"]

[tool.ruff.lint.per-file-ignores]
"docs/*" = ["D"]
"test_infra/*" = ["D"]
"tests/*" = ["PL", "D"]
"tutorials/*" = ["D", "E402", "F401", "F811", "F821"]

[tool.ruff.lint.pydocstyle]
convention = "numpy"

[tool.ruff.lint.pylint]
max-args=25  # Maximum number of arguments for function / method.
max-bool-expr=5  # Maximum number of boolean expressions in an if statement (see R0916).
max-branches=15  # Maximum number of branch for function / method body.
max-locals=30  # Maximum number of locals for function / method body.
max-public-methods=20  # Maximum number of public methods for a class (see R0904).
max-returns=6  # Maximum number of return / yield for function / method body.
max-statements=50  # Maximum number of statements in function / method body.

[tool.mypy]
python_version = "3.9"
strict = true
ignore_missing_imports = true
warn_unused_ignores = true

[tool.pytest.ini_options]
log_cli = false
filterwarnings = "ignore::DeprecationWarning"
addopts = "--log-cli-format \"[%(name)s][%(funcName)s] %(message)s\" --verbose --capture=sys"
markers = [
    "distributed: tests againsts methods with distributed functionality",
]

[tool.coverage.run]
branch = true
omit = [
    "awswrangler/distributed/*",
    "awswrangler/neptune/_utils.py",
    "awswrangler/opensearch/_utils.py",
    "awswrangler/chime.py",
]

[tool.coverage.report]
show_missing = true<|MERGE_RESOLUTION|>--- conflicted
+++ resolved
@@ -18,29 +18,12 @@
     "Programming Language :: Python :: 3.12",
     "Programming Language :: Python :: 3.13",
 ]
-<<<<<<< HEAD
 dependencies = [
     "boto3>=1.20.32,<2",
     "botocore>=1.23.32,<2",
     "pandas>=1.2.0,<3.0.0",
     "numpy>=1.26,<3.0",
-    "pyarrow>=18.0.0,<19.0.0 ; sys_platform != 'darwin' or platform_machine != 'x86_64'",
-=======
-
-[tool.poetry.dependencies]
-python = ">=3.9, <4.0"
-
-# Required
-boto3 = "^1.20.32"
-botocore = "^1.23.32"
-pandas = { version = ">=1.2.0,<3.0.0" }
-numpy = [
-    { version = ">=1.26,<2.1.0", markers = "python_version < '3.10'" },
-    { version = ">=1.26,<3.0", markers = "python_version >= '3.10'" }
-]
-pyarrow = [
-    { version = ">=18.0.0,<21.0.0", markers = "sys_platform != 'darwin' or platform_machine != 'x86_64'" },
->>>>>>> 55d9db42
+    "pyarrow>=18.0.0,<21.0.0 ; sys_platform != 'darwin' or platform_machine != 'x86_64'",
     # pyarrow 18 causes macos build failures
     # https://github.com/ray-project/ray/pull/48446
     "pyarrow>=8.0.0,<19.0.0 ; sys_platform == 'darwin' and platform_machine == 'x86_64'",
@@ -48,33 +31,6 @@
     "packaging>=21.1,<25.0",
     "setuptools ; python_version >= '3.12'",
 ]
-<<<<<<< HEAD
-=======
-typing-extensions = "^4.4.0"
-packaging = ">=21.1,<26.0"
-
-# needed because Py 3.12 removed distutils, which some libraries still need
-setuptools = {version = "*", markers = "python_version >= '3.12'"}
-
-# Databases
-redshift-connector = { version = "^2.0.0", optional = true }
-pymysql = { version = "^1.0.0", optional = true }
-pg8000 = { version = "^1.29.0", optional = true }
-pyodbc = { version = ">=4,<6", optional = true }
-oracledb = { version = ">=1,<4", optional = true }
-
-# Graph
-gremlinpython = { version = "^3.7.1", optional = true }
-SPARQLWrapper = { version = "^2.0.0", optional = true }
-requests = { version = "^2.0.0", optional = true }
-aiohttp = { version = "^3.9.0", optional = true }
-async-timeout = { version = ">=4.0.3,<6.0.0", optional = true }
-
-# OpenSearch
-opensearch-py = { version = "^2.0.0", optional = true }
-requests-aws4auth = { version = "^1.1.1", optional = true }
-jsonpath-ng = { version = "^1.5.3", optional = true }
->>>>>>> 55d9db42
 
 [project.optional-dependencies]
 redshift = ["redshift-connector>=2.0.0,<3"]
