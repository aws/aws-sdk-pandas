[project]
name = "awswrangler"
version = "3.11.0"
description = "Pandas on AWS."
authors = [{ name = "Amazon Web Services" }]
requires-python = ">=3.9, <4.0"
readme = "README.md"
license = {text = "Apache-2.0"}
license-files = ["LICENSE", "NOTICE" ]
keywords = [
    "pandas",
    "aws",
]
classifiers = [
    "Programming Language :: Python :: 3.9",
    "Programming Language :: Python :: 3.10",
    "Programming Language :: Python :: 3.11",
    "Programming Language :: Python :: 3.12",
    "Programming Language :: Python :: 3.13",
]
dependencies = [
    "boto3>=1.20.32,<2",
    "botocore>=1.23.32,<2",
    "pandas>=1.2.0,<3.0.0",
    "numpy>=1.26,<3.0",
    "pyarrow>=8.0.0,<19.0.0",
    "typing-extensions>=4.4.0,<5",
    "packaging>=21.1,<25.0",
    'setuptools ; python_version >= "3.12"',
]

<<<<<<< HEAD
[project.optional-dependencies]
redshift = ["redshift-connector>=2.0.0,<3"]
mysql = ["pymysql>=1.0.0,<2"]
postgres = ["pg8000>=1.29.0,<2"]
sqlserver = ["pyodbc>=4,<6"]
oracle = ["oracledb>=1,<4"]
gremlin = [
    "gremlinpython>=3.7.1,<4",
    "requests>=2.0.0,<3",
    "aiohttp>=3.9.0,<4",
    "async-timeout>=4.0.3,<6.0.0",
]
sparql = [
    "SPARQLWrapper>=2.0.0,<3",
    "requests>=2.0.0,<3",
]
opencypher = ["requests>=2.0.0,<3"]
opensearch = [
    "opensearch-py>=2.0.0,<3",
    "jsonpath-ng>=1.5.3,<2",
    "requests-aws4auth>=1.1.1,<2",
]
openpyxl = ["openpyxl>=3.0.0,<4"]
progressbar = ["progressbar2>=4.0.0,<5"]
deltalake = ["deltalake>=0.18.0,<0.26.0"]
geopandas = ["geopandas>=1.0.0,<2"]
modin = ["modin>=0.31,<0.33"]
ray = ["ray[default, data]>=2.30.0,<2.38.0"]

[project.urls]
Homepage = "https://aws-sdk-pandas.readthedocs.io/"
Repository = "https://github.com/aws/aws-sdk-pandas"
Documentation = "https://aws-sdk-pandas.readthedocs.io/"

[dependency-groups]
dev = [
    "pip",
    "setuptools",
    "wheel>=0.45.1,<0.46",
    "msgpack",
    "boto3-stubs[athena, cleanrooms, chime, cloudwatch, dynamodb, ec2, emr, emr-serverless, glue, kms, logs, neptune, opensearch, opensearchserverless, quicksight, rds, rds-data, redshift, redshift-data, s3, secretsmanager, ssm, sts, timestream-query, timestream-write]>=1.36.2,<2",
    "doc8~=1.1",
    "mypy~=1.14",
    "ruff>=0.9.2,<0.12.0",
    "moto~=5.0",
    "openpyxl~=3.1",
    "pyparsing>=3.2.1,<4",
    "pytest>=8.3.4,<9",
    "pytest-cov~=6.0",
    "pytest-rerunfailures~=15.0",
    "pytest-timeout>=2.3.1,<3",
    "pytest-xdist>=3.6.1,<4",
    "s3fs==0.4.2",
    "tox>=4.23.2,<5",
    "bump-my-version>=0.29,<1.2",
    "IPython>=8.18.1,<9",
    "jupyterlab~=4.3",
    "nbsphinx>=0.9.6,<0.10",
    "nbsphinx-link>=1.3.1,<2",
    "sphinx~=7.1",
    "sphinx-autodoc-typehints>=2.0.1,<3",
    "sphinx-bootstrap-theme>=0.8,<0.9",
    "sphinx-copybutton>=0.5.1,<0.6",
    "pydot>=3.0.3,<4",
    "myst-parser>=3.0.1,<4",
]
=======
[tool.poetry.dependencies]
python = ">=3.9, <4.0"

# Required
boto3 = "^1.20.32"
botocore = "^1.23.32"
pandas = { version = ">=1.2.0,<3.0.0" }
numpy = [
    { version = ">=1.26,<2.1.0", markers = "python_version < '3.10'" },
    { version = ">=1.26,<3.0", markers = "python_version >= '3.10'" }
]
pyarrow = [
    { version = ">=18.0.0,<19.0.0", markers = "sys_platform != 'darwin' or platform_machine != 'x86_64'" },
    # pyarrow 18 causes macos build failures
    # https://github.com/ray-project/ray/pull/48446
    { version = ">=8.0.0,<18.0.0", markers = "sys_platform == 'darwin' and platform_machine == 'x86_64'" }
]
typing-extensions = "^4.4.0"
packaging = ">=21.1,<26.0"

# needed because Py 3.12 removed distutils, which some libraries still need
setuptools = {version = "*", markers = "python_version >= \"3.12\""}

# Databases
redshift-connector = { version = "^2.0.0", optional = true }
pymysql = { version = "^1.0.0", optional = true }
pg8000 = { version = "^1.29.0", optional = true }
pyodbc = { version = ">=4,<6", optional = true }
oracledb = { version = ">=1,<4", optional = true }

# Graph
gremlinpython = { version = "^3.7.1", optional = true }
SPARQLWrapper = { version = "^2.0.0", optional = true }
requests = { version = "^2.0.0", optional = true }
aiohttp = { version = "^3.9.0", optional = true }
async-timeout = { version = ">=4.0.3,<6.0.0", optional = true }

# OpenSearch
opensearch-py = { version = "^2.0.0", optional = true }
requests-aws4auth = { version = "^1.1.1", optional = true }
jsonpath-ng = { version = "^1.5.3", optional = true }

# Other
openpyxl = { version = "^3.0.0", optional = true }
progressbar2 = { version = "^4.0.0", optional = true }
deltalake = { version = ">=0.18.0,<0.26.0", optional = true }
geopandas = { version = "^1.0.0", optional = true }

# Distributed
modin = { version = ">=0.31,<0.33", optional = true }
ray = { version = "^2.45.0", extras = ["default", "data"], optional = true }

[tool.poetry.extras]
redshift = ["redshift-connector"]
mysql = ["pymysql"]
postgres = ["pg8000"]
sqlserver = ["pyodbc"]
oracle = ["oracledb"]
gremlin = ["gremlinpython", "requests", "aiohttp", "async-timeout"]
sparql = ["SPARQLWrapper", "requests"]
opencypher = ["requests"]
opensearch = ["opensearch-py", "jsonpath-ng", "requests-aws4auth"]
openpyxl = ["openpyxl"]
progressbar = ["progressbar2"]
deltalake = ["deltalake"]
geopandas = ["geopandas"]
modin = ["modin"]
ray = ["ray"]

[tool.poetry.group.dev.dependencies]
# Build
setuptools = "*"
wheel = "^0.45.1"
msgpack = "*"
poetry = "^2.0.1"

# Lint
boto3-stubs = {version = "^1.36.2", extras = ["athena", "cleanrooms", "chime", "cloudwatch", "dynamodb", "ec2", "emr", "emr-serverless", "glue", "kms", "logs", "neptune", "opensearch", "opensearchserverless", "quicksight", "rds", "rds-data", "redshift", "redshift-data", "s3", "secretsmanager", "ssm", "sts", "timestream-query", "timestream-write"]}
doc8 = "^1.1"
mypy = "^1.14"
ruff = ">=0.9.2,<0.12.0"
>>>>>>> fa217334

[tool.hatch.build.targets.sdist]
include = ["awswrangler/py.typed"]
exclude = [
    "*.so",
    "*.pyc",
    "*~",
    "#*",
    ".git*",
    ".coverage*",
    "DS_Store",
    "__pycache__",
]

<<<<<<< HEAD
[tool.hatch.build.targets.wheel]
include = ["awswrangler/py.typed"]
exclude = [
    "*.so",
    "*.pyc",
    "*~",
    "#*",
    ".git*",
    ".coverage*",
    "DS_Store",
    "__pycache__",
]
=======
# Docs
bump-my-version = ">=0.29,<1.2"
IPython = "^8.18.1"
jupyterlab = "^4.3"
nbsphinx = "^0.9.6"
nbsphinx-link = "^1.3.1"
sphinx = "^7.1"
sphinx-autodoc-typehints = "^2.0.1"
sphinx-bootstrap-theme = "^0.8"
sphinx-copybutton = "^0.5.1"
pydot = ">=3.0.3,<5.0.0"
myst-parser = "^3.0.1"
>>>>>>> fa217334

[build-system]
requires = ["hatchling"]
build-backend = "hatchling.build"

[tool.ruff]
extend-include = ["*.ipynb"]
exclude = [
    ".eggs",
    ".git",
    ".mypy_cache",
    ".ruff_cache",
    ".tox",
    ".venv",
    "__pypackages__",
    "_build",
    "build",
    "dist",
    "venv",
]
line-length = 120
target-version = "py38"

[tool.ruff.lint]
select = ["D", "E", "F", "I", "PL", "RUF100", "W", "FA", "UP", "PYI036", "NPY"]
ignore = ["E501", "PLR2004", "UP037"]
fixable = ["ALL"]

[tool.ruff.lint.per-file-ignores]
"docs/*" = ["D"]
"test_infra/*" = ["D"]
"tests/*" = ["PL", "D"]
"tutorials/*" = ["D", "E402", "F401", "F811", "F821"]

[tool.ruff.lint.pydocstyle]
convention = "numpy"

[tool.ruff.lint.pylint]
max-args=25  # Maximum number of arguments for function / method.
max-bool-expr=5  # Maximum number of boolean expressions in an if statement (see R0916).
max-branches=15  # Maximum number of branch for function / method body.
max-locals=30  # Maximum number of locals for function / method body.
max-public-methods=20  # Maximum number of public methods for a class (see R0904).
max-returns=6  # Maximum number of return / yield for function / method body.
max-statements=50  # Maximum number of statements in function / method body.

[tool.mypy]
python_version = "3.9"
strict = true
ignore_missing_imports = true
warn_unused_ignores = true

[tool.pytest.ini_options]
log_cli = false
filterwarnings = "ignore::DeprecationWarning"
addopts = "--log-cli-format \"[%(name)s][%(funcName)s] %(message)s\" --verbose --capture=sys"
markers = [
    "distributed: tests againsts methods with distributed functionality",
]

[tool.coverage.run]
branch = true
omit = [
    "awswrangler/distributed/*",
    "awswrangler/neptune/_utils.py",
    "awswrangler/opensearch/_utils.py",
    "awswrangler/chime.py",
]

[tool.coverage.report]
show_missing = true<|MERGE_RESOLUTION|>--- conflicted
+++ resolved
@@ -23,13 +23,15 @@
     "botocore>=1.23.32,<2",
     "pandas>=1.2.0,<3.0.0",
     "numpy>=1.26,<3.0",
-    "pyarrow>=8.0.0,<19.0.0",
+    "pyarrow>=18.0.0,<19.0.0 ; sys_platform != 'darwin' or platform_machine != 'x86_64'",
+    # pyarrow 18 causes macos build failures
+    # https://github.com/ray-project/ray/pull/48446
+    "pyarrow>=8.0.0,<19.0.0 ; sys_platform == 'darwin' and platform_machine == 'x86_64'",
     "typing-extensions>=4.4.0,<5",
     "packaging>=21.1,<25.0",
-    'setuptools ; python_version >= "3.12"',
+    "setuptools ; python_version >= '3.12'",
 ]
 
-<<<<<<< HEAD
 [project.optional-dependencies]
 redshift = ["redshift-connector>=2.0.0,<3"]
 mysql = ["pymysql>=1.0.0,<2"]
@@ -57,7 +59,7 @@
 deltalake = ["deltalake>=0.18.0,<0.26.0"]
 geopandas = ["geopandas>=1.0.0,<2"]
 modin = ["modin>=0.31,<0.33"]
-ray = ["ray[default, data]>=2.30.0,<2.38.0"]
+ray = ["ray[default, data]>=2.45.0,<3"]
 
 [project.urls]
 Homepage = "https://aws-sdk-pandas.readthedocs.io/"
@@ -96,89 +98,6 @@
     "pydot>=3.0.3,<4",
     "myst-parser>=3.0.1,<4",
 ]
-=======
-[tool.poetry.dependencies]
-python = ">=3.9, <4.0"
-
-# Required
-boto3 = "^1.20.32"
-botocore = "^1.23.32"
-pandas = { version = ">=1.2.0,<3.0.0" }
-numpy = [
-    { version = ">=1.26,<2.1.0", markers = "python_version < '3.10'" },
-    { version = ">=1.26,<3.0", markers = "python_version >= '3.10'" }
-]
-pyarrow = [
-    { version = ">=18.0.0,<19.0.0", markers = "sys_platform != 'darwin' or platform_machine != 'x86_64'" },
-    # pyarrow 18 causes macos build failures
-    # https://github.com/ray-project/ray/pull/48446
-    { version = ">=8.0.0,<18.0.0", markers = "sys_platform == 'darwin' and platform_machine == 'x86_64'" }
-]
-typing-extensions = "^4.4.0"
-packaging = ">=21.1,<26.0"
-
-# needed because Py 3.12 removed distutils, which some libraries still need
-setuptools = {version = "*", markers = "python_version >= \"3.12\""}
-
-# Databases
-redshift-connector = { version = "^2.0.0", optional = true }
-pymysql = { version = "^1.0.0", optional = true }
-pg8000 = { version = "^1.29.0", optional = true }
-pyodbc = { version = ">=4,<6", optional = true }
-oracledb = { version = ">=1,<4", optional = true }
-
-# Graph
-gremlinpython = { version = "^3.7.1", optional = true }
-SPARQLWrapper = { version = "^2.0.0", optional = true }
-requests = { version = "^2.0.0", optional = true }
-aiohttp = { version = "^3.9.0", optional = true }
-async-timeout = { version = ">=4.0.3,<6.0.0", optional = true }
-
-# OpenSearch
-opensearch-py = { version = "^2.0.0", optional = true }
-requests-aws4auth = { version = "^1.1.1", optional = true }
-jsonpath-ng = { version = "^1.5.3", optional = true }
-
-# Other
-openpyxl = { version = "^3.0.0", optional = true }
-progressbar2 = { version = "^4.0.0", optional = true }
-deltalake = { version = ">=0.18.0,<0.26.0", optional = true }
-geopandas = { version = "^1.0.0", optional = true }
-
-# Distributed
-modin = { version = ">=0.31,<0.33", optional = true }
-ray = { version = "^2.45.0", extras = ["default", "data"], optional = true }
-
-[tool.poetry.extras]
-redshift = ["redshift-connector"]
-mysql = ["pymysql"]
-postgres = ["pg8000"]
-sqlserver = ["pyodbc"]
-oracle = ["oracledb"]
-gremlin = ["gremlinpython", "requests", "aiohttp", "async-timeout"]
-sparql = ["SPARQLWrapper", "requests"]
-opencypher = ["requests"]
-opensearch = ["opensearch-py", "jsonpath-ng", "requests-aws4auth"]
-openpyxl = ["openpyxl"]
-progressbar = ["progressbar2"]
-deltalake = ["deltalake"]
-geopandas = ["geopandas"]
-modin = ["modin"]
-ray = ["ray"]
-
-[tool.poetry.group.dev.dependencies]
-# Build
-setuptools = "*"
-wheel = "^0.45.1"
-msgpack = "*"
-poetry = "^2.0.1"
-
-# Lint
-boto3-stubs = {version = "^1.36.2", extras = ["athena", "cleanrooms", "chime", "cloudwatch", "dynamodb", "ec2", "emr", "emr-serverless", "glue", "kms", "logs", "neptune", "opensearch", "opensearchserverless", "quicksight", "rds", "rds-data", "redshift", "redshift-data", "s3", "secretsmanager", "ssm", "sts", "timestream-query", "timestream-write"]}
-doc8 = "^1.1"
-mypy = "^1.14"
-ruff = ">=0.9.2,<0.12.0"
->>>>>>> fa217334
 
 [tool.hatch.build.targets.sdist]
 include = ["awswrangler/py.typed"]
@@ -193,7 +112,6 @@
     "__pycache__",
 ]
 
-<<<<<<< HEAD
 [tool.hatch.build.targets.wheel]
 include = ["awswrangler/py.typed"]
 exclude = [
@@ -206,20 +124,6 @@
     "DS_Store",
     "__pycache__",
 ]
-=======
-# Docs
-bump-my-version = ">=0.29,<1.2"
-IPython = "^8.18.1"
-jupyterlab = "^4.3"
-nbsphinx = "^0.9.6"
-nbsphinx-link = "^1.3.1"
-sphinx = "^7.1"
-sphinx-autodoc-typehints = "^2.0.1"
-sphinx-bootstrap-theme = "^0.8"
-sphinx-copybutton = "^0.5.1"
-pydot = ">=3.0.3,<5.0.0"
-myst-parser = "^3.0.1"
->>>>>>> fa217334
 
 [build-system]
 requires = ["hatchling"]
