--- conflicted
+++ resolved
@@ -69,11 +69,7 @@
 sphinx-bootstrap-theme = "^0.8.0"
 nbsphinx = "^0.8.8"
 nbsphinx-link = "^1.3.0"
-<<<<<<< HEAD
 IPython = "^7.34.0"
-=======
-IPython = "^7.16.0"
->>>>>>> 5aa7b81a
 moto = "^3.1.11"
 jupyterlab = "^3.1.4"
 s3fs = "0.4.2"
