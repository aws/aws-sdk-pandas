[tool.poetry]
name = "awswrangler"
<<<<<<< HEAD
version = "3.0.0rc2"
=======
version = "2.18.0"
>>>>>>> eeba51e2
description = "Pandas on AWS."
authors = ["Amazon Web Services"]
license = "Apache License 2.0"

readme = "README.md"

include = ["README.md", "LICENSE.txt", "NOTICE.txt", "THIRD_PARTY.txt", "awswrangler/py.typed"]

exclude = ["*.so", "*.pyc", "*~", "#*", ".git*", ".coverage*", "DS_Store", "__pycache__"]

homepage = "https://aws-sdk-pandas.readthedocs.io/"
repository = "https://github.com/aws/aws-sdk-pandas"
documentation = "https://aws-sdk-pandas.readthedocs.io/"

keywords = ["pandas", "aws"]

classifiers = [
    "Programming Language :: Python :: 3.8",
    "Programming Language :: Python :: 3.9",
    "Programming Language :: Python :: 3.10",
]

[tool.poetry.dependencies]
python = ">=3.8, <4.0"

boto3 = "^1.24.11"
botocore = "^1.27.11"
pandas = "^1.2.0, <=1.5.1, !=1.5.0" # Exclusion per: https://github.com/aws/aws-sdk-pandas/issues/1678
<<<<<<< HEAD
numpy = "^1.22.4"
pyarrow = ">=6.0.0, <10.1.0"
=======
numpy = [
    { version = ">=1.21.0 <1.23.4", markers = "python_full_version >= '3.7.1' and python_full_version < '3.11.0'" },
    { version = "^1.23.4", markers = "python_full_version >= '3.11.0'" },
]
pyarrow = ">=2.0.0,<10.1.0"
>>>>>>> eeba51e2
redshift-connector = "~2.0.889"
pymysql = "^1.0.0"
pg8000 = "^1.29.0"
openpyxl = "~3.0.0"
requests-aws4auth = "^1.1.1"
jsonpath-ng = "^1.5.3"
progressbar2 = "^4.0.0"
opensearch-py = "^2.0.0"
gremlinpython = "^3.5.2"
backoff = ">=2.0.0,<3.0.0"
SPARQLWrapper = { version = "^2.0.0", optional = true }
pyodbc = { version = "~4.0.32", optional = true }
modin = { version = "~0.16.0", optional = true }
ray = { version = "~2.0.0", extras = ["default", "data"], optional = true}
oracledb = { version = "~1.0.0", optional = true }

[tool.poetry.extras]
sqlserver = ["pyodbc"]
oracle = ["oracledb"]
sparql = ["SPARQLWrapper"]
modin = ["modin"]
ray = ["ray"]

[tool.poetry.group.dev.dependencies]
wheel = "^0.37.1"
isort = "^5.9.2"
black = "^22.1.0"
pylint = "^2.11.1"
flake8 = "^5.0.1"
mypy = "^0.991"
pydocstyle = "^6.1.1"
doc8 = "^0.11.1"
tox = "^3.25.1"
pytest = "^7.1.2"
pytest-cov = "^4.0.0"
pytest-rerunfailures = "^10.2"
pytest-xdist = "^3.0.2"
pytest-timeout = "^2.1.0"
pydot = "^1.4.2"
sphinx = "^5.0.0"
sphinx-bootstrap-theme = "^0.8.0"
nbsphinx = "^0.8.8"
nbsphinx-link = "^1.3.0"
IPython = "^7.34.0"
moto = "^4.0.3"
jupyterlab = "^3.1.4"
s3fs = "0.4.2"
python-Levenshtein = "^0.12.2"
bump2version = "^1.0.1"
setuptools = "*"

[build-system]
requires = ["poetry-core>=1.0.0"]
build-backend = "poetry.core.masonry.api"

[tool.black]
line-length = 120
target-version = ["py38", "py39", "py310"]
extend_exclude = '''
/(
    \.eggs
  | \.git
  | \.hg
  | \.mypy_cache
  | \.tox
  | \.venv
  | \.env
  | _build
  | buck-out
  | build
  | dist
  | .vscode
  | dev
  | .coverage
)/
'''

[tool.isort]
multi_line_output = 3
include_trailing_comma = true
force_grid_wrap = 0
use_parentheses = true
ensure_newline_before_comments = true
line_length = 120
src_paths = ["awswrangler"]
py_version = 38
skip_gitignore = true

[tool.mypy]
python_version = 3.8
strict = true
ignore_missing_imports = true
warn_unused_ignores = false

[tool.pytest.ini_options]
log_cli = false
filterwarnings = "ignore::DeprecationWarning"
addopts = "--log-cli-format \"[%(name)s][%(funcName)s] %(message)s\" --verbose --capture=sys"
markers = [
    "distributed: tests againsts methods with distributed functionality",
]<|MERGE_RESOLUTION|>--- conflicted
+++ resolved
@@ -1,10 +1,6 @@
 [tool.poetry]
 name = "awswrangler"
-<<<<<<< HEAD
 version = "3.0.0rc2"
-=======
-version = "2.18.0"
->>>>>>> eeba51e2
 description = "Pandas on AWS."
 authors = ["Amazon Web Services"]
 license = "Apache License 2.0"
@@ -33,16 +29,11 @@
 boto3 = "^1.24.11"
 botocore = "^1.27.11"
 pandas = "^1.2.0, <=1.5.1, !=1.5.0" # Exclusion per: https://github.com/aws/aws-sdk-pandas/issues/1678
-<<<<<<< HEAD
-numpy = "^1.22.4"
-pyarrow = ">=6.0.0, <10.1.0"
-=======
 numpy = [
     { version = ">=1.21.0 <1.23.4", markers = "python_full_version >= '3.7.1' and python_full_version < '3.11.0'" },
     { version = "^1.23.4", markers = "python_full_version >= '3.11.0'" },
 ]
-pyarrow = ">=2.0.0,<10.1.0"
->>>>>>> eeba51e2
+pyarrow = ">=6.0.0, <10.1.0"
 redshift-connector = "~2.0.889"
 pymysql = "^1.0.0"
 pg8000 = "^1.29.0"
